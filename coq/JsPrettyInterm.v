Set Implicit Arguments.
Require Export JsSyntax JsSyntaxAux JsPreliminary.

(**************************************************************)
(** ** Implicit Types -- copied from JsPreliminary  *)

Implicit Type b : bool.
Implicit Type n : number.
Implicit Type k : int.
Implicit Type s : string.
Implicit Type i : literal.
Implicit Type l : object_loc.
Implicit Type w : prim.
Implicit Type v : value.
Implicit Type r : ref.
(*Implicit Type B : builtin.*)
Implicit Type ty : type.

Implicit Type rt : restype.
Implicit Type rv : resvalue.
Implicit Type lab : label.
Implicit Type labs : label_set.
Implicit Type R : res.
Implicit Type o : out.

Implicit Type x : prop_name.
Implicit Type str : strictness_flag.
Implicit Type m : mutability.
Implicit Type Ad : attributes_data.
Implicit Type Aa : attributes_accessor.
Implicit Type A : attributes.
Implicit Type Desc : descriptor.
Implicit Type D : full_descriptor.

Implicit Type L : env_loc.
Implicit Type E : env_record.
Implicit Type Ed : decl_env_record.
Implicit Type X : lexical_env.
Implicit Type O : object.
Implicit Type S : state.
Implicit Type C : execution_ctx.
Implicit Type P : object_properties_type.

Implicit Type e : expr.
Implicit Type p : prog.
Implicit Type t : stat.


(****************************************************************)
(** ** Intermediate expression for the Pretty-Big-Step semantic *)

(** Grammar of extended expressions *)

Inductive ext_expr :=

  (** Extended expressions include expressions *)

  | expr_basic : expr -> ext_expr



  (** Extended expressions associated with primitive expressions *)

  | expr_object_0 : out -> propdefs -> ext_expr
  | expr_object_1 : object_loc -> propdefs -> ext_expr
  | expr_object_2 : object_loc -> string -> propbody -> propdefs -> ext_expr (* TODO: check the type! *)
  | expr_object_3 : object_loc -> string -> out -> propdefs -> ext_expr
  | expr_object_3_val : object_loc -> string -> out -> propdefs -> ext_expr
  | expr_object_3_get : object_loc -> string -> out -> propdefs -> ext_expr
  | expr_object_3_set : object_loc -> string -> out -> propdefs -> ext_expr
  | expr_object_4 : object_loc -> string -> attributes -> propdefs -> ext_expr
  | expr_object_5 : object_loc -> propdefs -> out -> ext_expr

  | expr_function_1 : string -> list string -> funcbody -> env_loc -> lexical_env -> out -> ext_expr
  | expr_function_2 : string -> env_loc -> out -> ext_expr
  | expr_function_3 : object_loc -> out -> ext_expr

  | expr_access_1 : out -> expr -> ext_expr (* The left expression has been executed *)
  | expr_access_2 : value -> out -> ext_expr (* The right expression is executed. *)
  | expr_access_3 : value -> out -> value -> ext_expr
  | expr_access_4 : value -> out -> ext_expr

  | expr_new_1 : out -> list expr -> ext_expr (* The arguments too. *)
  | expr_new_2 : value -> (specret (list value)) -> ext_expr (* The call has been executed. *)

  | expr_call_1 : out -> bool -> list expr -> ext_expr
  | expr_call_2 : res -> bool -> list expr -> out -> ext_expr (* The function has been evaluated. *)
  | expr_call_3 : res -> value -> bool -> (specret (list value)) -> ext_expr (* The arguments have been executed. *)
  | expr_call_4 : res -> object_loc -> bool -> list value -> ext_expr
  | expr_call_5 : object_loc -> bool -> list value -> out -> ext_expr (* The call has been executed. *)

  | spec_eval : bool -> value -> list value -> ext_expr (* TODO *)

  | expr_unary_op_1 : unary_op -> out -> ext_expr (* The argument have been executed. *)
  | expr_unary_op_2 : unary_op -> value -> ext_expr (* The argument is a value. *)
  | expr_delete_1 : out -> ext_expr
  | expr_delete_2 : ref -> out -> ext_expr
  | expr_typeof_1 : out -> ext_expr
  | expr_typeof_2 : out -> ext_expr
  | expr_prepost_1 : unary_op -> out -> ext_expr
  | expr_prepost_2 : unary_op -> res -> out -> ext_expr
  | expr_prepost_3 : unary_op -> res -> out -> ext_expr
  | expr_prepost_4 : value -> out -> ext_expr
  | expr_unary_op_neg_1 : out -> ext_expr
  | expr_unary_op_bitwise_not_1 : specret int -> ext_expr
  | expr_unary_op_not_1 : out -> ext_expr
  | expr_conditional_1 : specret value -> expr -> expr -> ext_expr
  | expr_conditional_1': out -> expr -> expr -> ext_expr

  | expr_binary_op_1 : binary_op -> out -> expr -> ext_expr
  | expr_binary_op_2 : binary_op -> value -> out -> ext_expr
  | expr_binary_op_3 : binary_op -> value -> value -> ext_expr
  | expr_binary_op_add_1 : specret (value*value) -> ext_expr
  | expr_binary_op_add_string_1 : specret (value*value) -> ext_expr
  | expr_puremath_op_1 : (number -> number -> number) -> specret (value*value) -> ext_expr
  | expr_shift_op_1 : (int -> int -> int) -> specret int -> value -> ext_expr
  | expr_shift_op_2 : (int -> int -> int) -> int -> specret int -> ext_expr
  | expr_inequality_op_1 : bool -> bool -> value -> value -> ext_expr
  | expr_inequality_op_2 : bool -> bool -> specret (value*value) -> ext_expr
  | expr_binary_op_in_1 : object_loc -> out -> ext_expr
  | expr_binary_op_disequal_1 : out -> ext_expr
  | spec_equal : value -> value -> ext_expr
  | spec_equal_1 : type -> type -> value -> value -> ext_expr
  | spec_equal_2 : bool -> ext_expr
  | spec_equal_3 : value -> (value -> ext_expr) -> value -> ext_expr
  | spec_equal_4 : value -> out -> ext_expr
  | expr_bitwise_op_1 : (int -> int -> int) -> specret int -> value -> ext_expr
  | expr_bitwise_op_2 : (int -> int -> int) -> int -> specret int -> ext_expr
  | expr_lazy_op_1 : bool -> out -> expr -> ext_expr
  | expr_lazy_op_2 : bool -> value -> out -> expr -> ext_expr

  | expr_assign_1 : out -> option binary_op -> expr -> ext_expr
  | expr_assign_2 : res -> out -> binary_op -> expr -> ext_expr
  | expr_assign_3 : res -> value -> binary_op -> out -> ext_expr
  | expr_assign_4 : res -> out -> ext_expr
  | expr_assign_5 : value -> out -> ext_expr

  (** Extended expressions for conversions *)

  | spec_to_primitive : value -> option preftype -> ext_expr
  | spec_to_boolean : value -> ext_expr
  | spec_to_number : value -> ext_expr
  | spec_to_number_1 : out -> ext_expr
  | spec_to_integer : value -> ext_expr
  | spec_to_integer_1 : out -> ext_expr
  | spec_to_string : value -> ext_expr
  | spec_to_string_1 : out -> ext_expr
  | spec_to_object : value -> ext_expr
(* Daniele: moved.
  | spec_to_uint32 : value -> (int -> ext_expr) -> ext_expr
  | spec_to_uint32_1 : out -> (int -> ext_expr) -> ext_expr
*)
  | spec_check_object_coercible : value -> ext_expr

  (** Extended expressions for comparison *)

  | spec_eq : value -> value -> ext_expr
  | spec_eq0 : value -> value -> ext_expr
  | spec_eq1 : value -> value -> ext_expr
  | spec_eq2 : ext_expr -> value -> value -> ext_expr

  (** Extended expressions for operations on objects *)

  (* todo *)
  | spec_object_get_own_prop : object_loc -> prop_name -> (full_descriptor -> ext_expr) -> ext_expr
  | spec_object_get_own_prop_1 : builtin_get_own_prop -> object_loc -> prop_name -> (full_descriptor -> ext_expr) -> ext_expr
  | spec_object_get_own_prop_2 : object_loc -> prop_name -> (full_descriptor -> ext_expr) -> option attributes -> ext_expr
  | spec_object_get_prop : object_loc -> prop_name -> (full_descriptor -> ext_expr) -> ext_expr
  | spec_object_get_prop_1 : builtin_get_prop -> object_loc -> prop_name -> (full_descriptor -> ext_expr) -> ext_expr
  | spec_object_get_prop_2 : object_loc -> prop_name -> (full_descriptor -> ext_expr) -> full_descriptor -> ext_expr
  | spec_object_get_prop_3 : object_loc -> prop_name -> (full_descriptor -> ext_expr) -> value -> ext_expr
  | spec_object_get : value -> prop_name -> ext_expr
  | spec_object_get_1 : builtin_get -> value -> object_loc -> prop_name -> ext_expr
  | spec_object_get_2 : object_loc -> object_loc -> full_descriptor -> ext_expr
  | spec_object_get_3 : object_loc -> object_loc -> value -> ext_expr

  | spec_object_can_put : object_loc -> prop_name -> ext_expr
  | spec_object_can_put_1 : builtin_can_put -> object_loc -> prop_name -> ext_expr
  | spec_object_can_put_2 : object_loc -> prop_name -> full_descriptor -> ext_expr
  (* Daiva: Not needed? *)
  (*| spec_object_can_put_3 : object_loc -> prop_name -> bool -> ext_expr*)
  | spec_object_can_put_4 : object_loc -> prop_name -> value -> ext_expr
  | spec_object_can_put_5 : object_loc -> full_descriptor -> ext_expr
  | spec_object_can_put_6 : attributes_data -> bool -> ext_expr

  | spec_object_put : value -> prop_name -> value -> bool -> ext_expr
  | spec_object_put_1 : builtin_put -> value -> object_loc -> prop_name -> value -> bool -> ext_expr
  | spec_object_put_2 : value -> object_loc -> prop_name -> value -> bool -> out -> ext_expr
  | spec_object_put_3 : value -> object_loc -> prop_name -> value -> bool -> full_descriptor -> ext_expr
  | spec_object_put_4 : value -> object_loc -> prop_name -> value -> bool -> full_descriptor -> ext_expr
  | spec_object_put_5 : out -> ext_expr

  | spec_object_has_prop : object_loc -> prop_name -> ext_expr
  | spec_object_has_prop_1 : builtin_has_prop -> object_loc -> prop_name -> ext_expr
  | spec_object_has_prop_2 : full_descriptor -> ext_expr

  | spec_object_delete : object_loc -> prop_name -> bool -> ext_expr
  | spec_object_delete_1 : builtin_delete -> object_loc -> prop_name -> bool -> ext_expr
  | spec_object_delete_2 : object_loc -> prop_name -> bool -> full_descriptor -> ext_expr
  | spec_object_delete_3 : object_loc -> prop_name -> bool -> bool -> ext_expr

  | spec_object_default_value : object_loc -> option preftype -> ext_expr
  | spec_object_default_value_1 : builtin_default_value -> object_loc -> option preftype -> ext_expr
  | spec_object_default_value_2 : object_loc -> preftype -> preftype -> ext_expr
  | spec_object_default_value_3 : object_loc -> preftype -> ext_expr
  | spec_object_default_value_4 : ext_expr
  | spec_object_default_value_sub_1 : object_loc -> string -> ext_expr -> ext_expr
  | spec_object_default_value_sub_2 : object_loc -> out -> ext_expr -> ext_expr
  | spec_object_default_value_sub_3 : out -> ext_expr -> ext_expr

  | spec_object_define_own_prop : object_loc -> prop_name -> descriptor -> bool -> ext_expr
  | spec_object_define_own_prop_1 : builtin_define_own_prop -> object_loc -> prop_name -> descriptor -> bool -> ext_expr
  | spec_object_define_own_prop_2 : object_loc -> prop_name -> descriptor -> bool -> full_descriptor -> ext_expr
  | spec_object_define_own_prop_3 : object_loc -> prop_name -> descriptor -> bool -> full_descriptor -> bool -> ext_expr
  | spec_object_define_own_prop_4 : object_loc -> prop_name -> attributes -> descriptor -> bool -> ext_expr
  | spec_object_define_own_prop_5 : object_loc -> prop_name -> attributes -> descriptor -> bool -> ext_expr
  | spec_object_define_own_prop_6a : object_loc -> prop_name -> attributes -> descriptor -> bool -> ext_expr
  | spec_object_define_own_prop_6b : object_loc -> prop_name -> attributes -> descriptor -> bool -> ext_expr
  | spec_object_define_own_prop_6c : object_loc -> prop_name -> attributes -> descriptor -> bool -> ext_expr
  | spec_object_define_own_prop_reject : bool -> ext_expr
  | spec_object_define_own_prop_write : object_loc -> prop_name -> attributes -> descriptor -> bool -> ext_expr

  | spec_prim_value_get : value -> prop_name -> ext_expr
  | spec_prim_value_get_1 : value -> prop_name -> out -> ext_expr

  | spec_prim_value_put : value -> prop_name -> value -> bool -> ext_expr
  | spec_prim_value_put_1 : prim -> prop_name -> value -> bool -> out -> ext_expr

  (*
  | spec_object_put_special : value -> prop_name -> value -> bool -> ext_expr

  | spec_object_object_get : object_loc -> prop_name -> ext_expr
  | spec_object_object_get_1 : object_loc -> full_descriptor -> ext_expr
  | spec_object_object_get_2 : object_loc -> option value -> ext_expr
  | spec_object_function_get : object_loc -> prop_name -> ext_expr
  | spec_object_function_get_1 : object_loc -> prop_name -> out -> ext_expr
  *)


  (** Extended expressions for operations on references *)

  | spec_get_value : resvalue -> ext_expr
  | spec_put_value : resvalue -> value -> ext_expr

  (** Shorthand for calling [red_expr] then [ref_get_value] *)

  | spec_expr_get_value : expr -> ext_expr
  | spec_expr_get_value_1 : out -> ext_expr

  (** Extended expressions for operations on environment records *)

  | spec_env_record_has_binding : env_loc -> prop_name -> ext_expr
  | spec_env_record_has_binding_1 : env_loc -> prop_name -> env_record -> ext_expr
  | spec_env_record_get_binding_value : env_loc -> prop_name -> bool -> ext_expr
  | spec_env_record_get_binding_value_1 : env_loc -> prop_name -> bool -> env_record -> ext_expr
  | spec_env_record_get_binding_value_2 : prop_name -> bool -> object_loc -> out -> ext_expr
  (* TODO: is it just a leftover form the renaming? *)
  | spec_env_record_set_binding_value : env_loc -> prop_name -> value -> bool -> ext_expr

  | spec_env_record_create_immutable_binding : env_loc -> prop_name -> ext_expr
  | spec_env_record_initialize_immutable_binding : env_loc -> prop_name -> value -> ext_expr
  | spec_env_record_create_mutable_binding : env_loc -> prop_name -> option bool -> ext_expr
  | spec_env_record_create_mutable_binding_1 : env_loc -> prop_name -> bool -> env_record -> ext_expr
  | spec_env_record_create_mutable_binding_2 : env_loc -> prop_name -> bool -> object_loc -> out -> ext_expr
  | spec_env_record_create_mutable_binding_3 : out -> ext_expr
  | spec_env_record_set_mutable_binding : env_loc -> prop_name -> value -> bool -> ext_expr
  | spec_env_record_set_mutable_binding_1 : env_loc -> prop_name -> value -> bool -> env_record -> ext_expr
  | spec_env_record_delete_binding : env_loc -> prop_name -> ext_expr
  | spec_env_record_delete_binding_1 : env_loc -> prop_name -> env_record -> ext_expr

  | spec_env_record_create_set_mutable_binding : env_loc -> prop_name -> option bool -> value -> bool -> ext_expr
  | spec_env_record_create_set_mutable_binding_1 : out -> env_loc -> prop_name -> value -> bool -> ext_expr

  | spec_env_record_implicit_this_value : env_loc -> ext_expr
  | spec_env_record_implicit_this_value_1 : env_loc -> env_record -> ext_expr

  (** Extended expressions for operations on lexical environments *)

  | spec_lexical_env_get_identifier_ref : lexical_env -> prop_name -> bool -> ext_expr
  | spec_lexical_env_get_identifier_ref_1 : env_loc -> lexical_env -> prop_name -> bool -> ext_expr
  | spec_lexical_env_get_identifier_ref_2 : env_loc -> lexical_env -> prop_name -> bool -> out -> ext_expr

  (** Extended expressions for operations on property descriptors (8.10) *)

  | spec_from_descriptor : full_descriptor -> ext_expr
  | spec_from_descriptor_1 : attributes -> out -> ext_expr
  | spec_from_descriptor_2 : object_loc -> attributes_data -> out -> ext_expr
  | spec_from_descriptor_3 : object_loc -> attributes_accessor -> out -> ext_expr
  | spec_from_descriptor_4 : object_loc -> attributes -> out -> ext_expr
  | spec_from_descriptor_5 : object_loc -> attributes -> out -> ext_expr
  | spec_from_descriptor_6 : object_loc -> out -> ext_expr

  | spec_to_descriptor : value -> (descriptor -> ext_expr) -> ext_expr
  | spec_to_descriptor_1a : object_loc -> descriptor -> (descriptor -> ext_expr) -> ext_expr                                   
  | spec_to_descriptor_1b : out -> object_loc -> descriptor -> (descriptor -> ext_expr) -> ext_expr
  | spec_to_descriptor_1c : out -> object_loc -> descriptor -> (descriptor -> ext_expr) -> ext_expr
  | spec_to_descriptor_2a : object_loc -> descriptor -> (descriptor -> ext_expr) -> ext_expr                                   
  | spec_to_descriptor_2b : out -> object_loc -> descriptor -> (descriptor -> ext_expr) -> ext_expr
  | spec_to_descriptor_2c : out -> object_loc -> descriptor -> (descriptor -> ext_expr) -> ext_expr
  | spec_to_descriptor_3a : object_loc -> descriptor -> (descriptor -> ext_expr) -> ext_expr                                   
  | spec_to_descriptor_3b : out -> object_loc -> descriptor -> (descriptor -> ext_expr) -> ext_expr
  | spec_to_descriptor_3c : out -> object_loc -> descriptor -> (descriptor -> ext_expr) -> ext_expr
  | spec_to_descriptor_4a : object_loc -> descriptor -> (descriptor -> ext_expr) -> ext_expr                                   
  | spec_to_descriptor_4b : out -> object_loc -> descriptor -> (descriptor -> ext_expr) -> ext_expr
  | spec_to_descriptor_4c : out -> object_loc -> descriptor -> (descriptor -> ext_expr) -> ext_expr
  | spec_to_descriptor_5a : object_loc -> descriptor -> (descriptor -> ext_expr) -> ext_expr                                   
  | spec_to_descriptor_5b : out -> object_loc -> descriptor -> (descriptor -> ext_expr) -> ext_expr
  | spec_to_descriptor_5c : out -> object_loc -> descriptor -> (descriptor -> ext_expr) -> ext_expr
  | spec_to_descriptor_6a : object_loc -> descriptor -> (descriptor -> ext_expr) -> ext_expr                                   
  | spec_to_descriptor_6b : out -> object_loc -> descriptor -> (descriptor -> ext_expr) -> ext_expr
  | spec_to_descriptor_6c : out -> object_loc -> descriptor -> (descriptor -> ext_expr) -> ext_expr
  | spec_to_descriptor_7 : object_loc -> descriptor -> (descriptor -> ext_expr) -> ext_expr                                   
                  
  (** Extented expressions for eval *)

  | spec_entering_eval_code : bool -> funcbody -> ext_expr -> ext_expr
  | spec_entering_eval_code_1 : funcbody -> ext_expr -> ext_expr
  | spec_entering_eval_code_2 : out -> ext_expr -> ext_expr

  | spec_call_global_eval : bool -> list value -> ext_expr
  | spec_call_global_eval_1 : bool -> value -> ext_expr
  | spec_call_global_eval_2 : prog -> ext_expr
  | spec_call_global_eval_3 : out -> ext_expr

  (** Extended expressions for function calls *)

  | spec_entering_func_code : object_loc -> value -> list value -> ext_expr -> ext_expr
  | spec_entering_func_code_1 : object_loc -> list value -> funcbody -> value -> strictness_flag -> ext_expr -> ext_expr
  | spec_entering_func_code_2 : object_loc -> list value -> funcbody -> out -> ext_expr -> ext_expr
  | spec_entering_func_code_3 : object_loc -> list value -> strictness_flag -> funcbody -> value -> ext_expr -> ext_expr
  | spec_entering_func_code_4 : out -> ext_expr -> ext_expr

  | spec_binding_inst_formal_params : list value -> env_loc -> list string -> strictness_flag -> ext_expr
  | spec_binding_inst_formal_params_1 : list value -> env_loc -> string -> list string -> strictness_flag -> value -> out -> ext_expr
  | spec_binding_inst_formal_params_2 : list value -> env_loc -> string -> list string -> strictness_flag -> value -> out -> ext_expr
  | spec_binding_inst_formal_params_3 : list value -> env_loc -> string -> list string -> strictness_flag -> value -> ext_expr
  | spec_binding_inst_formal_params_4 : list value -> env_loc -> list string -> strictness_flag -> out -> ext_expr
  | spec_binding_inst_function_decls :  list value -> env_loc -> list funcdecl -> strictness_flag -> bool -> ext_expr
  | spec_binding_inst_function_decls_1 : list value -> env_loc -> funcdecl -> list funcdecl -> strictness_flag -> bool -> out -> ext_expr
  | spec_binding_inst_function_decls_2 : list value -> env_loc -> funcdecl -> list funcdecl -> strictness_flag -> object_loc -> bool -> out -> ext_expr
  | spec_binding_inst_function_decls_3 : list value -> funcdecl -> list funcdecl -> strictness_flag -> object_loc -> bool -> full_descriptor -> ext_expr
  | spec_binding_inst_function_decls_4 : list value -> env_loc -> funcdecl -> list funcdecl -> strictness_flag -> object_loc -> bool -> out -> ext_expr
  | spec_binding_inst_function_decls_5 : list value -> env_loc -> funcdecl -> list funcdecl -> strictness_flag -> object_loc -> bool -> ext_expr
  | spec_binding_inst_function_decls_6 : list value -> env_loc -> list funcdecl -> strictness_flag -> bool -> out -> ext_expr
  | spec_binding_inst_arg_obj :   object_loc -> prog -> list string -> list value -> env_loc -> ext_expr
  | spec_binding_inst_arg_obj_1 : prog -> env_loc -> strictness_flag -> out -> ext_expr
  | spec_binding_inst_arg_obj_2 : prog -> env_loc -> object_loc -> out -> ext_expr
  | spec_binding_inst_var_decls : env_loc -> list string -> bool -> strictness_flag -> ext_expr
  | spec_binding_inst_var_decls_1 : env_loc -> string -> list string -> bool -> strictness_flag -> out -> ext_expr
  | spec_binding_inst_var_decls_2 : env_loc -> list string -> bool -> strictness_flag -> out -> ext_expr
  | spec_binding_inst : codetype -> option object_loc -> prog -> list value -> ext_expr
  | spec_binding_inst_1 : codetype -> option object_loc -> prog -> list value -> env_loc -> ext_expr
  | spec_binding_inst_2 : codetype -> object_loc -> prog -> list string -> list value -> env_loc -> out -> ext_expr
  | spec_binding_inst_3 : codetype -> option object_loc -> prog -> list string -> list value -> env_loc -> ext_expr
  | spec_binding_inst_4 : codetype -> option object_loc -> prog -> list string -> list value -> bool -> env_loc -> out -> ext_expr
  | spec_binding_inst_5 : codetype -> option object_loc -> prog -> list string -> list value -> bool -> env_loc -> ext_expr
  | spec_binding_inst_6 : codetype -> option object_loc -> prog -> list string -> list value -> bool -> env_loc -> out -> ext_expr
  | spec_binding_inst_7 : prog -> bool -> env_loc -> out -> ext_expr
  | spec_binding_inst_8 : prog -> bool -> env_loc -> ext_expr
  
  | spec_make_arg_getter : object_loc -> string -> lexical_env -> ext_expr
  | spec_make_arg_setter : object_loc -> string -> lexical_env -> ext_expr
  
  | spec_args_obj_get_1 : value -> object_loc -> prop_name -> object_loc -> full_descriptor -> ext_expr
  
  | spec_args_obj_get_own_prop_1 : object_loc -> prop_name -> (full_descriptor -> ext_expr) -> full_descriptor -> ext_expr
  | spec_args_obj_get_own_prop_2 : object_loc -> prop_name -> (full_descriptor -> ext_expr) -> object_loc -> full_descriptor -> full_descriptor -> ext_expr
  | spec_args_obj_get_own_prop_3 : (full_descriptor -> ext_expr) -> full_descriptor -> out -> ext_expr
  | spec_args_obj_get_own_prop_4 : (full_descriptor -> ext_expr) -> full_descriptor -> ext_expr
  
  | spec_args_obj_define_own_prop_1 : object_loc -> prop_name -> descriptor -> bool -> object_loc -> full_descriptor -> ext_expr
  | spec_args_obj_define_own_prop_2 : object_loc -> prop_name -> descriptor -> bool -> object_loc -> full_descriptor -> out -> ext_expr
  | spec_args_obj_define_own_prop_3 : object_loc -> prop_name -> descriptor -> bool -> object_loc -> out -> ext_expr
  | spec_args_obj_define_own_prop_4 : object_loc -> prop_name -> descriptor -> bool -> object_loc -> ext_expr
  | spec_args_obj_define_own_prop_5 : out -> ext_expr
  | spec_args_obj_define_own_prop_6 : ext_expr
  
  | spec_args_obj_delete_1 : object_loc -> prop_name -> bool -> object_loc -> full_descriptor -> ext_expr
  | spec_args_obj_delete_2 : object_loc -> prop_name -> bool -> object_loc -> full_descriptor -> out -> ext_expr
  | spec_args_obj_delete_3 : out -> ext_expr
  | spec_args_obj_delete_4 : bool -> ext_expr
  
  | spec_arguments_object_map : object_loc -> list string -> list value -> lexical_env -> strictness_flag -> ext_expr
  | spec_arguments_object_map_1 : object_loc -> list string -> list value -> lexical_env -> strictness_flag -> out -> ext_expr
  | spec_arguments_object_map_2 : object_loc -> list string -> list value -> lexical_env -> strictness_flag -> object_loc -> list string -> ext_expr
  | spec_arguments_object_map_3 : object_loc -> list string -> list value -> lexical_env -> strictness_flag -> object_loc -> list string -> out -> ext_expr
  | spec_arguments_object_map_4 : object_loc -> list string -> list value -> lexical_env -> strictness_flag -> object_loc -> list string -> string -> ext_expr
  | spec_arguments_object_map_5 : object_loc -> list string -> list value -> lexical_env -> strictness_flag -> object_loc -> list string -> string -> out-> ext_expr
  | spec_arguments_object_map_6 : object_loc -> list string -> list value -> lexical_env -> strictness_flag -> object_loc -> list string -> object_loc -> out-> ext_expr
  | spec_arguments_object_map_7 : object_loc -> list string -> list value -> lexical_env -> strictness_flag -> object_loc -> list string -> out-> ext_expr  
  | spec_arguments_object_map_8 : object_loc -> object_loc -> list string -> ext_expr

  | spec_create_arguments_object : object_loc -> list string -> list value -> lexical_env -> strictness_flag -> ext_expr
  | spec_create_arguments_object_1 : object_loc -> list string -> list value -> lexical_env -> strictness_flag -> object_loc -> out -> ext_expr
  | spec_create_arguments_object_2 : object_loc -> strictness_flag -> object_loc -> out -> ext_expr
  | spec_create_arguments_object_3 : object_loc -> value -> attributes -> out -> ext_expr
  | spec_create_arguments_object_4 : object_loc -> out -> ext_expr

  (* Functions *)

  | spec_object_has_instance : object_loc -> value -> ext_expr
  | spec_object_has_instance_1 : builtin_has_instance -> object_loc -> value -> ext_expr
  | spec_function_has_instance_1 : object_loc -> out -> ext_expr
  | spec_function_has_instance_2 : object_loc -> object_loc -> ext_expr
  | spec_function_has_instance_3 : object_loc -> value -> ext_expr

  | spec_function_get_1 : object_loc -> prop_name -> out -> ext_expr

  (* Throwing of errors *)

  | spec_error : native_error -> ext_expr 
  | spec_error_1 : out -> ext_expr
  | spec_error_or_cst : bool -> native_error -> value -> ext_expr
  | spec_error_or_void : bool -> native_error -> ext_expr

  (* TODO: these are currently unused *)
  | spec_init_throw_type_error : ext_expr
  | spec_init_throw_type_error_1 : out -> ext_expr

  | spec_build_error : value -> value -> ext_expr
  | spec_build_error_1 : object_loc -> value -> ext_expr
  | spec_build_error_2 : object_loc -> out -> ext_expr

  (* Object creation and calling continuation with object address *)

  | spec_new_object : (object_loc -> ext_expr) -> ext_expr
  | spec_new_object_1 : out -> (object_loc -> ext_expr) -> ext_expr

  | spec_prim_new_object : prim -> ext_expr

  (* Auxiliary reduction for creating function object steps 16 - 18 *)
  | spec_creating_function_object_proto : object_loc -> ext_expr
  | spec_creating_function_object_proto_1 : object_loc -> out -> ext_expr
  | spec_creating_function_object_proto_2 : object_loc -> object_loc -> out -> ext_expr

  | spec_creating_function_object : list string -> funcbody -> lexical_env -> strictness_flag -> ext_expr
  | spec_creating_function_object_1 : strictness_flag -> object_loc -> out -> ext_expr
  | spec_creating_function_object_2 : strictness_flag -> object_loc -> out -> ext_expr
  | spec_creating_function_object_3 : object_loc -> out -> ext_expr
  | spec_creating_function_object_4 : object_loc -> out -> ext_expr

  (* Function creation in give execution context*)
  | spec_create_new_function_in :  execution_ctx -> list string -> funcbody -> ext_expr

  (* TODO: Check if object_loc or value could be None *)
  (* TODO: get rid of this: | spec_call : builtin -> option object_loc -> option value -> list value -> ext_expr *)
  | spec_call : object_loc -> value -> list value -> ext_expr (* object with the call method, this value, arguments *)
  | spec_call_1 : call -> object_loc -> value -> list value -> ext_expr

  | spec_call_prealloc : prealloc -> list value -> ext_expr

  | spec_call_default : object_loc -> value -> list value -> ext_expr
  | spec_call_default_1 : object_loc -> ext_expr
  | spec_call_default_2 : option funcbody -> ext_expr
  | spec_call_default_3 : out -> ext_expr

  | spec_construct : object_loc -> list value -> ext_expr
  | spec_construct_1 : construct -> object_loc -> list value -> ext_expr

  | spec_construct_prealloc : prealloc -> list value -> ext_expr (* todo??*)

  | spec_construct_default : object_loc -> list value -> ext_expr
  | spec_construct_default_1 : object_loc -> list value -> out -> ext_expr
  | spec_construct_default_2 : object_loc -> out -> ext_expr

  (** Extended expressions for calling global object builtin functions *)
  (* TODO: rename all the spec_call into spec_builtin *)

  | spec_call_global_is_nan_1 : out -> ext_expr
  | spec_call_global_is_finite_1 : out -> ext_expr

  | spec_call_object_call_1 : value -> ext_expr
  | spec_call_object_new_1 : value -> ext_expr
  | spec_call_object_get_proto_of_1 : value -> ext_expr
  | spec_call_object_is_extensible_1 : value -> ext_expr

  | spec_call_object_create_1 : value -> value -> ext_expr
  | spec_call_object_create_2 : out -> value -> value -> ext_expr
  | spec_call_object_create_3 : object_loc -> value -> ext_expr

  | spec_call_object_define_props_1 : value -> value -> ext_expr
  | spec_call_object_define_props_2 : out -> object_loc -> ext_expr
  | spec_call_object_define_props_3 : object_loc -> object_loc -> list prop_name -> list (prop_name * attributes) -> ext_expr
  | spec_call_object_define_props_4 : out -> object_loc -> object_loc -> prop_name -> list prop_name -> list (prop_name * attributes) -> ext_expr
  | spec_call_object_define_props_5 : object_loc -> object_loc -> prop_name -> list prop_name -> list (prop_name * attributes) -> descriptor -> ext_expr
  | spec_call_object_define_props_6 : object_loc -> list (prop_name * attributes) -> ext_expr
  | spec_call_object_define_props_7 : out -> object_loc -> list (prop_name * attributes) -> ext_expr

  | spec_call_object_seal_1 : value -> ext_expr
  | spec_call_object_seal_2 : object_loc -> list prop_name -> ext_expr
  | spec_call_object_seal_3 : object_loc -> prop_name -> list prop_name -> full_descriptor -> ext_expr
  | spec_call_object_seal_4 : object_loc -> list prop_name -> out -> ext_expr

  | spec_call_object_is_sealed_1 : value -> ext_expr
  | spec_call_object_is_sealed_2 : object_loc -> list prop_name -> ext_expr
  | spec_call_object_is_sealed_3 : object_loc -> list prop_name -> full_descriptor -> ext_expr

  | spec_call_object_freeze_1 : value -> ext_expr
  | spec_call_object_freeze_2 : object_loc -> list prop_name -> ext_expr
  | spec_call_object_freeze_3 : object_loc -> prop_name -> list prop_name -> full_descriptor -> ext_expr
  | spec_call_object_freeze_4 : object_loc -> prop_name -> list prop_name -> full_descriptor -> ext_expr
  | spec_call_object_freeze_5 : object_loc -> list prop_name -> out -> ext_expr

  | spec_call_object_is_frozen_1 : value -> ext_expr
  | spec_call_object_is_frozen_2 : object_loc -> list prop_name -> ext_expr
  | spec_call_object_is_frozen_3 : object_loc -> list prop_name -> full_descriptor -> ext_expr
  | spec_call_object_is_frozen_4 : object_loc -> list prop_name -> full_descriptor -> ext_expr
  | spec_call_object_is_frozen_5 : object_loc -> list prop_name -> full_descriptor -> ext_expr


  | spec_call_object_prevent_extensions_1 : value -> ext_expr

  | spec_call_object_define_prop_1: value -> value -> value -> ext_expr
  | spec_call_object_define_prop_2: object_loc -> out -> value -> ext_expr
  | spec_call_object_define_prop_3: object_loc -> string -> descriptor -> ext_expr
  | spec_call_object_define_prop_4: object_loc -> out -> ext_expr

  | spec_call_object_get_own_prop_descriptor_1: value -> value -> ext_expr
  | spec_call_object_get_own_prop_descriptor_2: object_loc -> out -> ext_expr


  | spec_call_object_proto_to_string_1 : value -> ext_expr
  | spec_call_object_proto_to_string_2 : out -> ext_expr
  | spec_call_object_proto_is_prototype_of_2_1 : value -> ext_expr
  | spec_call_object_proto_is_prototype_of_2_2 : out -> object_loc -> ext_expr
  | spec_call_object_proto_is_prototype_of_2_3 : object_loc -> object_loc -> ext_expr
  | spec_call_object_proto_is_prototype_of_2_4 : object_loc -> value -> ext_expr

  | spec_call_object_proto_prop_is_enumerable_1 : value -> ext_expr
  | spec_call_object_proto_prop_is_enumerable_2 : out -> ext_expr
  | spec_call_object_proto_prop_is_enumerable_3 : out -> string -> ext_expr
  | spec_call_object_proto_prop_is_enumerable_4 : full_descriptor -> ext_expr
  
  | spec_construct_bool_1 : out -> ext_expr
  | spec_call_bool_proto_to_string_1 : out -> ext_expr
  | spec_call_bool_proto_value_of_1 : value -> ext_expr
  | spec_call_bool_proto_value_of_2 : value -> ext_expr

  | spec_call_number_proto_to_string_1 : value -> list value -> ext_expr
  | spec_call_number_proto_to_string_2 : value -> out -> ext_expr
  | spec_construct_number_1 : out -> ext_expr
  | spec_call_number_proto_value_of_1 : value -> ext_expr

  | spec_call_error_proto_to_string_1 : value -> ext_expr
  | spec_call_error_proto_to_string_2 : object_loc -> out -> ext_expr
  | spec_call_error_proto_to_string_3 : object_loc -> out -> ext_expr
  | spec_call_error_proto_to_string_4 : object_loc -> string -> out -> ext_expr
  | spec_call_error_proto_to_string_5 : object_loc -> string -> out -> ext_expr


  (** Special state for returning an outcome *)

  | spec_returns : out -> ext_expr

(** Grammar of extended statements *)

with ext_stat :=

  (** Extended expressions include statements *)

  | stat_basic : stat -> ext_stat

  (** Extended statements associated with primitive statements *)

  | stat_block_1 : resvalue -> list stat -> ext_stat
  | stat_block_2 : resvalue -> out -> list stat -> ext_stat
  | stat_block_3 : out -> list stat -> ext_stat

  | stat_label_1 : label -> out -> ext_stat

  | stat_var_decl_1 : out -> list (string * option expr) -> ext_stat
  | stat_var_decl_item : (string * option expr) -> ext_stat
  | stat_var_decl_item_1 : string -> out -> expr -> ext_stat
  | stat_var_decl_item_2 : string -> ref -> out -> ext_stat
  | stat_var_decl_item_3 : string -> out -> ext_stat

  | stat_if_1 : specret value -> stat -> option stat -> ext_stat

  | stat_while_1 : label_set -> expr -> stat -> resvalue -> ext_stat
  | stat_while_2 : label_set -> expr -> stat -> resvalue -> specret value -> ext_stat
  | stat_while_3 : label_set -> expr -> stat -> resvalue -> out -> ext_stat
  | stat_while_4 : label_set -> expr -> stat -> resvalue -> res -> ext_stat
  | stat_while_5 : label_set -> expr -> stat -> resvalue -> res -> ext_stat
  | stat_while_6 : label_set -> expr -> stat -> resvalue -> res -> ext_stat

  | stat_do_while_1 : label_set -> stat ->  expr -> resvalue -> ext_stat
  | stat_do_while_2 : label_set -> stat ->  expr -> resvalue -> out -> ext_stat
  | stat_do_while_3 : label_set -> stat ->  expr -> resvalue -> res -> ext_stat
  | stat_do_while_4 : label_set -> stat ->  expr -> resvalue -> ext_stat
  | stat_do_while_5 : label_set -> stat ->  expr -> resvalue -> specret value -> ext_stat

(* LATER
  | stat_for_in_1 : expr -> stat -> out -> ext_stat
  | stat_for_in_2 : expr -> stat -> out -> ext_stat
  | stat_for_in_3 : expr -> stat -> out -> ext_stat
  | stat_for_in_4 : expr -> stat -> object_loc -> option res -> option out -> set prop_name -> set prop_name -> ext_stat (* TODO: define prop_names for [set prop_name] *)
  | stat_for_in_5 : expr -> stat -> object_loc -> option res -> option out -> set prop_name -> set prop_name -> prop_name -> ext_stat
  | stat_for_in_6 : expr -> stat -> object_loc -> option res -> option out -> set prop_name -> set prop_name -> prop_name -> ext_stat
  | stat_for_in_7 : expr -> stat -> object_loc -> option res -> option out -> set prop_name -> set prop_name -> out -> ext_stat
  | stat_for_in_8 : expr -> stat -> object_loc -> option res -> option out -> set prop_name -> set prop_name -> out -> ext_stat
  | stat_for_in_9 : expr -> stat -> object_loc -> option res -> option out -> set prop_name -> set prop_name -> res -> ext_stat
*)

  (* Extended statements for 'switch' *)
                                                                           
  | stat_switch_1: out -> label_set -> switchbody -> ext_stat
  | stat_switch_2: out -> label_set -> ext_stat
  | stat_switch_nodefault_1: value -> resvalue -> list switchclause -> ext_stat
  | stat_switch_nodefault_2: out -> value -> resvalue -> list stat -> list switchclause -> ext_stat
  | stat_switch_nodefault_3: bool -> value -> resvalue -> list stat -> list switchclause -> ext_stat
  | stat_switch_nodefault_4: out -> list switchclause -> ext_stat
  | stat_switch_nodefault_5: resvalue -> list switchclause -> ext_stat
  | stat_switch_nodefault_6: resvalue -> out -> list switchclause -> ext_stat

  | stat_switch_default_1: value -> resvalue -> list switchclause -> list stat -> list switchclause -> ext_stat
  | stat_switch_default_A_1: bool -> value -> resvalue -> list switchclause -> list stat -> list switchclause -> ext_stat
  | stat_switch_default_A_2: out -> bool -> value -> resvalue -> list stat -> list switchclause -> list stat -> list switchclause -> ext_stat
  | stat_switch_default_A_3: bool -> bool -> value -> resvalue -> list stat -> list switchclause -> list stat -> list switchclause -> ext_stat
  | stat_switch_default_A_4: bool -> value -> resvalue -> list stat -> list switchclause -> list stat -> list switchclause -> ext_stat
  | stat_switch_default_A_5: out -> bool -> value -> list switchclause -> list stat -> list switchclause -> ext_stat

  | stat_switch_default_B_1: value -> resvalue -> list stat -> list switchclause -> ext_stat
  | stat_switch_default_B_2: out -> value -> resvalue -> list stat -> list stat -> list switchclause -> ext_stat
  | stat_switch_default_B_3: bool -> value -> resvalue -> list stat -> list stat -> list switchclause -> ext_stat
  | stat_switch_default_B_4: out -> list stat -> list switchclause -> ext_stat

  | stat_switch_default_5: value -> resvalue -> list stat -> list switchclause -> ext_stat
  | stat_switch_default_6: out -> list switchclause -> ext_stat
  | stat_switch_default_7: resvalue -> list switchclause -> ext_stat
  | stat_switch_default_8: out -> list switchclause -> ext_stat

  | stat_with_1 : stat -> specret value -> ext_stat (* The expression have been executed. *)

  | stat_throw_1 : out -> ext_stat (* The expression have been executed. *)

  | stat_return_1 : out -> ext_stat (* The expression have been executed. *)

  | stat_try_1 : out -> option (string*stat) -> option stat -> ext_stat (* The try block has been executed. *)
  | stat_try_2 : out -> lexical_env -> stat -> option stat -> ext_stat (* The catch block is actived and will be executed. *)
  | stat_try_3 : out -> option stat -> ext_stat (* The try catch block has been executed:  there only stay an optional finally. *)
  | stat_try_4 : res -> option stat -> ext_stat (* The try catch block has been executed:  there only stay an optional finally. *)
  | stat_try_5 : res -> out -> ext_stat (* The finally has been executed. *)

(** Grammar of extended programs *)

with ext_prog :=

  | prog_basic : prog -> ext_prog
  | prog_1 : resvalue -> elements -> ext_prog
  | prog_2 : resvalue -> out -> elements -> ext_prog
  | prog_3 : out -> elements -> ext_prog


(** Grammar of extended forms for specification functions *)

with ext_spec :=
  | spec_to_int32 : value -> ext_spec
  | spec_to_int32_1 : out -> ext_spec
  | spec_to_uint32 : value -> ext_spec
  | spec_to_uint32_1 : out -> ext_spec
<<<<<<< HEAD

  | spec_expr_get_value_conv : (value -> ext_expr) -> expr -> ext_spec
  | spec_expr_get_value_conv_1 : (value -> ext_expr) -> out -> ext_spec
  | spec_expr_get_value_conv_2 : out -> ext_spec

  | spec_convert_twice : ext_expr -> ext_expr -> ext_spec
  | spec_convert_twice_1 : out -> ext_expr -> ext_spec
  | spec_convert_twice_2 : value -> out -> ext_spec
=======
  (** Extended expressions for lists of expressions *)
  | expr_list_then : list expr -> ext_spec
  | expr_list_then_1 : list value -> list expr -> ext_spec
  | expr_list_then_2 : list value -> out -> list expr -> ext_spec 
>>>>>>> 9ee536dd
.


(** Coercions *)

Coercion expr_basic : expr >-> ext_expr.
Coercion stat_basic : stat >-> ext_stat.
Coercion prog_basic : prog >-> ext_prog.


(** Shorthand for calling toPrimitive without prefered type *)

Definition spec_to_primitive_auto v :=
  spec_to_primitive v None.


(**************************************************************)
(** ** Extracting outcome from an extended expression. *)

(** Auxiliary definition for extracting [out] of [specret] *)

Definition out_of_specret T (y:specret T) :=
  match y with
  | specret_out o => Some o
  | specret_val _ _ => None
  end.

(** The [out_of_ext_*] family of definitions is used by
    the generic abort rule, which propagates exceptions,
    and divergence, break and continues. *)

Definition out_of_ext_expr (e : ext_expr) : option out :=
  match e with
  | expr_basic _ => None


  | expr_object_0 o _ => Some o
  | expr_object_1 _ _ => None
  | expr_object_2 _ _ _ _ => None
  | expr_object_3 _ _ o _ => Some o
  | expr_object_3_val _ _ o _ => Some o
  | expr_object_3_get _ _ o _ => Some o
  | expr_object_3_set _ _ o _ => Some o
  | expr_object_4 _ _ _ _ => None
  | expr_object_5 _ _ o => Some o

  | expr_function_1 _ _ _ _ _ o => Some o
  | expr_function_2 _ _ o => Some o
  | expr_function_3 _ o => Some o

  | expr_access_1 o _ => Some o
  | expr_access_2 _ o => Some o
  | expr_access_3 _ o _ => Some o
  | expr_access_4 _ o => Some o

  | expr_new_1 o _ => Some o
  | expr_new_2 _ _ => None

  | expr_call_1 o _ _ => Some o
  | expr_call_2 _ _ _ o => Some o
  | expr_call_3 _ _ _ _ => None
  | expr_call_4 _ _ _ _ => None
  | expr_call_5 _ _ _ o => Some o

  | spec_eval _ _ _ => None

  | expr_unary_op_1 _ o => Some o
  | expr_unary_op_2 _ _ => None
  | expr_delete_1 o => Some o
  | expr_delete_2 _ o => Some o
  | expr_typeof_1 o => Some o
  | expr_typeof_2 o => Some o
  | expr_prepost_1 _ o => Some o
  | expr_prepost_2 _ _ o => Some o
  | expr_prepost_3 _ _ o => Some o
  | expr_prepost_4 _ o => Some o
  | expr_unary_op_neg_1 o => Some o
  | expr_unary_op_bitwise_not_1 y => out_of_specret y
  | expr_unary_op_not_1 o => Some o
  | expr_conditional_1 y _ _ => out_of_specret y
  | expr_conditional_1' o _ _ => None

  | expr_binary_op_1 _ o _ => Some o
  | expr_binary_op_2 _ _ o => Some o
  | expr_binary_op_3 _ _ _ => None
  | expr_binary_op_add_1 y => out_of_specret y
  | expr_binary_op_add_string_1 y => out_of_specret y
  | expr_puremath_op_1 _ y => out_of_specret y
  | expr_shift_op_1 _ y _ => out_of_specret y
  | expr_shift_op_2 _ _ y => out_of_specret y
  | expr_inequality_op_1 _ _ _ _ => None
  | expr_inequality_op_2 _ _ y => out_of_specret y
  | expr_binary_op_in_1 _ o => Some o
  | expr_binary_op_disequal_1 o => Some o
  | spec_equal _ _ => None
  | spec_equal_1 _ _ _ _ => None
  | spec_equal_2 _ => None
  | spec_equal_3 _ _ _ => None
  | spec_equal_4 _ o => Some o
  | expr_bitwise_op_1 _ y _ => out_of_specret y
  | expr_bitwise_op_2 _ _ y => out_of_specret y
  | expr_lazy_op_1 _ o _ => Some o
  | expr_lazy_op_2 _ _ o _ => Some o

  | expr_assign_1 o _ _ => Some o
  | expr_assign_2 _ o _ _ => Some o
  | expr_assign_3 _ _ _ o => Some o
  | expr_assign_4 _ o => Some o
  | expr_assign_5 _ o => Some o

  | spec_to_primitive _ _ => None
  | spec_to_boolean _ => None
  | spec_to_number _ => None
  | spec_to_number_1 o => Some o
  | spec_to_integer _ => None
  | spec_to_integer_1 o => Some o
  | spec_to_string _ => None
  | spec_to_string_1 o => Some o
  | spec_to_object _ => None

(* Daniele: moved
  | spec_to_uint32 _ _ => None
  | spec_to_uint32_1 o _ => Some o
*)
  | spec_check_object_coercible _ => None

  | spec_eq _ _ => None
  | spec_eq0 _ _ => None
  | spec_eq1 _ _ => None
  | spec_eq2 _ _ _ => None

  | spec_object_get_own_prop _ _ _ => None
  | spec_object_get_own_prop_1 _ _ _ _ => None
  | spec_object_get_own_prop_2 _ _ _ _ => None
  | spec_object_get_prop _ _ _ => None
  | spec_object_get_prop_1 _ _ _ _ => None
  | spec_object_get_prop_2 _ _ _ _ => None
  | spec_object_get_prop_3 _ _ _ _ => None
  | spec_object_get _ _ => None
  | spec_object_get_1 _ _ _ _ => None
  | spec_object_get_2 _ _ _ => None
  | spec_object_get_3 _ _ _ => None

  | spec_object_can_put _ _ => None
  | spec_object_can_put_1 _ _ _ => None
  | spec_object_can_put_2 _ _ _ => None
  | spec_object_can_put_4 _ _ _ => None
  | spec_object_can_put_5 _ _ => None
  | spec_object_can_put_6 _ _ => None

  | spec_object_put _ _ _ _ => None
  | spec_object_put_1 _ _ _ _ _ _ => None
  | spec_object_put_2 _ _ _ _ _ o => Some o
  | spec_object_put_3 _ _ _ _ _ _ => None
  | spec_object_put_4 _ _ _ _ _ _ => None
  | spec_object_put_5 o => Some o

  | spec_object_has_prop _ _ => None
  | spec_object_has_prop_1 _ _ _ => None
  | spec_object_has_prop_2 _ => None

  | spec_object_delete _ _ _ => None
  | spec_object_delete_1 _ _ _ _ => None
  | spec_object_delete_2 _ _ _ _ => None
  | spec_object_delete_3 _ _ _ _ => None

  | spec_object_default_value _ _ => None
  | spec_object_default_value_1 _ _ _ => None
  | spec_object_default_value_2 _ _ _ => None
  | spec_object_default_value_3 _ _ => None
  | spec_object_default_value_4 => None
  | spec_object_default_value_sub_1 _ _ _ => None
  | spec_object_default_value_sub_2 _ o _ => Some o
  | spec_object_default_value_sub_3 o _ => Some o

  | spec_object_define_own_prop _ _ _ _ => None
  | spec_object_define_own_prop_1 _ _ _ _ _ => None
  | spec_object_define_own_prop_2 _ _ _ _ _ => None
  | spec_object_define_own_prop_3 _ _ _ _ _ _ => None
  | spec_object_define_own_prop_4 _ _ _ _ _ => None
  | spec_object_define_own_prop_5 _ _ _ _ _ => None
  | spec_object_define_own_prop_6a _ _ _ _ _ => None
  | spec_object_define_own_prop_6b _ _ _ _ _ => None
  | spec_object_define_own_prop_6c _ _ _ _ _ => None
  | spec_object_define_own_prop_reject _ => None
  | spec_object_define_own_prop_write _ _ _ _ _ => None

  | spec_prim_value_get _ _ => None
  | spec_prim_value_get_1 _ _ o => Some o

  | spec_prim_value_put _ _ _ _ => None
  | spec_prim_value_put_1 _ _ _ _ o => Some o

  | spec_get_value _ => None
  | spec_put_value _ _ => None

  | spec_expr_get_value _ => None
  | spec_expr_get_value_1 o => Some o

  | spec_env_record_has_binding _ _ => None
  | spec_env_record_has_binding_1 _ _ _ => None
  | spec_env_record_get_binding_value _ _ _ => None
  | spec_env_record_get_binding_value_1 _ _ _ _ => None
  | spec_env_record_get_binding_value_2 _ _ _ o => Some o
  | spec_env_record_set_binding_value _ _ _ _ => None

  | spec_env_record_create_immutable_binding _ _ => None
  | spec_env_record_initialize_immutable_binding _ _ _ => None
  | spec_env_record_create_mutable_binding _ _ _ => None
  | spec_env_record_create_mutable_binding_1 _ _ _ _ => None
  | spec_env_record_create_mutable_binding_2 _ _ _ _ o => Some o
  | spec_env_record_create_mutable_binding_3 o => Some o
  | spec_env_record_set_mutable_binding _ _ _ _ => None
  | spec_env_record_set_mutable_binding_1 _ _ _ _ _ => None
  | spec_env_record_delete_binding _ _ => None
  | spec_env_record_delete_binding_1 _ _ _ => None

  | spec_env_record_create_set_mutable_binding _ _ _ _ _ => None
  | spec_env_record_create_set_mutable_binding_1 o _ _ _ _ => Some o

  | spec_env_record_implicit_this_value _ => None
  | spec_env_record_implicit_this_value_1 _ _ => None

  | spec_lexical_env_get_identifier_ref _ _ _ => None
  | spec_lexical_env_get_identifier_ref_1 _ _ _ _ => None
  | spec_lexical_env_get_identifier_ref_2 _ _ _ _ o => Some o

  | spec_from_descriptor _ => None
  | spec_from_descriptor_1 _ o => Some o
  | spec_from_descriptor_2 _ _ o => None
  | spec_from_descriptor_3 _ _ o => Some o
  | spec_from_descriptor_4 _ _ o => None
  | spec_from_descriptor_5 _ _ o => Some o
  | spec_from_descriptor_6 _ o => Some o

  | spec_to_descriptor _ _ => None
  | spec_to_descriptor_1a _ _ _ => None
  | spec_to_descriptor_1b o _ _ _ => Some o
  | spec_to_descriptor_1c o _ _ _ => Some o
  | spec_to_descriptor_2a _ _ _ => None
  | spec_to_descriptor_2b o _ _ _ => Some o
  | spec_to_descriptor_2c o _ _ _ => Some o
  | spec_to_descriptor_3a _ _ _ => None
  | spec_to_descriptor_3b o _ _ _ => Some o
  | spec_to_descriptor_3c o _ _ _ => Some o
  | spec_to_descriptor_4a _ _ _ => None
  | spec_to_descriptor_4b o _ _ _ => Some o
  | spec_to_descriptor_4c o _ _ _ => Some o
  | spec_to_descriptor_5a _ _ _ => None
  | spec_to_descriptor_5b o _ _ _ => Some o
  | spec_to_descriptor_5c o _ _ _ => Some o
  | spec_to_descriptor_6a _ _ _ => None
  | spec_to_descriptor_6b o _ _ _ => Some o
  | spec_to_descriptor_6c o _ _ _ => Some o
  | spec_to_descriptor_7 _ _ _ => None

  | spec_entering_eval_code _ _ _ => None
  | spec_entering_eval_code_1 _ _ => None
  | spec_entering_eval_code_2 o _ => Some o

  | spec_call_global_eval _ _ => None
  | spec_call_global_eval_1 _ _ => None
  | spec_call_global_eval_2 _ => None
  | spec_call_global_eval_3 o => Some o

  | spec_entering_func_code _ _ _ _ => None
  | spec_entering_func_code_1 _ _ _ _ _ _ => None
  | spec_entering_func_code_2 _ _ _ o _ => Some o
  | spec_entering_func_code_3 _ _ _ _ _ _ => None
  | spec_entering_func_code_4 o _ => Some o

  | spec_binding_inst_formal_params _ _ _ _ => None
  | spec_binding_inst_formal_params_1 _ _ _ _ _ _ o => Some o
  | spec_binding_inst_formal_params_2 _ _ _ _ _ _ o => Some o
  | spec_binding_inst_formal_params_3 _ _ _ _ _ _ => None
  | spec_binding_inst_formal_params_4 _ _ _ _ o => Some o
  | spec_binding_inst_function_decls _ _ _ _ _ => None
  | spec_binding_inst_function_decls_1 _ _ _ _ _ _ o => Some o
  | spec_binding_inst_function_decls_2 _ _ _ _ _ _ _ o => Some o
  | spec_binding_inst_function_decls_3 _ _ _ _ _ _ _ => None
  | spec_binding_inst_function_decls_4 _ _ _ _ _ _ _ o => Some o
  | spec_binding_inst_function_decls_5 _ _ _ _ _ _ _ => None
  | spec_binding_inst_function_decls_6 _ _ _ _ _ o => Some o
  | spec_binding_inst_arg_obj   object_loc _ _ _ _ => None
  | spec_binding_inst_arg_obj_1 _ _ _ o => Some o
  | spec_binding_inst_arg_obj_2 _ _ _ o => Some o
  | spec_binding_inst_var_decls _ _ _ _ => None
  | spec_binding_inst_var_decls_1 _ _ _ _ _ o => Some o
  | spec_binding_inst_var_decls_2 _ _ _ _ o => Some o
  | spec_binding_inst _ _ _ _ => None
  | spec_binding_inst_1 _ _ _ _ _ => None
  | spec_binding_inst_2 _ _ _ _ _ _ o => Some o
  | spec_binding_inst_3 _ _ _ _ _ _ => None
  | spec_binding_inst_4 _ _ _ _ _ _ _ o => Some o
  | spec_binding_inst_5 _ _ _ _ _ _ _ => None
  | spec_binding_inst_6 _ _ _ _ _ _ _ o => Some o
  | spec_binding_inst_7 _ _ _ o => Some o
  | spec_binding_inst_8 _ _ _ => None
  
  | spec_make_arg_getter _ _ _ => None
  | spec_make_arg_setter _ _ _ => None
  
  | spec_args_obj_get_1 _ _ _ _ _ => None
  
  | spec_args_obj_get_own_prop_1 _ _ _ _ => None
  | spec_args_obj_get_own_prop_2 _ _ _ _ _ _ => None
  | spec_args_obj_get_own_prop_3 _ _ o => Some o
  | spec_args_obj_get_own_prop_4 _ _ => None
  
  | spec_args_obj_define_own_prop_1 _ _ _ _ _ _ => None
  | spec_args_obj_define_own_prop_2 _ _ _ _ _ _ o => Some o
  | spec_args_obj_define_own_prop_3 _ _ _ _ _ o => Some o
  | spec_args_obj_define_own_prop_4 _ _ _ _ _ => None
  | spec_args_obj_define_own_prop_5 o => Some o
  | spec_args_obj_define_own_prop_6 => None
  
  | spec_args_obj_delete_1 _ _ _ _ _ => None
  | spec_args_obj_delete_2 _ _ _ _ _ o => Some o
  | spec_args_obj_delete_3 o => Some o
  | spec_args_obj_delete_4 _ => None
  
  | spec_arguments_object_map _ _ _ _ _ => None
  | spec_arguments_object_map_1 _ _ _ _ _ o => Some o
  | spec_arguments_object_map_2 _ _ _ _ _ _ _ => None
  | spec_arguments_object_map_3 _ _ _ _ _ _ _ o => Some o
  | spec_arguments_object_map_4 _ _ _ _ _ _ _ _ => None
  | spec_arguments_object_map_5 _ _ _ _ _ _ _ _ o => Some o
  | spec_arguments_object_map_6 _ _ _ _ _ _ _ _ o => Some o
  | spec_arguments_object_map_7 _ _ _ _ _ _ _ o => Some o
  | spec_arguments_object_map_8 _ _ _  => None


  | spec_create_arguments_object _ _ _ _ _ => None
  | spec_create_arguments_object_1 _ _ _ _ _ _ o => Some o
  | spec_create_arguments_object_2 _ _ _ o => Some o
  | spec_create_arguments_object_3 _ _ _ o => Some o
  | spec_create_arguments_object_4 _ o => Some o

  | spec_object_has_instance _ _ => None
  | spec_object_has_instance_1 _ _ _ => None
  | spec_function_has_instance_1 _ o => Some o
  | spec_function_has_instance_2 _ _ => None
  | spec_function_has_instance_3 _ _ => None

  | spec_function_get_1 _ _ o => Some o

  | spec_error _ => None
  | spec_error_1 o => Some o 
  | spec_error_or_cst _ _ _ => None
  | spec_error_or_void _ _ => None

  | spec_init_throw_type_error => None
  | spec_init_throw_type_error_1 o => Some o

  | spec_build_error _ _ => None
  | spec_build_error_1 _ _ => None
  | spec_build_error_2 _ o => Some o

  | spec_new_object _ => None
  | spec_new_object_1 o _ => Some o

  | spec_prim_new_object _ => None

  | spec_creating_function_object_proto _ => None
  | spec_creating_function_object_proto_1 _ o => Some o
  | spec_creating_function_object_proto_2 _ _ o => Some o

  | spec_creating_function_object _ _ _ _ => None
  | spec_creating_function_object_1 _ _ o => Some o
  | spec_creating_function_object_2 _ _ o => Some o
  | spec_creating_function_object_3 _ o => Some o
  | spec_creating_function_object_4 _ o => Some o

  | spec_create_new_function_in  execution_ctx _ _ => None

  | spec_call _ _ _ => None
  | spec_call_1 _ _ _ _ => None

  | spec_call_prealloc _ _ => None

  | spec_call_default _ _ _ => None
  | spec_call_default_1 _ => None
  | spec_call_default_2 _ => None
  | spec_call_default_3 o => Some o

  | spec_construct _ _ => None
  | spec_construct_1 _ _ _ => None

  | spec_construct_prealloc _ _ => None

  | spec_construct_default _ _ => None
  | spec_construct_default_1 _ _ o => Some o
  | spec_construct_default_2 _ o => Some o

  | spec_construct_bool_1 o => Some o

  | spec_construct_number_1 o => Some o

  | spec_call_global_is_nan_1 o => Some o
  | spec_call_global_is_finite_1 o => Some o

  | spec_call_object_call_1 _ => None
  | spec_call_object_new_1 _ => None
  | spec_call_object_get_proto_of_1 _ => None
  | spec_call_object_is_extensible_1 _ => None

  | spec_call_object_define_props_1 _ _ => None
  | spec_call_object_define_props_2 o _ => Some o
  | spec_call_object_define_props_3 _ _ _ _ => None
  | spec_call_object_define_props_4 o _ _ _ _ _ => Some o
  | spec_call_object_define_props_5 _ _ _ _ _ _ => None
  | spec_call_object_define_props_6 _ _ => None
  | spec_call_object_define_props_7 o _ _ => Some o

  | spec_call_object_create_1 _ _ => None
  | spec_call_object_create_2 o _ _ => Some o
  | spec_call_object_create_3 _ _ => None

  | spec_call_object_seal_1 _ => None
  | spec_call_object_seal_2 _ _ => None
  | spec_call_object_seal_3 _ _ _ _ => None
  | spec_call_object_seal_4 _ _ o => Some o

  | spec_call_object_is_sealed_1 _ => None
  | spec_call_object_is_sealed_2 _ _ => None
  | spec_call_object_is_sealed_3 _ _ _ => None

  | spec_call_object_freeze_1 _ => None
  | spec_call_object_freeze_2 _ _ => None
  | spec_call_object_freeze_3 _ _ _ _ => None
  | spec_call_object_freeze_4 _ _ _ _ => None
  | spec_call_object_freeze_5 _ _ o => Some o

  | spec_call_object_is_frozen_1 _ => None
  | spec_call_object_is_frozen_2 _ _ => None
  | spec_call_object_is_frozen_3 _ _ _ => None
  | spec_call_object_is_frozen_4 _ _ _ => None
  | spec_call_object_is_frozen_5 _ _ _ => None


  | spec_call_object_prevent_extensions_1 _ => None

  | spec_call_object_define_prop_1 _ _ _ => None
  | spec_call_object_define_prop_2 _ o _ => Some o
  | spec_call_object_define_prop_3 _ _ _ => None
  | spec_call_object_define_prop_4 _ o => Some o

  | spec_call_object_get_own_prop_descriptor_1 _ _ => None
  | spec_call_object_get_own_prop_descriptor_2 _ o => Some o

  | spec_call_object_proto_to_string_1 _ => None
  | spec_call_object_proto_to_string_2 o => Some o
  | spec_call_object_proto_is_prototype_of_2_1 _ => None
  | spec_call_object_proto_is_prototype_of_2_2 o _ => Some o
  | spec_call_object_proto_is_prototype_of_2_3 _ _ => None
  | spec_call_object_proto_is_prototype_of_2_4 _ _ => None

  | spec_call_object_proto_prop_is_enumerable_1 _ => None
  | spec_call_object_proto_prop_is_enumerable_2 o => Some o
  | spec_call_object_proto_prop_is_enumerable_3 o _ => Some o
  | spec_call_object_proto_prop_is_enumerable_4 _ => None
  
  | spec_call_bool_proto_to_string_1 o => Some o
  | spec_call_bool_proto_value_of_1 _ => None
  | spec_call_bool_proto_value_of_2 _ => None

  | spec_call_number_proto_to_string_1 _ _ => None
  | spec_call_number_proto_to_string_2 _ o => Some o
  | spec_call_number_proto_value_of_1 _ => None

  | spec_call_error_proto_to_string_1 _ => None
  | spec_call_error_proto_to_string_2 _ o => Some o
  | spec_call_error_proto_to_string_3 _ o => Some o
  | spec_call_error_proto_to_string_4 _ _ o => Some o
  | spec_call_error_proto_to_string_5 _ _ o => Some o

  | spec_returns o => Some o
  end.

Definition out_of_ext_stat (p : ext_stat) : option out :=
  match p with
  | stat_basic _ => None

  | stat_block_1 _ _ => None
  | stat_block_2 _ o _ => Some o
  | stat_block_3 o _ => Some o

  | stat_label_1 _ o => Some o

  | stat_var_decl_1 o _ => Some o
  | stat_var_decl_item _ => None
  | stat_var_decl_item_1 _ o _ => Some o
  | stat_var_decl_item_2 _ _ o => Some o
  | stat_var_decl_item_3 _ o => Some o

  | stat_if_1 y _ _ => out_of_specret y

  | stat_while_1 _ _ _ _ => None
  | stat_while_2 _ _ _ _ y => out_of_specret y
  | stat_while_3 _ _ _ _ o => Some o
  | stat_while_4 _ _ _ _ _ => None
  | stat_while_5 _ _ _ _ _ => None
  | stat_while_6 _ _ _ _ _ => None

  | stat_do_while_1 _ _ _ _ => None
  | stat_do_while_2 _ _ _ _ o => Some o
  | stat_do_while_3 _ _ _ _ _ => None
  | stat_do_while_4 _ _ _ _ => None
  | stat_do_while_5 _ _ _ _ y => out_of_specret y

  | stat_with_1 _ y => out_of_specret y

  | stat_throw_1 o => Some o

  | stat_return_1 o => Some o

  | stat_try_1 o _ _ => Some o
  | stat_try_2 o _ _ _ => Some o
  | stat_try_3 o _ => Some o
  | stat_try_4 _ _ => None
  | stat_try_5 _ o => Some o

  | stat_switch_1 o _ _ => Some o
  | stat_switch_2 o _ => Some o
  | stat_switch_nodefault_1 _ _ _=> None
  | stat_switch_nodefault_2 o _ _ _ _  => Some o
  | stat_switch_nodefault_3 _ _ _ _ _ => None
  | stat_switch_nodefault_4 o _ => Some o
  | stat_switch_nodefault_5 _ _ => None
  | stat_switch_nodefault_6 _ o _ => Some o

  | stat_switch_default_1 _ _ _ _ _ => None
  | stat_switch_default_A_1 _ _ _ _ _ _ => None 
  | stat_switch_default_A_2 o _ _ _ _ _ _ _ => Some o
  | stat_switch_default_A_3 _ _ _ _ _ _ _ _  => None
  | stat_switch_default_A_4 _ _ _ _ _ _ _ => None
  | stat_switch_default_A_5 o _ _ _ _ _ => Some o
  | stat_switch_default_B_1 _ _ _ _ => None
  | stat_switch_default_B_2 o _ _ _ _ _ => Some o
  | stat_switch_default_B_3 _ _ _ _ _ _ => None
  | stat_switch_default_B_4 o _ _ => Some o

  | stat_switch_default_5 _ _ _ _ => None
  | stat_switch_default_6 o _ => Some o 
  | stat_switch_default_7 _ _  => None
  | stat_switch_default_8 o _ => Some o

  end.

Definition out_of_ext_prog (p : ext_prog) : option out :=
  match p with
  | prog_basic _ => None
  | prog_1 _ _ => None
  | prog_2 _ o _ => Some o
  | prog_3 o _ => Some o
  end.

Definition out_of_ext_spec (es : ext_spec) : option out :=
  match es with
  | spec_to_int32 _ => None
  | spec_to_int32_1 o => Some o
  | spec_to_uint32 _ => None
  | spec_to_uint32_1 o => Some o
<<<<<<< HEAD
  | spec_expr_get_value_conv _ _ => None
  | spec_expr_get_value_conv_1 _ o => Some o
  | spec_expr_get_value_conv_2 o => Some o
  | spec_convert_twice _ _ => None
  | spec_convert_twice_1 o _ => Some o
  | spec_convert_twice_2 _ o => Some o
=======
  | expr_list_then _ => None
  | expr_list_then_1 _ _ => None
  | expr_list_then_2 _ o _ => Some o
>>>>>>> 9ee536dd
  end.


(**************************************************************)
(** ** Rules for propagating aborting expressions *)

(** Definition of a result of type normal *)

Definition res_is_normal R :=
  res_type R = restype_normal.

(** Definition of aborting outcomes: diverging outcomes,
    and terminating outcomes that are not of type "normal". *)

Inductive abort : out -> Prop :=
  | abort_div :
      abort out_div
  | abort_not_normal : forall S R,
      ~ res_is_normal R ->
      abort (out_ter S R).

(** Definition of the behaviors caught by an exception handler,
    and thus not propagated by the generic abort rule *)

Inductive abort_intercepted_prog : ext_prog -> Prop :=
  | abort_intercepted_prog_block_2 : forall lab S R rv els,
      res_type R <> restype_throw ->
      abort_intercepted_prog (prog_2 rv (out_ter S R) els).

Inductive abort_intercepted_stat : ext_stat -> Prop :=
  | abort_intercepted_stat_block_2 : forall lab S R rv ts,
      res_type R <> restype_throw ->
      abort_intercepted_stat (stat_block_2 rv (out_ter S R) ts)
  | abort_intercepted_stat_label_1 : forall lab rv S R,
      R = res_intro restype_break rv lab ->
      abort_intercepted_stat (stat_label_1 lab (out_ter S R))
  | abort_intercepted_do_while_2 : forall labs e1 t2 rv S R,
      res_label_in R labs ->
      (res_type R = restype_continue \/ res_type R = restype_break) ->
      abort_intercepted_stat (stat_do_while_2 labs t2 e1 rv (out_ter S R))
  | abort_intercepted_while_3 : forall labs e1 t2 rv S R,
      res_label_in R labs ->
      (res_type R = restype_continue \/ res_type R = restype_break) ->
      abort_intercepted_stat (stat_while_3 labs e1 t2 rv (out_ter S R))
  | abort_intercepted_stat_try_1 : forall S R cb fo,
      res_type R = restype_throw ->
      abort_intercepted_stat (stat_try_1 (out_ter S R) (Some cb) fo)
  | abort_intercepted_stat_try_3 : forall S R fo,
      abort_intercepted_stat (stat_try_3 (out_ter S R) fo)
  | abort_intercepted_stat_switch_2 : forall S R labs,
      res_type R = restype_break ->
      res_label_in R labs ->  
      abort_intercepted_stat (stat_switch_2 (out_ter S R) labs)
  | abort_intercepted_stat_switch_nodefault_6 : forall S rv R scs,
      ~ res_is_normal R ->
      abort_intercepted_stat (stat_switch_nodefault_6 rv (out_ter S R) scs)
  | abort_intercepted_stat_switch_default_8 : forall S R scs,
      ~ res_is_normal R ->
      abort_intercepted_stat (stat_switch_default_8 (out_ter S R) scs)
.

Inductive abort_intercepted_expr : ext_expr -> Prop :=
  | abort_intercepted_expr_call_default_2 : forall S R,
      res_type R = restype_return ->
      abort_intercepted_expr (spec_call_default_3 (out_ter S R))
  | abort_intercepted_expr_call_global_eval_3 : forall S R,
      res_type R = restype_throw ->
      abort_intercepted_expr (spec_call_global_eval_3 (out_ter S R)).

Inductive abort_intercepted_spec : ext_spec -> Prop :=
  .

(**************************************************************)
(** ** Auxiliary definition used in identifier resolution *)

(** [spec_identifier_resolution C x] returns the extended expression
    which needs to be evaluated in order to perform the lookup
    of name [x] in the execution context [C]. Typically, a
    reduction rule that performs such a lookup would have a
    premise of the form [red_expr S C (identifier_resolution C x) o1]. *)

Definition spec_identifier_resolution C x :=
  let lex := execution_ctx_lexical_env C in
  let strict := execution_ctx_strict C in
  spec_lexical_env_get_identifier_ref lex x strict.


(**************************************************************)
(** ** Instantiation of arguments in function calls *)

Inductive arguments_from : list value -> list value -> Prop :=
 | arguments_from_nil : forall Vs,
      arguments_from Vs nil
 | arguments_from_undef : forall Vs: list value,
      arguments_from nil Vs ->
      arguments_from nil (undef::Vs)
 | arguments_from_cons : forall Vs1 Vs2 v,
      arguments_from Vs1 Vs2 ->
      arguments_from (v::Vs1) (v::Vs2).
<|MERGE_RESOLUTION|>--- conflicted
+++ resolved
@@ -658,7 +658,6 @@
   | spec_to_int32_1 : out -> ext_spec
   | spec_to_uint32 : value -> ext_spec
   | spec_to_uint32_1 : out -> ext_spec
-<<<<<<< HEAD
 
   | spec_expr_get_value_conv : (value -> ext_expr) -> expr -> ext_spec
   | spec_expr_get_value_conv_1 : (value -> ext_expr) -> out -> ext_spec
@@ -667,12 +666,11 @@
   | spec_convert_twice : ext_expr -> ext_expr -> ext_spec
   | spec_convert_twice_1 : out -> ext_expr -> ext_spec
   | spec_convert_twice_2 : value -> out -> ext_spec
-=======
+
   (** Extended expressions for lists of expressions *)
-  | expr_list_then : list expr -> ext_spec
-  | expr_list_then_1 : list value -> list expr -> ext_spec
-  | expr_list_then_2 : list value -> out -> list expr -> ext_spec 
->>>>>>> 9ee536dd
+  | spec_list_then : list expr -> ext_spec
+  | spec_list_then_1 : list value -> list expr -> ext_spec
+  | spec_list_then_2 : list value -> out -> list expr -> ext_spec 
 .
 
 
@@ -1236,18 +1234,15 @@
   | spec_to_int32_1 o => Some o
   | spec_to_uint32 _ => None
   | spec_to_uint32_1 o => Some o
-<<<<<<< HEAD
   | spec_expr_get_value_conv _ _ => None
   | spec_expr_get_value_conv_1 _ o => Some o
   | spec_expr_get_value_conv_2 o => Some o
   | spec_convert_twice _ _ => None
   | spec_convert_twice_1 o _ => Some o
   | spec_convert_twice_2 _ o => Some o
-=======
-  | expr_list_then _ => None
-  | expr_list_then_1 _ _ => None
-  | expr_list_then_2 _ o _ => Some o
->>>>>>> 9ee536dd
+  | spec_list_then _ => None
+  | spec_list_then_1 _ _ => None
+  | spec_list_then_2 _ o _ => Some o
   end.
 
 
