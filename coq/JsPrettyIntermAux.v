--- conflicted
+++ resolved
@@ -2,118 +2,4 @@
 Require Export JsSyntax JsSyntaxAux JsPreliminary JsPrettyInterm.
 
 (**************************************************************)
-<<<<<<< HEAD
-(** ** nothing here for the time being *)
-=======
-(** ** Implicit Types *)
-
-Implicit Type b : bool.
-Implicit Type n : number.
-Implicit Type k : int.
-Implicit Type s : string.
-Implicit Type i : literal.
-Implicit Type l : object_loc.
-Implicit Type w : prim.
-Implicit Type v : value.
-Implicit Type r : ref.
-Implicit Type T : type.
-
-Implicit Type x : prop_name.
-Implicit Type m : mutability.
-Implicit Type A : prop_attributes.
-Implicit Type An : prop_descriptor.
-Implicit Type L : env_loc.
-Implicit Type E : env_record. (* suggested R *)
-Implicit Type D : decl_env_record.
-Implicit Type X : lexical_env.
-Implicit Type O : object.
-Implicit Type S : state.
-Implicit Type C : execution_ctx.
-Implicit Type P : object_properties_type.
-
-Implicit Type e : expr.
-Implicit Type p : prog.
-Implicit Type t : stat.
-
-
-(**************************************************************)
-(** ** Extracting outcome from an extended expression. *)
-
-(** The [out_of_ext_*] family of definitions is used by
-    the generic abort rule, which propagates exceptions,
-    and divergence, break and continues. *)
-
-Definition out_of_ext_expr (e : ext_expr) : option out :=
-  match e with
-  (* TODO: update later
-  | expr_basic _ => None
-  | expr_list_then _ _ => None
-  | expr_list_then_1 _ _ _ => None
-  | expr_list_then_2 _ _ o _ => Some o
-  | expr_object_1 _ _ _ => None
-  | expr_access_1 o _ => Some o
-  | expr_access_2 _ o => Some o
-  | expr_new_1 o _ => Some o
-  | expr_new_2 _ _ _ => None
-  | expr_new_3 _ o => Some o
-  | expr_call_1 o _ => Some o
-  | expr_call_2 _ _ _ => None
-  | expr_call_3 _ _ _ => None
-  | expr_call_4 o => Some o
-  | expr_unary_op_1 _ o => Some o
-  | expr_unary_op_2 _ _ => None
-  | expr_binary_op_1 o _ _ => Some o
-  | expr_binary_op_2 _ _ _ _ => None
-     (* TODO (Arthur does not understand this comment:
-        If the `option out' is not `None' then the `out' is returned anyway,
-        independently of wheither it aborts or not. *)
-  | expr_binary_op_3 _ _ _ => None
-  | expr_binary_op_add_1 _ _ => None
-  | expr_assign_1 o _ _ => Some o
-  | expr_assign_2 _ o => Some o
-  | expr_assign_2_op _ _ _ o => Some o
-  | spec_to_number_1 o => Some o
-  | spec_to_integer_1 o => Some o
-  | spec_to_string_1 o => Some o
-  | spec_to_default_1 _ _ _ => None
-  | spec_to_default_2 _ _ => None
-  | spec_to_default_3 => None
-  | spec_to_default_sub_1 _ _ _ => None
-  | spec_to_default_sub_2 _ _ _ => None
-  | spec_convert_twice _ _ _ => None
-  | spec_convert_twice_1 o _ _ => Some o
-  | spec_convert_twice_2 o _ => Some o
-  (* TODO: missing new extended forms here *)
-  *)
-  | _ => None
-  (* TODO: remove the line above to ensure that nothing forgotten *)
-  end.
-
-Definition out_of_ext_stat (p : ext_stat) : option out :=
-  match p with
-  (* TODO: update later
-  | stat_basic _ => None
-  | stat_seq_1 o _ => Some o
-  | stat_var_decl_1 o => Some o
-  | stat_if_1 o _ _ => Some o
-  | stat_if_2 o _ _ => out_some_out o
-  | stat_if_3 o _ _ => out_some_out o
-  | stat_while_1 _ o _ => Some o
-  | stat_while_2 _ _ _ => None
-  | stat_while_3 _ _ o => Some o
-  | stat_throw_1 o => Some o
-  | stat_try_1 o _ _=> Some o
-  | stat_try_2 _ _ _ => None
-  | stat_try_3 o _ => Some o
-  | stat_try_4 _ o => Some o
-  | stat_with_1 o _ => Some o
-  *)
-  | _ => None
-  end.
-
-Definition out_of_ext_prog (p : ext_prog) : option out :=
-  match p with
-  | prog_basic _ => None
-  | prog_seq_1 o _ => Some o
-  end.
->>>>>>> 531131fb
+(** ** nothing here for the time being *)