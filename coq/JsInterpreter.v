--- conflicted
+++ resolved
@@ -1295,13 +1295,8 @@
         out_void (object_write S l O')))
   | S len' => (* args <> nil *)
     Let arguments_object_map_loop' := fun S xsmap =>
-<<<<<<< HEAD
       arguments_object_map_loop runs S C l xs len' (removelast args) L X str lmap xsmap in
-    let A := attributes_data_intro_all_true (last args undef) in
-=======
-      arguments_object_map_loop runs S C l xs len' (removelast args) L str lmap xsmap in
     Let A := attributes_data_intro_all_true (last args undef) in
->>>>>>> c4204617
     if_bool (object_define_own_prop runs S C l (convert_prim_to_string len') A false) (fun S1 b =>
       ifb len' >= length xs then
         arguments_object_map_loop' S1 xsmap
@@ -1310,15 +1305,9 @@
         ifb str = true \/ In x xsmap then
           arguments_object_map_loop' S1 xsmap
         else
-<<<<<<< HEAD
           if_object (make_arg_getter runs S1 C x X) (fun S2 lgetter =>
             if_object (make_arg_setter runs S2 C x X) (fun S3 lsetter =>
-              let A' := attributes_accessor_intro (value_object lgetter) (value_object lsetter) false true in
-=======
-          if_object (make_arg_getter S1 l x L) (fun S2 lgetter =>
-            if_object (make_arg_setter S2 l x L) (fun S3 lsetter =>
               Let A' := attributes_accessor_intro (value_object lgetter) (value_object lsetter) false true in
->>>>>>> c4204617
               if_bool (object_define_own_prop runs S3 C lmap (convert_prim_to_string len') A' false) (fun S4 b' =>
                 arguments_object_map_loop' S4 (x :: xsmap)))))
       )
@@ -1348,14 +1337,9 @@
 
 Definition binding_inst_arg_obj runs S C lf p xs args L : result_void :=
   let arguments := "arguments" in
-<<<<<<< HEAD
-  let str := prog_intro_strictness p in
+  Let str := prog_intro_strictness p in
     if_object (create_arguments_object runs S C lf xs args L
                    (execution_ctx_variable_env C) str) (fun S1 largs =>
-=======
-  Let str := prog_intro_strictness p in
-    if_object (create_arguments_object runs S C lf xs args L str) (fun S1 largs =>
->>>>>>> c4204617
       if str then
         if_void (env_record_create_immutable_binding S1 L arguments) (fun S2 =>
           env_record_initialize_immutable_binding S2 L arguments largs)
