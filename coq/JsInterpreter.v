--- conflicted
+++ resolved
@@ -884,15 +884,9 @@
 Definition creating_function_object (run_call' : run_call_type) S C (names : list string) (bd : funcbody) X str : result :=
   let O := object_create prealloc_function_proto "Function" true Heap.empty in
   let O1 := object_with_invokation O
-<<<<<<< HEAD
     (Some builtin_spec_op_function_constructor)
     (Some builtin_spec_call_default)
     (Some builtin_spec_op_function_has_instance) in
-=======
-    (Some (construct_prealloc prealloc_function))
-    (Some (call_prealloc prealloc_function))
-    (Some builtin_has_instance_function) in
->>>>>>> 70a7cb48
   let O2 := object_with_details O1 (Some X) (Some names) (Some bd) None None None None in
   let (l, S1) := object_alloc S O2 in
   let A1 := attributes_data_intro (JsNumber.of_int (List.length names)) false false false in
@@ -1776,11 +1770,10 @@
     let run_call' := run_call max_step' in
     match B with
 
-<<<<<<< HEAD
     | builtin_spec_call_default =>
-=======
-    | call_prealloc prealloc_function =>
->>>>>>> 70a7cb48
+(*
+| call_prealloc prealloc_function =>
+*)
       if_some lfo (fun lf =>
         if_some vo (fun vthis =>
           execution_ctx_function_call run_call' S C lf vthis args (fun S1 C1 =>
