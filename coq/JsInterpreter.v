Set Implicit Arguments.
Require Import Shared.
Require Import JsSyntax JsSyntaxAux JsSyntaxInfos JsPreliminary JsPreliminaryAux JsInit.
Require Import LibFix LibList.

(* TODO/ move to shared*)

(** [list_get_last ls] returns [None] if the list given is empty
    or [Some (ls',x)] where [ls=ls'++x::nil] otherwise. *)

Fixpoint lib_get_last (A:Type) (ls:list A) : option (list A * A) :=
  match ls with
  | nil => None
  | a::ls' =>
    match ls' with
    | nil => Some (nil,a)
    | _ => option_map (fun p => let '(ls',x) := p in (a::ls',x)) (lib_get_last ls')
    end
  end.

Lemma lib_get_last_spec : forall (A:Type) (ls:list A),
  match lib_get_last ls with
  | None => (ls = nil)
  | Some (ls',x) => (ls = LibList.append ls' (x::nil))
  end.
Proof.
  intros. induction ls; simpl.
  auto.
  destruct ls as [|b ls].
    rew_list*.
    destruct (lib_get_last (b::ls)) as [(?&?)|]; simpls.
      rew_list*. congruence.
      congruence.
Qed.

Lemma lib_get_last_nil : forall (A:Type),
  lib_get_last (@nil A) = None.
Proof. auto. Qed.

Lemma lib_get_last_cons : forall (A:Type) ls,
  ls <> nil -> exists (x:A) (ls':list A),
     lib_get_last ls = Some (ls',x) 
  /\ ls = LibList.append ls' (x::nil).
Proof. 
  intros. lets M: (lib_get_last_spec ls).
  destruct (lib_get_last ls) as [(ls'&x)|]. 
    subst. exists* x ls'.
    false.
Qed.


(**************************************************************)
(** ** Implicit Types -- copied from JsPreliminary *)

Implicit Type b : bool.
Implicit Type n : number.
Implicit Type k : int.
Implicit Type s : string.
Implicit Type i : literal.
Implicit Type l : object_loc.
Implicit Type w : prim.
Implicit Type v : value.
Implicit Type r : ref.
Implicit Type ty : type.

Implicit Type rt : restype.
Implicit Type rv : resvalue.
Implicit Type lab : label.
Implicit Type labs : label_set.
Implicit Type R : res.
Implicit Type o : out.

Implicit Type x : prop_name.
Implicit Type str : strictness_flag.
Implicit Type m : mutability.
Implicit Type Ad : attributes_data.
Implicit Type Aa : attributes_accessor.
Implicit Type A : attributes.
Implicit Type Desc : descriptor.
Implicit Type D : full_descriptor.

Implicit Type L : env_loc.
Implicit Type E : env_record.
Implicit Type Ed : decl_env_record.
Implicit Type X : lexical_env.
Implicit Type O : object.
Implicit Type S : state.
Implicit Type C : execution_ctx.
Implicit Type P : object_properties_type.

Implicit Type e : expr.
Implicit Type p : prog.
Implicit Type t : stat.

Implicit Type T : Type.


(**************************************************************)
(** ** Structure of This File *)

(* Definitions of the datatypes used.
 * Monadic constructors.
 * Functions corresponding to the [spec_*] of the semantics.
 * Operatorshandling.
 * Functions corresponding to syntax cases of the semantics (while, if, ...)
 * Final fixed point. *)


(**************************************************************)
(** ** Some types used by the interpreter *)

(*
  * [result_some] is the normal result when the computation terminates normally.
  * [result_not_yet_implemented] means that this result is not implemented yet.
  * [result_impossible] should not happen and is probably the result of a broken invariant.
  * [result_bottom] means that the computation taked too long and we run out of fuel.
*)

Inductive resultof T :=
  | result_some : T -> resultof T
  | result_not_yet_implemented
  | result_impossible
  | result_bottom : state -> resultof T. (* We could put any information there.  They can be used to create step by step interpreter. *)

Implicit Arguments result_some [[T]].
Implicit Arguments result_not_yet_implemented [[T]].
Implicit Arguments result_impossible [[T]].
Implicit Arguments result_bottom [[T]].

(* It can be useful to get details on why a stuck is obtained. *)
(* The cases where [result_impossible] is directly used are the cases
  where it has been proven impossible to get it under normal condition.
  See [JsCorrectness.v] for more details. *)

Definition impossible_because {T} s : resultof T := result_impossible.

Definition impossible_with_heap_because {T} S s : resultof T := result_impossible.

(* Some special reduction rules does not return a usual triple (called [out] here), but a
  special value.  The following type is there to encapsulate that. *)

Definition specres T := resultof (specret T).

Definition res_out T o : specres T :=
  result_some (specret_out o).
Implicit Arguments res_out [[T]].

Definition res_spec T S a : specres T :=
  result_some (specret_val S a).

(* [result] is the most common result type, returning an [out] each time. *)
(* Note that this [out] does not necessarily (and hopefully rarely) aborts. *)
Inductive nothing : Type :=.
Definition retn := specret nothing.
Definition result := resultof retn.
Definition res_ter S R : result := res_out (out_ter S R).

Implicit Type W : result.

(* In the semantics, some rules returns an [out] which actually never
  carries a result, only an [out_void] of something (or an error).  The
  following type is there to differentiate those functions from the
  others. *)
(* It shall be replaced by a [specres unit]. *)
Definition result_void := result.

Definition res_void S : result_void := res_out (out_void S).

(* Coercion *)

Coercion result_some_out o : resultof out := result_some o.

Definition out_from_retn (sp : retn) : out :=
  match sp with
  | specret_val _ n => nothing_rect _ n
  | specret_out o => o
  end.

Coercion out_retn o : retn := specret_out o.
Coercion result_out o : result := res_out o.

Coercion res_to_res_void (W : result) : result_void := W.

(* Inhabited *)

Global Instance result_inhab : forall T, Inhab (resultof T).
Proof. introv. applys prove_Inhab @impossible_because. exact "Resultof is inhabited". Qed.


(**************************************************************)
(** ** Helper functions for the interpreter *)

Section InterpreterEliminations.

(**************************************************************)
(** Generic constructions *)

Definition get_arg := get_nth undef.

Definition destr_list (A B : Type) (l : list A) (d : B) f :=
  match l with
  | nil => d
  | cons a _ => f a
  end.


(**************************************************************)
(** Monadic Constructors *)

Definition if_empty_label T S R (K : unit -> resultof T) : resultof T :=
  ifb res_label R = label_empty then K tt
  else
    impossible_with_heap_because S "[if_empty_label] received a normal result with non-empty label.".

Definition if_some (A B : Type) (op : option A) (K : A -> resultof B) : resultof B :=
  match op with
  | None => impossible_because "[if_some] called with [None]."
  | Some a => K a
  end.

Definition if_some_or_default (A B : Type) (o : option B) (d : A) (K : B -> A) : A :=
  morph_option d K o.

Definition if_result_some (A B : Type) (W : resultof A) (K : A -> resultof B) : resultof B :=
  match W with
  | result_some a => K a
  | result_not_yet_implemented => result_not_yet_implemented
  | result_impossible => result_impossible
  | result_bottom S0 => result_bottom S0
  end.

Definition if_out_some T W (K : out -> resultof T) : resultof T :=
  if_result_some W (fun sp => K (out_from_retn sp)).

(* TODO: badly named *)
Definition res_res T W : specres T :=
  if_out_some W (fun o => res_out o).
Implicit Arguments res_res [[T]].

Definition if_ter T W (K : state -> res -> specres T) : specres T :=
  if_out_some W (fun o =>
    match o with
    | out_ter S0 R => K S0 R
    | _ => res_out o
    end).

Definition if_success_state rv W (K : state -> resvalue -> result) : result :=
  if_ter W (fun S0 R =>
    match res_type R with
    | restype_normal =>
      if_empty_label S0 R (fun _ =>
        K S0 (res_value (res_overwrite_value_if_empty rv R)))
    | restype_throw =>
      res_ter S0 (res_value R)
    | _ =>
      res_ter S0 (res_overwrite_value_if_empty rv R)
    end).

Definition if_success T W (K : state -> resvalue -> specres T) : specres T :=
  if_ter W (fun S0 R =>
    match res_type R with
    | restype_normal =>
      if_empty_label S0 R (fun _ =>
        K S0 (res_value R))
    | _ =>
      res_out (out_ter S0 R)
    end).

Definition if_void (W : result_void) (K : state -> result) : result :=
  if_success W (fun S rv =>
    match rv with
    | resvalue_empty => K S
    | _ =>
      impossible_with_heap_because S "[if_void called] with non-void result value."
    end).

Definition if_not_throw W (K : state -> res -> result) : result :=
  if_ter W (fun S0 R =>
    match res_type R with
    | restype_throw => W
    | _ => K S0 R
    end).

Definition if_any_or_throw W (K1 : state -> res -> result)
    (K2 : state -> value -> result) : result :=
  if_ter W (fun S R =>
    match res_type R with
    | restype_throw =>
      match res_value R with
      | resvalue_value v =>
        if_empty_label S R (fun _ =>
          K2 S v)
      | _ =>
        impossible_with_heap_because S "[if_any_or_throw] called with a non-value result."
      end
    | _ => K1 S R
    end).

Definition if_success_or_return W (K1 : state -> result) (K2 : state -> resvalue -> result) : result :=
  if_ter W (fun S R =>
    match res_type R with
    | restype_normal =>
      if_empty_label S R (fun _ => K1 S)
    | restype_return => 
      if_empty_label S R (fun _ => K2 S (res_value R))
    | _ => W
    end).

Definition if_normal_continue_or_break W (search_label : res -> bool)
  (K1 : state -> res -> result) (K2 : state -> res -> result) : result :=
  if_ter W (fun S R =>
    match res_type R with
    | restype_break =>
      (if search_label R then K2 else out_ter) S R
    | restype_continue =>
      (if search_label R then K1 else out_ter) S R
    | restype_normal =>
      if_empty_label S R (fun _ => K1 S R)
    | _ => res_ter S R
    end).

Definition if_break W (K : state -> res -> result) : result :=
  if_ter W (fun S R =>
    match res_type R with
    | restype_break => K S R
    | _ => res_ter S R
    end).

Definition if_value T W (K : state -> value -> specres T) : specres T :=
  if_success W (fun S rv =>
    match rv with
    | resvalue_value v => K S v
    | _ =>
      impossible_with_heap_because S "[if_value] called with non-value."
    end).

Definition if_bool T W (K : state -> bool -> specres T) : specres T :=
  if_value W (fun S v =>
    match v with
    | prim_bool b => K S b
    | _ =>
      impossible_with_heap_because S "[if_bool] called with non-boolean value."
    end).

Definition if_object T W (K : state -> object_loc -> specres T) : specres T :=
  if_value W (fun S v =>
    match v with
    | value_object l => K S l
    | value_prim _ =>
      impossible_with_heap_because S "[if_object] called on a primitive."
    end).

Definition if_string T W (K : state -> string -> specres T) : specres T :=
  if_value W (fun S v =>
    match v with
    | prim_string s => K S s
    | _ =>
      impossible_with_heap_because S "[if_string] called on a non-string value."
    end).

Definition if_number T W (K : state -> number -> specres T) : specres T :=
  if_value W (fun S v =>
    match v with
    | prim_number n => K S n
    | _ =>
      impossible_with_heap_because S "[if_number] called with non-number value."
    end).

Definition if_prim T W (K : state -> prim -> specres T) : specres T :=
  if_value W (fun S v =>
    match v with
    | value_prim w => K S w
    | value_object _ =>
      impossible_with_heap_because S "[if_primitive] called on an object."
    end).

Definition convert_option_attributes : option attributes -> option full_descriptor :=
  option_map (fun A => A : full_descriptor).

Definition if_abort (T:Type) o (K : unit -> resultof T) : resultof T :=
  match o with
  | out_ter S0 R =>
    ifb res_type R = restype_normal then
      impossible_with_heap_because S0 "[if_abort] received a normal result!"
    else K tt
  | _ => K tt
  end.

Definition if_spec (A B : Type) (W : specres A) (K : state -> A -> specres B) : specres B :=
  if_result_some W (fun sp =>
    match sp with
    | specret_val S0 a => K S0 a
    | specret_out o =>
      if_abort o (fun _ =>
        res_out o)
    end).

End InterpreterEliminations.
Implicit Arguments res_res [[T]].

Section LexicalEnvironments.


(**************************************************************)
(** Error Handling *)

Definition build_error S vproto vmsg : result :=
  let O := object_new vproto "Error" in
  let '(l, S') := object_alloc S O in
  ifb vmsg = undef then out_ter S' l
  else result_not_yet_implemented (* TODO:  Need [to_string] (this function shall be put in [runs_type].) *).

Definition run_error S ne : result :=
  if_object (build_error S (prealloc_native_error_proto ne) undef) (fun S' l =>
    res_ter S' (res_throw l)).

(** [out_error_or_void S str ne R] throws the error [ne] if
    [str] is true, empty otherwise. *)

Definition out_error_or_void S str ne :=
  if str then run_error S ne
  else out_void S.

(** [out_error_or_cst S str ne v] throws the error [ne] if
    [str] is true, the value [v] otherwise. *)

Definition out_error_or_cst S str ne v :=
  if str then run_error S ne
  else out_ter S v.


(**************************************************************)
(** Operations on objects *)

Definition run_object_method Z (Proj : object -> Z) S l : option Z :=
  option_map Proj (pick_option (object_binds S l)).

Definition run_object_heap_set_extensible b S l : option state :=
  option_map (fun O =>
    object_write S l (object_set_extensible O b))
    (pick_option (object_binds S l)).


(**************************************************************)
(* The functions taking such arguments can call any arbitrary code,
   i.e. can also call arbitrary pogram and expression.  They thus need
   a pointer to the main functions.  Those types are just the ones of
   those main functions. *)

Record runs_type : Type := runs_type_intro {
    runs_type_expr : state -> execution_ctx -> expr -> result;
    runs_type_stat : state -> execution_ctx -> stat -> result;
    runs_type_prog : state -> execution_ctx -> prog -> result;
    runs_type_call : state -> execution_ctx -> object_loc -> value -> list value -> result;
    runs_type_function_has_instance : state -> object_loc -> value -> result;
    runs_type_stat_while : state -> execution_ctx -> resvalue -> label_set -> expr -> stat -> result;
    runs_type_stat_do_while : state -> execution_ctx -> resvalue -> label_set -> expr -> stat -> result;
    runs_type_object_delete : state -> execution_ctx -> object_loc -> prop_name -> bool -> result;
    runs_type_object_get_own_prop : state -> execution_ctx -> object_loc -> prop_name -> specres full_descriptor;
    runs_type_object_get_prop : state -> execution_ctx -> object_loc -> prop_name -> specres full_descriptor;
    runs_type_object_proto_is_prototype_of : state -> object_loc -> object_loc -> result;
    runs_type_equal : state -> (state -> value -> result) -> (state -> value -> result) -> value -> value -> result;
    runs_type_block : state -> execution_ctx -> list stat -> result
  }.

Implicit Type runs : runs_type.


(**************************************************************)
(** Object Get *)

Definition object_has_prop runs S C l x : result :=
  if_some (run_object_method object_has_prop_ S l) (fun B =>
    match B with
    | builtin_has_prop_default =>
      if_spec (runs_type_object_get_prop runs S C l x) (fun S1 D =>
        res_ter S1 (decide (D <> full_descriptor_undef)))
    end).

Definition object_get_builtin runs S C B (vthis : value) l x : result :=
  (* Corresponds to the construction [spec_object_get_1] of the specification. *)
  match B with
  | builtin_get_default =>
    if_spec (runs_type_object_get_prop runs S C l x) (fun S0 D =>
      match D with
      | full_descriptor_undef => res_ter S0 undef
      | attributes_data_of Ad =>
          res_ter S0 (attributes_data_value Ad)
      | attributes_accessor_of Aa =>
          match attributes_accessor_get Aa with
          | value_object lf => runs_type_call runs S0 C lf vthis nil
          | undef => res_ter S0 undef
          | value_prim _ =>
            result_not_yet_implemented (* TODO:  Waiting for the specification. *)
          end
      end)

  | builtin_get_function =>
    result_not_yet_implemented (* TODO:  Waiting for the specification *)

  | builtin_get_args_obj =>
    result_not_yet_implemented (* TODO:  Waiting for the specification *)

  end.

Definition run_object_get runs S C l x : result :=
  if_some (run_object_method object_get_ S l) (fun B =>
    object_get_builtin runs S C B l l x).

Definition run_object_get_own_prop runs S C l x : specres full_descriptor :=
  if_some (run_object_method object_get_own_prop_ S l) (fun B =>
    Let default := fun S' =>
      if_some (run_object_method object_properties_ S' l) (fun P =>
        res_spec S' (
          if_some_or_default (convert_option_attributes (Heap.read_option P x))
            (full_descriptor_undef) id)) in
    match B with
      | builtin_get_own_prop_default =>
        default S
      | builtin_get_own_prop_args_obj =>
        if_spec (default S) (fun S1 D =>
          match D with
          | full_descriptor_undef =>
            res_spec S1 full_descriptor_undef
          | full_descriptor_some A =>
            if_some (run_object_method object_parameter_map_ S1 l) (fun lmapo =>
              if_some lmapo (fun lmap =>
                if_spec (runs_type_object_get_own_prop runs S1 C lmap x) (fun S2 D =>
                  Let follow := fun S' A =>
                    res_spec S' (full_descriptor_some A) in
                  match D with
                     | full_descriptor_undef =>
                       follow S2 A
                     | full_descriptor_some Amap =>
                       if_value (run_object_get runs S2 C lmap x) (fun S3 v =>
                         match A with
                         | attributes_data_of Ad =>
                           follow S3 (attributes_data_with_value Ad v)
                         | attributes_accessor_of Aa =>
                           impossible_with_heap_because S3 "[run_object_get_own_prop]:  received an accessor property descriptor in a point where the specification suppose it never happens."
                         end)
                     end)))
          end)
      end).

Definition run_object_get_prop runs S C l x : specres full_descriptor :=
  if_some (run_object_method object_get_prop_ S l) (fun B =>
    match B with
    | builtin_get_prop_default =>
      if_spec (runs_type_object_get_own_prop runs S C l x) (fun S1 D =>
        ifb D = full_descriptor_undef then (
          if_some (run_object_method object_proto_ S1 l) (fun proto =>
            match proto with
            | value_object lproto =>
              runs_type_object_get_prop runs S1 C lproto x
            | null =>
              res_spec S1 full_descriptor_undef
            | value_prim _ =>
              impossible_with_heap_because S1 "Found a non-null primitive value as a prototype in [run_object_get_prop]."
            end)
        ) else res_spec S1 D)
    end).


(* LATER Object.prototype.isPrototypeOf(V) should take a value, not a location. Spec is fine. *)
Definition object_proto_is_prototype_of runs S l0 l : result :=
  if_some (run_object_method object_proto_ S l) (fun B =>
    match B return result with
    | null => out_ter S false
    | value_object l' =>
      ifb l' = l0
        then out_ter S true
        else runs_type_object_proto_is_prototype_of runs S l0 l'
    | value_prim _ =>
      impossible_with_heap_because S "[run_object_method] returned a primitive in [object_proto_is_prototype_of_body]."
    end).


(**************************************************************)
(** Object Set *)

Definition object_can_put runs S C l x : result :=
  if_some (run_object_method object_can_put_ S l) (fun B =>
      match B with
      | builtin_can_put_default =>
        if_spec (runs_type_object_get_own_prop runs S C l x) (fun S1 D =>
          match D with
          | attributes_accessor_of Aa =>
            res_ter S1 (decide (attributes_accessor_set Aa <> undef))
          | attributes_data_of Ad =>
            res_ter S1 (attributes_data_writable Ad)
          | full_descriptor_undef =>
            if_some (run_object_method object_proto_ S1 l) (fun vproto =>
                match vproto with
                | null =>
                  if_some (run_object_method object_extensible_ S1 l)
                    (fun b => res_ter S1 b)
                | value_object lproto =>
                  if_spec (run_object_get_prop runs S1 C lproto x) (fun S2 D' =>
                    match D' with
                    | full_descriptor_undef =>
                      if_some (run_object_method object_extensible_ S2 l)
                        (fun b => res_ter S2 b)
                    | attributes_accessor_of Aa =>
                      res_ter S2 (decide (attributes_accessor_set Aa <> undef))
                    | attributes_data_of Ad =>
                      if_some (run_object_method object_extensible_ S2 l) (fun ext =>
                        res_ter S2 (
                          if ext then attributes_data_writable Ad
                          else false))
                  end)
                | value_prim _ =>
                  impossible_with_heap_because S1 "Non-null primitive get as a prototype value in [object_can_put]."
                end)
          end)
      end).


Definition object_define_own_prop runs S C l x Desc throw : result :=
  if_some (run_object_method object_define_own_prop_ S l) (fun B =>
    match B with
    | builtin_define_own_prop_default =>
      if_spec (runs_type_object_get_own_prop runs S C l x) (fun S1 D =>
        Let reject := fun S =>
          out_error_or_cst S throw native_error_type false in
        if_some (run_object_method object_extensible_ S1 l) (fun ext =>
             match D, ext with
             | full_descriptor_undef, false => reject S1
             | full_descriptor_undef, true =>
               Let A : attributes :=
                 ifb descriptor_is_generic Desc \/ descriptor_is_data Desc
                 then (attributes_data_of_descriptor Desc : attributes)
                 else attributes_accessor_of_descriptor Desc in
               if_some (pick_option (object_set_property S1 l x A)) (fun S2 =>
                 res_ter S2 true)
             | full_descriptor_some A, bext =>
               Let object_define_own_prop_write := fun S1 A =>
                 let A' := attributes_update A Desc in
                 if_some (pick_option (object_set_property S1 l x A')) (fun S2 =>
                   res_ter S2 true)
                 in
               ifb descriptor_contains A Desc then
                 res_ter S1 true
               else ifb attributes_change_enumerable_on_non_configurable A Desc then
                 reject S1
               else ifb descriptor_is_generic Desc then
                 object_define_own_prop_write S1 A
               else ifb attributes_is_data A <> descriptor_is_data Desc then
                 (* LATER: restore version with negation:
                 if neg (attributes_configurable A) then
                   reject S1
                 else
                   let A':=
                     match A return attributes with
                     | attributes_data_of Ad =>
                       attributes_accessor_of_attributes_data Ad
                     | attributes_accessor_of Aa =>
                       attributes_data_of_attributes_accessor Aa
                     end in
                   if_some (pick_option (object_set_property S1 l x A')) (fun S2 =>
                        object_define_own_prop_write S2 A')
                  *)
                 (if (attributes_configurable A) then
                   Let A':=
                     match A return attributes with
                     | attributes_data_of Ad =>
                       attributes_accessor_of_attributes_data Ad
                     | attributes_accessor_of Aa =>
                       attributes_data_of_attributes_accessor Aa
                     end in
                   if_some (pick_option (object_set_property S1 l x A')) (fun S2 =>
                        object_define_own_prop_write S2 A')
                 else
                   reject S1)
               else ifb (attributes_is_data A /\ descriptor_is_data Desc) then
                 match A with
                 | attributes_data_of Ad =>
                   ifb attributes_change_data_on_non_configurable Ad Desc then
                     reject S1
                   else
                     object_define_own_prop_write S1 A
                 | attributes_accessor_of _ =>
                   impossible_with_heap_because S "data is not accessor in [defineOwnProperty]"
                 end
               else ifb (not (attributes_is_data A) /\ descriptor_is_accessor Desc) then
                 match A with
                 | attributes_accessor_of Aa =>
                   ifb attributes_change_accessor_on_non_configurable Aa Desc then
                     reject S1
                   else
                     object_define_own_prop_write S1 A
                 | attributes_data_of _ =>
                   impossible_with_heap_because S "accessor is not data in [defineOwnProperty]"
                 end
               else (* both are accesor *)
                (* TODO: check this is true *)
                impossible_with_heap_because S "cases are mutually exclusives in [defineOwnProperty]"
             end))
      | builtin_define_own_prop_args_obj =>
        res_ter S true (*impossible_with_heap_because S "Waiting for specification of [builtin_define_own_prop_args_obj] in [object_define_own_prop]."*) (* TODO:  Waiting for the specification.  To be able to call a function call this has been implemented as a function doing nothing, but this is only temporary. *)
    end).


(**************************************************************)
(** Conversions *)

Definition prim_new_object S w : result :=
  result_not_yet_implemented (* TODO:  Waiting for the specification *).

Definition to_object S v : result :=
  match v with
  | prim_null => run_error S native_error_type
  | prim_undef => run_error S native_error_type
  | value_prim w => prim_new_object S w
  | value_object l => out_ter S l
  end.

Definition prim_value_get runs S C v x : result :=
  if_object (to_object S v) (fun S' l =>
    object_get_builtin runs S' C builtin_get_default v l x).

Definition run_value_viewable_as_prim s S v : option (option prim) :=
  match v with
  | value_prim w => Some (Some w)
  | value_object l =>
      if_some_or_default (run_object_method object_class_ S l)
        None (fun s =>
          if_some_or_default (run_object_method object_prim_value_ S l)
            None (fun wo => Some (
              match wo with
              | Some (value_prim w) => Some w
              | _ => None
              end)))
  end.


(**************************************************************)
(** Operations on environments *)

Definition env_record_has_binding runs S C L x : result :=
  if_some (pick_option (env_record_binds S L)) (fun E =>
    match E return result with
    | env_record_decl Ed =>
      out_ter S (decide (decl_env_record_indom Ed x))
    | env_record_object l pt =>
      object_has_prop runs S C l x
    end).

Fixpoint lexical_env_get_identifier_ref runs S C X x str : specres ref :=
  match X with
  | nil =>
    res_spec S (ref_create_value undef x str)
  | L :: X' =>
    if_bool (env_record_has_binding runs S C L x) (fun S1 has =>
      if has then
        res_spec S1 (ref_create_env_loc L x str)
      else
        lexical_env_get_identifier_ref runs S1 C X' x str)
  end.

Definition object_delete_default runs S C l x str : result :=
  if_spec_ter (runs_type_object_get_own_prop runs S C l x) (fun S1 D =>
    match D with
    | full_descriptor_undef => out_ter S true
    | full_descriptor_some A =>
        if attributes_configurable A then
          if_some (pick_option (object_rem_property S1 l x)) (fun S' =>
            res_ter S' true)
        else
          out_error_or_cst S str native_error_type false
    end).


Definition object_delete runs S C l x str : result :=
  if_some (run_object_method object_delete_ S l) (fun B =>
    match B with
<<<<<<< HEAD
    | builtin_delete_default => object_delete_default runs S C l x str
=======
    | builtin_delete_default =>
      if_spec (runs_type_object_get_own_prop runs S C l x) (fun S1 D =>
        match D with
        | full_descriptor_undef => res_ter S true
        | full_descriptor_some A =>
          if attributes_configurable A then
            if_some (pick_option (object_rem_property S1 l x)) (fun S' =>
              res_ter S' true)
          else
            out_error_or_cst S str native_error_type false
        end)
>>>>>>> a4d5b7b1
    | builtin_delete_args_obj =>
      if_some (run_object_method object_parameter_map_ S l) (fun Mo =>
        if_some Mo (fun M =>
         if_spec_ter (runs_type_object_get_own_prop runs S C M x) (fun S1 D =>
           if_bool (object_delete_default runs S1 C l x str) (fun S2 b =>
             match b, D with
             | true, full_descriptor_some _ =>
               runs_type_object_delete runs S2 C M x false
             | _, _ => res_ter S2 b
             end))))
    end).

Definition env_record_delete_binding runs S C L x : result :=
  if_some (pick_option (env_record_binds S L)) (fun E =>
    match E with
    | env_record_decl Ed =>
      match Heap.read_option Ed x return result with
      | None =>
          out_ter S true
      | Some (mutability_deletable, v) =>
        let S' := env_record_write S L (decl_env_record_rem Ed x) in
        out_ter S' true
      | Some (mu, v) =>
        out_ter S false
      end
    | env_record_object l pt =>
      object_delete runs S C l x throw_false
    end).

Definition env_record_implicit_this_value S L : option value :=
  if_some_or_default (pick_option (env_record_binds S L))
    None (fun E => Some (
      match E with
      | env_record_decl Ed => undef
      | env_record_object l provide_this =>
        if provide_this then l else undef
      end)).

Definition identifier_resolution runs S C x : specres ref :=
  let X := execution_ctx_lexical_env C in
  let str := execution_ctx_strict C in
  lexical_env_get_identifier_ref runs S C X x str.

Definition env_record_get_binding_value runs S C L x str : result :=
  if_some (pick_option (env_record_binds S L)) (fun E =>
    match E with
    | env_record_decl Ed =>
      if_some (Heap.read_option Ed x) (fun rm =>
        let '(mu, v) := rm in
        ifb mu = mutability_uninitialized_immutable then
          out_error_or_cst S str native_error_ref undef
        else res_ter S v)
    | env_record_object l pt =>
      if_bool (object_has_prop runs S C l x) (fun S1 has =>
        if has then
          run_object_get runs S1 C l x
        else out_error_or_cst S1 str native_error_ref undef)
    end).


(**************************************************************)

Definition ref_get_value runs S C rv : specres value :=
  match rv with
  | resvalue_empty =>
    impossible_with_heap_because S "[ref_get_value] received an empty result."
  | resvalue_value v =>
    res_spec S v
  | resvalue_ref r =>
    Let for_base_or_object := fun tt =>
      match ref_base r with
      | ref_base_type_value v =>
        ifb ref_has_primitive_base r then
          if_value (prim_value_get runs S C v (ref_name r)) (@res_spec _)
        else 
          match v with
           | value_object l =>
             if_value (run_object_get runs S C l (ref_name r)) (@res_spec _)
           | value_prim _ =>
             impossible_with_heap_because S "[ref_get_value] received a primitive value whose kind is not primitive."
          end
      | ref_base_type_env_loc L =>
        impossible_with_heap_because S "[ref_get_value] received a reference to a value whose base type is an environnment record."
      end
     in
    match ref_kind_of r with
    | ref_kind_null =>
      impossible_with_heap_because S "[ref_get_value] received a reference whose base is [null]."
    | ref_kind_undef =>
      res_res (run_error S native_error_ref)
    | ref_kind_primitive_base | ref_kind_object =>
      for_base_or_object tt
    | ref_kind_env_record =>
      match ref_base r with
      | ref_base_type_value v =>
        impossible_with_heap_because S "[ref_get_value] received a reference to an environnment record whose base type is a value."
      | ref_base_type_env_loc L =>
        if_value (env_record_get_binding_value runs S C L (ref_name r) (ref_strict r))
          (@res_spec _)
      end
    end
  end.


Definition run_expr_get_value runs S C e : specres value :=
  if_success (runs_type_expr runs S C e) (fun S0 rv =>
    ref_get_value runs S0 C rv).

Definition object_put_complete runs B S C vthis l x v str : result_void :=
  match B with
  | builtin_put_default =>
    if_bool (object_can_put runs S C l x) (fun S1 b =>
      if b then
        if_spec (runs_type_object_get_own_prop runs S1 C l x) (fun S2 D =>
          Let follow := fun _ : unit =>
            if_spec (run_object_get_prop runs S2 C l x) (fun S3 D' =>
              match D' with
              | attributes_accessor_of Aa' =>
                match attributes_accessor_set Aa' with
                | value_object lfsetter =>
                  if_success (runs_type_call runs S3 C lfsetter vthis (v::nil)) (fun S4 rv =>
                    res_void S4)
                | value_prim _ =>
                  impossible_with_heap_because S3 "[object_put_complete] found a primitive in an `set' accessor."
                end
              | _ =>
                match vthis with
                | value_object lthis =>
                  Let Desc := descriptor_intro_data v true true true in
                  if_success (object_define_own_prop runs S3 C l x Desc str) (fun S4 rv =>
                    res_void S4)
                | value_prim wthis =>
                  out_error_or_void S3 str native_error_type
                end
              end) in
          match D with

          | attributes_data_of Ad =>
            match vthis with
            | value_object lthis =>
              Let Desc := descriptor_intro (Some v) None None None None None in
              if_success (object_define_own_prop runs S2 C l x Desc str) (fun S3 rv =>
                res_void S3)
            | value_prim wthis =>
              out_error_or_void S2 str native_error_type
            end

          | _ => follow tt

          end)
        else
          out_error_or_void S1 str native_error_type)
    end.

Definition object_put runs S C l x v str : result_void :=
  if_some (run_object_method object_put_ S l) (fun B =>
    object_put_complete runs B S C l l x v str).

Definition env_record_set_mutable_binding runs S C L x v str : result_void :=
  if_some (pick_option (env_record_binds S L)) (fun E =>
    match E with
    | env_record_decl Ed =>
      if_some (Heap.read_option Ed x) (fun rm =>
        let '(mu, v_old) := rm in
        ifb mutability_is_mutable mu then
          res_void (env_record_write_decl_env S L x mu v)
        else out_error_or_void S str native_error_type)
    | env_record_object l pt =>
      object_put runs S C l x v str
    end).

Definition prim_value_put runs S C w x v str : result_void :=
  if_object (to_object S w) (fun S1 l =>
    object_put_complete runs builtin_put_default S1 C w l x v str).

Definition ref_put_value runs S C rv v : result_void :=
  match rv with
  | resvalue_value v => run_error S native_error_ref
  | resvalue_ref r =>
    ifb ref_is_unresolvable r then (
      if ref_strict r then
        run_error S native_error_ref
      else
        object_put runs S C prealloc_global (ref_name r) v throw_false)
    else
      match ref_base r with
      | ref_base_type_value (value_object l) =>
        object_put runs S C l (ref_name r) v (ref_strict r)
      | ref_base_type_value (value_prim w) =>
        ifb ref_kind_of r = ref_kind_primitive_base then
          prim_value_put runs S C w (ref_name r) v (ref_strict r)
        else
          impossible_with_heap_because S "[ref_put_value] found a primitive base whose kind is not a primitive!"
      | ref_base_type_env_loc L =>
        env_record_set_mutable_binding runs S C L (ref_name r) v (ref_strict r)
      end
  | resvalue_empty =>
    impossible_with_heap_because S "[ref_put_value] received an empty result."
  end.

Definition env_record_create_mutable_binding runs S C L x (deletable_opt : option bool) : result_void :=
  Let deletable := unsome_default false deletable_opt in
  if_some (pick_option (env_record_binds S L)) (fun E =>
    match E with
    | env_record_decl Ed =>
      ifb decl_env_record_indom Ed x then
        impossible_with_heap_because S "Already declared environnment record in [env_record_create_mutable_binding]."
      else
        Let S' := env_record_write_decl_env S L x (mutability_of_bool deletable) undef in
        res_void S'
    | env_record_object l pt =>
      if_bool (object_has_prop runs S C l x) (fun S1 has =>
        if has then
          impossible_with_heap_because S1 "Already declared binding in [env_record_create_mutable_binding]."
        else (
          Let A := attributes_data_intro undef true true deletable in
          if_success (object_define_own_prop runs S1 C l x A throw_true) (fun S2 rv =>
            res_void S2)))
    end).

Definition env_record_create_set_mutable_binding runs S C L x (deletable_opt : option bool) v str : result_void :=
  if_void (env_record_create_mutable_binding runs S C L x deletable_opt) (fun S =>
    env_record_set_mutable_binding runs S C L x v str).

Definition env_record_create_immutable_binding S L x : result_void :=
  if_some (pick_option (env_record_binds S L)) (fun E =>
    match E with
    | env_record_decl Ed =>
      ifb decl_env_record_indom Ed x then
        impossible_with_heap_because S "Already declared environnment record in [env_record_create_immutable_binding]."
      else
        res_void (env_record_write_decl_env S L x mutability_uninitialized_immutable undef)
    | env_record_object _ _ =>
        impossible_with_heap_because S "[env_record_create_immutable_binding] received an environnment record object."
    end).

Definition env_record_initialize_immutable_binding S L x v : result_void :=
  if_some (pick_option (env_record_binds S L)) (fun E =>
    match E with
    | env_record_decl Ed =>
      if_some (pick_option (Heap.binds Ed x)) (fun evs =>
        ifb evs = (mutability_uninitialized_immutable, undef) then
          Let S' := env_record_write_decl_env S L x mutability_immutable v in
          res_void S'
        else
          impossible_with_heap_because S "Non suitable binding in [env_record_initialize_immutable_binding].")
    | env_record_object _ _ => impossible_with_heap_because S "[env_record_initialize_immutable_binding] received an environnment record object."
    end).


(**************************************************************)
(** Conversions *)

Definition object_default_value runs S C l (prefo : option preftype) : result :=
  if_some (run_object_method object_default_value_ S l) (fun B =>
    match B with

    | builtin_default_value_default =>
      let gpref := unsome_default preftype_number prefo in
      let lpref := other_preftypes gpref in
      Let sub := fun S' x K =>
        if_value (run_object_get runs S' C l x) (fun S1 vfo =>
          if_some (run_callable S1 vfo) (fun co =>
            match co with
            | Some B =>
              if_object (out_ter S1 vfo) (fun S2 lfunc =>
                if_value (runs_type_call runs S2 C lfunc l nil) (fun S3 v =>
                  match v with
                  | value_prim w => res_ter S3 w
                  | value_object l => K S3
                  end))
            | None => K S1
            end)) in
      Let gmeth := method_of_preftype gpref in
      sub S gmeth (fun S' =>
        let lmeth := method_of_preftype lpref in
        sub S' lmeth (fun S'' => run_error S'' native_error_type))

    end).

Definition to_primitive runs S C v (prefo : option preftype) : result :=
  match v with
  | value_prim w => out_ter S w
  | value_object l => object_default_value runs S C l prefo
  end.
(* NEW (to be replaced after the semantics will have been updated):
Definition to_primitive runs S C v (prefo : option preftype) : specres prim :=
  match v with
  | value_prim w => res_spec S w
  | value_object l =>
    if_prim_spec (object_default_value runs S C l prefo) res_spec
  end.
*)

Definition to_number runs S C v : result :=
  match v with
  | value_prim w =>
    out_ter S (convert_prim_to_number w)
  | value_object l =>
    if_prim (to_primitive runs S C l (Some preftype_number)) (fun S1 w =>
      res_ter S1 (convert_prim_to_number w))
  end.

Definition to_integer runs S C v : result :=
  if_number (to_number runs S C v) (fun S1 n =>
    res_ter S1 (convert_number_to_integer n)).

Definition to_int32 runs S C v : specres int :=
  if_number (to_number runs S C v) (fun S' n =>
    res_spec S' (JsNumber.to_int32 n)).

Definition to_uint32 runs S C v : specres int :=
  if_number (to_number runs S C v) (fun S' n =>
    res_spec S' (JsNumber.to_uint32 n)).

Definition to_string runs S C v : result :=
  match v with
  | value_prim w =>
    out_ter S (convert_prim_to_string w)
  | value_object l =>
    if_prim (to_primitive runs S C l (Some preftype_string)) (fun S1 w =>
      res_ter S1 (convert_prim_to_string w))
  end.


(**************************************************************)
(** Built-in constructors *)

Definition call_object_new S v : result :=
  match type_of v with
  | type_object => out_ter S v
  | type_string | type_bool | type_number =>
    to_object S v
  | type_null | type_undef =>
    Let O := object_new prealloc_object_proto "Object" in
    Let p := object_alloc S O in (* TODO: Let on pairs *)
    let '(l, S') := p in
    out_ter S' l
  end.

Definition bool_proto_value_of_call S vthis : result :=
  if_some (run_value_viewable_as_prim "Boolean" S vthis) (fun vw =>
    match vw return result with
    | Some (prim_bool b) => out_ter S b
    | _ => run_error S native_error_type
    end).

Definition run_construct_prealloc runs S C B (args : list value) : result :=
  match B with

  | prealloc_object =>
    Let v := get_arg 0 args in
    call_object_new S v

  | prealloc_function =>
    result_not_yet_implemented (* TODO:  Waiting for specification *)

  | prealloc_bool =>
    Let v := get_arg 0 args in
    Let b := convert_value_to_boolean v in
    Let O1 := object_new prealloc_bool_proto "Boolean" in
    Let O := object_with_primitive_value O1 b in
    Let p := object_alloc S O in (* todo: Let pair *)
    let '(l, S') := p in
    out_ter S' l

  | prealloc_number =>
    Let follow := fun S' v =>
      Let O1 := object_new prealloc_number_proto "Number" in
      Let O := object_with_primitive_value O1 v in
      let '(l, S1) := object_alloc S' O in
      out_ter S1 l : result
      in
    ifb args = nil then
      follow S JsNumber.zero
    else
      Let v := get_arg 0 args in
      if_number (to_number runs S C v) follow

  | prealloc_array =>
    result_not_yet_implemented (* TODO:  Waiting for specification*)

  | prealloc_string =>
    result_not_yet_implemented (* TODO:  Waiting for specification *)

  | prealloc_error =>
    Let v := get_arg 0 args in
    build_error S prealloc_error_proto v

  | prealloc_native_error ne =>
    Let v := get_arg 0 args in
    build_error S (prealloc_native_error ne) v

  | prealloc_native_error_proto ne =>
    result_not_yet_implemented (* TODO:  Waiting for specification *)

  | _ =>
    impossible_with_heap_because S "Missing case in [run_construct_prealloc]." (* TODO:  Are there other cases missing? *)

  end.

Definition run_construct_default runs S C l args :=
  if_value (run_object_get runs S C l "prototype") (fun S1 v1 =>
    Let vproto :=
      ifb type_of v1 = type_object then v1
      else prealloc_object_proto
      in
    Let O := object_new vproto "Object" in
    Let p := object_alloc S1 O in (* todo: Let pair *)
    let '(l', S2) := p in
    if_value (runs_type_call runs S2 C l l' args) (fun S3 v2 =>
      Let vr := ifb type_of v2 = type_object then v2 else l' in
      res_ter S3 vr)).

Definition run_construct runs S C co l args : result :=
  match co with
  | construct_default =>
    run_construct_default runs S C l args
  | construct_prealloc B =>
    run_construct_prealloc runs S C B args
  | construct_after_bind =>
    impossible_with_heap_because S "[construct_after_bind] received in [run_construct]."
  end.


(**************************************************************)
(** Function Calls *)

Definition run_call_default runs S C (lf : object_loc) : result :=
  Let default := (out_ter S undef : result) in
  if_some (run_object_method object_code_ S lf) (fun OC =>
       match OC with
       | None => default
       | Some bd =>
         ifb funcbody_empty bd then 
           default
         else
           if_success_or_return (runs_type_prog runs S C (funcbody_prog bd))
             (fun S' => out_ter S' undef) (* normal *)
             (fun S' rv => out_ter S' rv) (* return *)
       end).

Definition creating_function_object_proto runs S C l : result :=
  if_object (run_construct_prealloc runs S C prealloc_object nil) (fun S1 lproto =>
    Let A1 := attributes_data_intro l true false true in
    if_bool (object_define_own_prop runs S1 C lproto "constructor" A1 false) (fun S2 b =>
      Let A2 := attributes_data_intro lproto true false false in
      object_define_own_prop runs S2 C l "prototype" A2 false)).    

Definition creating_function_object runs S C (names : list string) (bd : funcbody) X str : result :=
  Let O := object_create prealloc_function_proto "Function" true Heap.empty in
  Let O1 := object_with_invokation O
    (Some construct_default)
    (Some call_default)
    (Some builtin_has_instance_function) in
  Let O2 := object_with_details O1 (Some X) (Some names) (Some bd) None None None None in
  Let p := object_alloc S O2 in (* TODO: Let on pairs *)
  let '(l, S1) := p in
  Let A1 := attributes_data_intro (JsNumber.of_int (length names)) false false false in
  if_bool (object_define_own_prop runs S1 C l "length" A1 false) (fun S2 b2 =>
    if_bool (creating_function_object_proto runs S2 C l) (fun S3 b3 =>
      if negb str then res_ter S3 l
      else (
        Let vthrower := value_object prealloc_throw_type_error in
        Let A2 := attributes_accessor_intro vthrower vthrower false false in
        if_bool (object_define_own_prop runs S3 C l "caller" A2 false) (fun S4 b4 =>
          if_bool (object_define_own_prop runs S4 C l "arguments" A2 false) (fun S5 b5 =>
            res_ter S5 l))))).

Fixpoint binding_inst_formal_params runs S C L (args : list value) (names : list string) str {struct names} : result_void :=
  match names with
  | nil => res_void S
  | argname :: names' =>
    Let v := hd undef args in
    Let args' := tl args in
    if_bool (env_record_has_binding runs S C L argname) (fun S1 hb =>
      Let follow := fun S' =>
        if_void (env_record_set_mutable_binding runs S' C L argname v str) (fun S'' =>
          binding_inst_formal_params runs S'' C L args' names' str)
        in
      if hb then
        follow S1
      else
        if_void (env_record_create_mutable_binding runs S1 C L argname None) follow)
  end.

Fixpoint binding_inst_function_decls runs S C L (fds : list funcdecl) str bconfig {struct fds} : result_void :=
  match fds with
  | nil => res_void S
  | fd :: fds' =>
      Let fbd := funcdecl_body fd in
      Let str_fd := funcbody_is_strict fbd in
      Let fparams := funcdecl_parameters fd in
      Let fname := funcdecl_name fd in
      if_object (creating_function_object runs S C fparams fbd (execution_ctx_variable_env C) str_fd) (fun S1 fo =>
        Let follow := fun S2 =>
          if_void (env_record_set_mutable_binding runs S2 C L fname fo str) (fun S3 =>
            binding_inst_function_decls runs S3 C L fds' str bconfig)
          in
        if_bool (env_record_has_binding runs S1 C L fname) (fun S2 has =>
          if has then (
            ifb L = env_loc_global_env_record then (
              if_spec (run_object_get_prop runs S2 C prealloc_global fname) (fun S3 D =>
                match D with
                | full_descriptor_undef =>
                  impossible_with_heap_because S3 "Undefined full descriptor in [binding_inst_function_decls]."
                | full_descriptor_some A =>
                  ifb attributes_configurable A then (
                    Let A' := attributes_data_intro undef true true bconfig in
                    if_bool (object_define_own_prop runs S3 C prealloc_global fname A' true)
                      (fun S _ => follow S)
                  ) else ifb descriptor_is_accessor A
                    \/ attributes_writable A = false \/ attributes_enumerable A = false then
                      run_error S3 native_error_type
                  else follow S3
                end)
            ) else follow S2)
          else
            if_void (env_record_create_mutable_binding runs S2 C L fname (Some bconfig)) follow))
  end.

Definition make_arg_getter runs S C x X : result :=
  let xbd := "return " ++ x ++ ";" in
  let bd := funcbody_intro
              (prog_intro true ((element_stat (stat_return
                (Some (expr_identifier x))))::nil)) xbd in
  creating_function_object runs S C nil bd X true.

Definition make_arg_setter runs S C x X : result :=
  let xparam := x ++ "_arg" in
  let xbd := x ++ " = " ++ xparam ++ ";" in
  let bd := funcbody_intro
              (prog_intro true ((element_stat
                (expr_assign (expr_identifier x) None (expr_identifier xparam)))::nil)) xbd in
  creating_function_object runs S C (xparam::nil) bd X true.

Fixpoint arguments_object_map_loop runs S C l xs len args L X str lmap xsmap : result_void :=
  (* [len] should always be [length args]. *)
  match len with
  | O => (* args = nil *)
    ifb xsmap = nil then
      res_void S
    else (
      if_some (pick_option (object_binds S l)) (fun O =>
        Let O' := object_for_args_object O lmap builtin_get_args_obj
                    builtin_get_own_prop_args_obj builtin_define_own_prop_args_obj
                    builtin_delete_args_obj in
        res_void (object_write S l O')))
  | S len' => (* args <> nil *)
    Let arguments_object_map_loop' := fun S xsmap =>
      arguments_object_map_loop runs S C l xs len' (removelast args) L X str lmap xsmap in
    Let A := attributes_data_intro_all_true (last args undef) in
    if_bool (object_define_own_prop runs S C l (convert_prim_to_string len') A false) (fun S1 b =>
      ifb len' >= length xs then
        arguments_object_map_loop' S1 xsmap
      else (
        Let x := List.nth len' xs "" in
        ifb str = true \/ In x xsmap then
          arguments_object_map_loop' S1 xsmap
        else
          if_object (make_arg_getter runs S1 C x X) (fun S2 lgetter =>
            if_object (make_arg_setter runs S2 C x X) (fun S3 lsetter =>
              Let A' := attributes_accessor_intro (value_object lgetter) (value_object lsetter) false true in
              if_bool (object_define_own_prop runs S3 C lmap (convert_prim_to_string len') A' false) (fun S4 b' =>
                arguments_object_map_loop' S4 (x :: xsmap)))))
      )
  end.

Definition arguments_object_map runs S C l xs args L X str : result_void :=
  if_object (run_construct_prealloc runs S C prealloc_object nil) (fun S' lmap =>
    arguments_object_map_loop runs S' C l xs (length args) args L X str lmap nil).

Definition create_arguments_object runs S C lf xs args L X str : result :=
  let O := object_create_builtin prealloc_object_proto "Arguments" Heap.empty in
  let p := object_alloc S O in
  let '(l, S') := p in (* todo: Let pair *)
  Let A := attributes_data_intro (JsNumber.of_int (length args)) true false true in
  if_bool (object_define_own_prop runs S' C l "length" A false) (fun S1 b =>
    if_void (arguments_object_map runs S1 C l xs args L X str) (fun S2 =>
      if str then (
        Let vthrower := value_object prealloc_throw_type_error in
        Let A := attributes_accessor_intro vthrower vthrower false false in
        if_bool (object_define_own_prop runs S2 C l "caller" A false) (fun S3 b' =>
          if_bool (object_define_own_prop runs S3 C l "callee" A false) (fun S4 b'' =>
            res_ter S4 l))
      ) else (
        Let A := attributes_data_intro (value_object lf) true false true in
        if_bool (object_define_own_prop runs S2 C l "callee" A false) (fun S3 b' =>
          res_ter S3 l)))).

Definition binding_inst_arg_obj runs S C lf p xs args L : result_void :=
  let arguments := "arguments" in
  Let str := prog_intro_strictness p in
    if_object (create_arguments_object runs S C lf xs args L
                   (execution_ctx_variable_env C) str) (fun S1 largs =>
      if str then
        if_void (env_record_create_immutable_binding S1 L arguments) (fun S2 =>
          env_record_initialize_immutable_binding S2 L arguments largs)
      else
        env_record_create_set_mutable_binding runs S1 C L arguments None largs false).

Fixpoint binding_inst_var_decls runs S C L (vds : list string) bconfig str : result_void :=
  match vds with
  | nil => res_void S
  | vd :: vds' =>
    Let bivd := fun S => binding_inst_var_decls runs S C L vds' bconfig str in
    if_bool (env_record_has_binding runs S C L vd) (fun S1 has =>
      if has then
        bivd S1
      else
        if_void (env_record_create_set_mutable_binding runs S1 C L vd (Some bconfig) undef str) bivd)
  end.

Definition execution_ctx_binding_inst runs S C (ct : codetype) (funco : option object_loc) p (args : list value) : result_void :=
  match (execution_ctx_variable_env C) with
  | nil => impossible_with_heap_because S
    "Empty [execution_ctx_variable_env] in [execution_ctx_binding_inst]."
  | L::_ =>
    Let str := prog_intro_strictness p in
    Let follow := fun S' names =>
      Let bconfig := decide (ct = codetype_eval) in
      Let fds := prog_funcdecl p in
      if_void (binding_inst_function_decls runs S' C L fds str bconfig) (fun S1 =>
        if_bool (env_record_has_binding runs S1 C L "arguments") (fun S2 bdefined =>
          Let follow2 := fun S' =>
            let vds := prog_vardecl p in
            binding_inst_var_decls runs S' C L vds bconfig str
            in 
          match ct, funco, bdefined with
          | codetype_func, Some func, false =>
            if_void (binding_inst_arg_obj runs S2 C func p names args L) follow2
          | codetype_func, _, false => impossible_with_heap_because S2 "Strange `arguments' object in [execution_ctx_binding_inst]."
          | _, _, _ => follow2 S2
          end))
      in 
    match ct, funco with
      | codetype_func, Some func =>
        if_some (run_object_method object_formal_parameters_ S func) (fun nameso =>
          if_some nameso (fun names =>
            if_void (binding_inst_formal_params runs S C L args names str) (fun S' =>
              follow S' names)))
      | codetype_func, _ =>
        impossible_with_heap_because S "Not coherent functionnal code type in [execution_ctx_binding_inst]."
      | _, None => follow S nil
      | _, _ =>
        impossible_with_heap_because S "Not coherent non-functionnal code type in [execution_ctx_binding_inst]."
    end
  end.

Definition entering_func_code runs S C lf vthis (args : list value) : result :=
  if_some (run_object_method object_code_ S lf) (fun bdo =>
    if_some bdo (fun bd =>
      Let str := funcbody_is_strict bd in
      Let follow := fun S' vthis' =>
        if_some (run_object_method object_scope_ S' lf) (fun lexo =>
          if_some lexo (fun lex =>
            let '(lex', S1) := lexical_env_alloc_decl S' lex in
            let C' := execution_ctx_intro_same lex' vthis' str in
            if_void (execution_ctx_binding_inst runs S1 C' codetype_func (Some lf) (funcbody_prog bd) args) (fun S2 =>
            run_call_default runs S2 C' lf)))
        in
      if str then
        follow S vthis
      else
        match vthis with
        | value_object lthis => follow S vthis
        | null => follow S prealloc_global
        | undef => follow S prealloc_global
        | value_prim _ => if_value (to_object S vthis) follow
        end)).


(**************************************************************)

Definition run_function_has_instance runs S lv vo : result :=
  (* Corresponds to the [spec_function_has_instance_1] of the specification.] *)
  match vo with
  | value_prim _ =>
    run_error S native_error_type
  | value_object lo =>
    if_some (run_object_method object_proto_ S lv) (fun vproto =>
      match vproto with
      | null =>
        res_ter S false
      | value_object proto =>
        ifb proto = lo then
          res_ter S true
        else
          runs_type_function_has_instance runs S proto lo
      | value_prim _ =>
        impossible_with_heap_because S "Primitive found in the prototype chain in [run_object_has_instance_loop]."
      end)
  end.

Definition run_object_has_instance runs B S C l v : result :=
  match B with

  | builtin_has_instance_function =>
    match v with
    | value_prim w => out_ter S false
    | value_object lv =>
      if_value (run_object_get runs S C l "prototype") (fun S1 v =>
        runs_type_function_has_instance runs S1 lv v)
    end

  | builtin_has_instance_after_bind =>
    result_not_yet_implemented (* TODO:  Waiting for the specification *)

  end.


(**************************************************************)

Definition from_prop_descriptor runs S C D : result :=
  match D with
  | full_descriptor_undef => out_ter S undef
  | full_descriptor_some A =>
    if_object (run_construct_prealloc runs S C prealloc_object nil) (fun S1 l =>
      Let follow := fun S0 _ =>
        Let A1 := attributes_data_intro_all_true (attributes_enumerable A) in
        if_bool (object_define_own_prop runs S0 C l "enumerable" (descriptor_of_attributes A1) throw_false) (fun S0' _ =>
          Let A2 := attributes_data_intro_all_true (attributes_configurable A) in
          if_bool (object_define_own_prop runs S0' C l "configurable" (descriptor_of_attributes A2) throw_false) (fun S' _ =>
            res_ter S' l))
        in 
      match A with
      | attributes_data_of Ad =>
        Let A1 := attributes_data_intro_all_true (attributes_data_value Ad) in
        if_bool (object_define_own_prop runs S1 C l "value" (descriptor_of_attributes A1) throw_false) (fun S2 _ =>
          Let A2 := attributes_data_intro_all_true (attributes_data_writable Ad) in
          if_bool (object_define_own_prop runs S2 C l "writable" (descriptor_of_attributes A2) throw_false) follow)
      | attributes_accessor_of Aa =>
        Let A1 := attributes_accessor_intro_all_true (attributes_accessor_get Aa) in
        if_bool (object_define_own_prop runs S1 C l "get" (descriptor_of_attributes A1) throw_false) (fun S2 _ =>
          Let A2 := attributes_accessor_intro_all_true (attributes_accessor_set Aa) in
          if_bool (object_define_own_prop runs S2 C l "set" (descriptor_of_attributes A2) throw_false) follow)
      end)
  end.


End LexicalEnvironments.

Implicit Type runs : runs_type.


Section Operators.

(**************************************************************)
(** Operators *)

Definition is_lazy_op (op : binary_op) : option bool :=
  match op with
  | binary_op_and => Some false
  | binary_op_or => Some true
  | _ => None
  end.

Definition get_puremath_op (op : binary_op) : option (number -> number -> number) :=
  match op with
  | binary_op_mult => Some JsNumber.mult
  | binary_op_div => Some JsNumber.div
  | binary_op_mod => Some JsNumber.fmod
  | binary_op_sub => Some JsNumber.sub
  | _ => None
  end.

Definition get_inequality_op (op : binary_op) : option (bool * bool) :=
  match op with
  | binary_op_lt => Some (false, false)
  | binary_op_gt => Some (true, false)
  | binary_op_le => Some (true, true)
  | binary_op_ge => Some (false, true)
  | _ => None
  end.

Definition get_shift_op (op : binary_op) : option (bool * (int -> int -> int)) :=
  match op with
  | binary_op_left_shift => Some (false, JsNumber.int32_left_shift)
  | binary_op_right_shift => Some (false, JsNumber.int32_right_shift)
  | binary_op_unsigned_right_shift => Some (true, JsNumber.uint32_right_shift)
  | _ => None
  end.

Definition get_bitwise_op (op : binary_op) : option (int -> int -> int) :=
  match op with
  | binary_op_bitwise_and => Some JsNumber.int32_bitwise_and
  | binary_op_bitwise_or => Some JsNumber.int32_bitwise_or
  | binary_op_bitwise_xor => Some JsNumber.int32_bitwise_xor
  | _ => None
  end.


Definition convert_twice T T0
    (ifv : resultof T0 -> (state -> T -> specres (T * T)) -> specres (T * T))
    (KC : state -> value -> resultof T0) S v1 v2 : specres (T * T) :=
  ifv (KC S v1) (fun S1 vc1 =>
    ifv (KC S1 v2) (fun S2 vc2 =>
      res_spec S2 (vc1, vc2))).

Definition convert_twice' T
    (ifv : result -> (state -> T -> specres (T * T)) -> specres (T * T))
    (KC : state -> value -> result) S v1 v2
    (K : state -> T -> T -> result) : result :=
  (* As [convert_twice] uses [specres] and that we don't have time to convert
    all intermediate functions, this function is there to backport the new
    [convert_twice] with the old [if_*]. *)
  if_spec (convert_twice ifv KC S v1 v2) (fun S' (p : T * T) =>
    let '(p1, p2) := p in K S' p1 p2).

Definition run_equal runs S (conv_number conv_primitive : state -> value -> result)
    v1 v2 : result :=
  Let checkTypesThen := fun S0 v1 v2 (K : type -> type -> result) =>
    let ty1 := type_of v1 in
    let ty2 := type_of v2 in
    ifb ty1 = ty2 then
      out_ter S0 (equality_test_for_same_type ty1 v1 v2) : result
    else K ty1 ty2 in
  checkTypesThen S v1 v2 (fun ty1 ty2 =>
    Let dc_conv := fun v1 F v2 =>
      if_value (F S v2) (fun S0 v2' =>
        runs_type_equal runs S0 conv_number conv_primitive v1 v2') in
    let so b : result :=
      out_ter S b in
    ifb (ty1 = type_null \/ ty1 = type_undef) /\ (ty2 = type_null \/ ty2 = type_undef) then
      so true
    else ifb ty1 = type_number /\ ty2 = type_string then
      dc_conv v1 conv_number v2
    else ifb ty1 = type_string /\ ty2 = type_number then
      dc_conv v2 conv_number v1
    else ifb ty1 = type_bool then
      dc_conv v2 conv_number v1
    else ifb ty2 = type_bool then
      dc_conv v1 conv_number v2
    else ifb (ty1 = type_string \/ ty1 = type_number) /\ ty2 = type_object then
      dc_conv v1 conv_primitive v2
    else ifb ty1 = type_object /\ (ty2 = type_string \/ ty2 = type_number) then
      dc_conv v2 conv_primitive v1
    else so false).

Definition run_binary_op runs S C (op : binary_op) v1 v2 : result :=
  let conv_primitive := fun S v =>
    to_primitive runs S C v None in
  let convert_twice_primitive :=
    convert_twice' (@if_prim (prim * prim)) conv_primitive in
  let conv_number := fun S v =>
    to_number runs S C v in
  let convert_twice_number :=
    convert_twice' (@if_number (number * number)) conv_number in
  let conv_string := fun S v =>
    to_string runs S C v in
  let convert_twice_string :=
    convert_twice' (@if_string (string * string)) conv_string in

  match op with

  | binary_op_add =>
    convert_twice_primitive S v1 v2 (fun S1 w1 w2 =>
      ifb type_of w1 = type_string \/ type_of w2 = type_string then
        convert_twice_string S1 w1 w2 (fun S2 s1 s2 =>
          out_ter S2 (s1 ++ s2))
        else
          convert_twice_number S1 w1 w2 (fun S2 n1 n2 =>
            out_ter S2 (JsNumber.add n1 n2)))

  | binary_op_mult | binary_op_div | binary_op_mod | binary_op_sub =>
    if_some (get_puremath_op op) (fun mop =>
      convert_twice_number S v1 v2 (fun S1 n1 n2 =>
        out_ter S1 (mop n1 n2)))

  | binary_op_and | binary_op_or =>
    (* Lazy operators are already dealt with at this point. *)
    impossible_with_heap_because S "Undealt lazy operator in [run_binary_op]."

  | binary_op_left_shift | binary_op_right_shift | binary_op_unsigned_right_shift =>
    if_some (get_shift_op op) (fun so =>
      let '(b_unsigned, F) := so in
      if_spec ((if b_unsigned then to_uint32 else to_int32) runs S C v1) (fun S1 k1 =>
        if_spec (to_uint32 runs S1 C v2) (fun S2 k2 =>
          let k2' := JsNumber.modulo_32 k2 in
          res_ter S2 (JsNumber.of_int (F k1 k2')))))

  | binary_op_bitwise_and | binary_op_bitwise_or | binary_op_bitwise_xor =>
    if_spec (to_int32 runs S C v1) (fun S1 k1 =>
      if_spec (to_int32 runs S1 C v2) (fun S2 k2 =>
        if_some (get_bitwise_op op) (fun bo =>
          res_ter S2 (JsNumber.of_int (bo k1 k2)))))

  | binary_op_lt | binary_op_gt | binary_op_le | binary_op_ge =>
    if_some (get_inequality_op op) (fun io =>
      let '(b_swap, b_neg) :=  io in
      convert_twice_primitive S v1 v2 (fun S1 w1 w2 =>
        let '(wa, wb) := if b_swap then (w2, w1) else (w1, w2) in
        let wr := inequality_test_primitive wa wb in
        out_ter S1 (ifb wr = prim_undef then false
          else ifb b_neg = true /\ wr = true then false
          else wr)))

  | binary_op_instanceof =>
    match v2 with
    | value_object l =>
      if_some (run_object_method object_has_instance_ S l) (fun B =>
        morph_option (fun _ => run_error S native_error_type : result)
        (fun has_instance_id _ =>
          run_object_has_instance runs has_instance_id S C l v1)
        B tt)
    | value_prim _ => run_error S native_error_type
    end

  | binary_op_in =>
    match v2 with
    | value_object l =>
      if_string (to_string runs S C v1) (fun S2 x =>
        if_bool (object_has_prop runs S2 C l x) res_ter)
    | value_prim _ => run_error S native_error_type
    end

  | binary_op_equal | binary_op_disequal =>
    Let finalPass := fun b =>
      match op with
      | binary_op_equal => Some b
      | binary_op_disequal => Some (negb b)
      | _ => None
      end in
    if_bool (runs_type_equal runs S conv_number conv_primitive v1 v2) (fun S0 b0 =>
      if_some (finalPass b0) (res_ter S0))

  | binary_op_strict_equal =>
    out_ter S (strict_equality_test v1 v2)

  | binary_op_strict_disequal =>
    out_ter S (negb (strict_equality_test v1 v2))

  | binary_op_coma =>
    out_ter S v2

  end.

Definition run_prepost_op (op : unary_op) : option ((number -> number) * bool) :=
  match op with
  | unary_op_pre_incr => Some (add_one, true)
  | unary_op_pre_decr => Some (sub_one, true)
  | unary_op_post_incr => Some (add_one, false)
  | unary_op_post_decr => Some (sub_one, false)
  | _ => None
  end.

Definition run_typeof_value S v :=
  match v with
  | value_prim w => typeof_prim w
  | value_object l => ifb is_callable S l then "function" else "object"
  end.

Definition run_unary_op runs S C (op : unary_op) e : result :=
  ifb prepost_unary_op op then
    if_success (runs_type_expr runs S C e) (fun S1 rv1 =>
      if_spec (ref_get_value runs S1 C rv1) (fun S2 v2 =>
        if_number (to_number runs S2 C v2) (fun S3 n1 =>
          if_some (run_prepost_op op) (fun po =>
            let '(number_op, is_pre) := po in
            Let n2 := number_op n1 in
            Let v := prim_number (if is_pre then n2 else n1) in
            if_void (ref_put_value runs S3 C rv1 n2) (fun S4 =>
              out_ter S4 v)))))
  else
    match op with

    | unary_op_delete =>
      if_success (runs_type_expr runs S C e) (fun S1 rv =>
        match rv with
        | resvalue_ref r =>
          ifb ref_is_unresolvable r then
            res_ter S1 true
          else
            match ref_base r with
            | ref_base_type_value v =>
              if_object (to_object S1 v) (fun S2 l =>
                object_delete runs S2 C l (ref_name r) (ref_strict r))
            | ref_base_type_env_loc L =>
              env_record_delete_binding runs S1 C L (ref_name r)
            end
        | _ => res_ter S1 true
        end)

    | unary_op_typeof =>
      if_success (runs_type_expr runs S C e) (fun S1 rv =>
        match rv with
        | resvalue_value v =>
          res_ter S1 (run_typeof_value S1 v)
        | resvalue_ref r =>
          ifb ref_is_unresolvable r then
            res_ter S1 "undefined"
          else
            if_spec (ref_get_value runs S1 C r) (fun S2 v =>
              res_ter S2 (run_typeof_value S2 v))
        | resvalue_empty => impossible_with_heap_because S1 "Empty result for a `typeof' in [run_unary_op]."
        end)

    | _ => (* Regular operators *)
      if_spec (run_expr_get_value runs S C e) (fun S1 v =>
        match op with

        | unary_op_void => res_ter S1 undef

        | unary_op_add => to_number runs S1 C v

        | unary_op_neg =>
          if_number (to_number runs S1 C v) (fun S2 n =>
            res_ter S2 (JsNumber.neg n))

        | unary_op_bitwise_not =>
          if_spec (to_int32 runs S1 C v) (fun S2 k =>
            res_ter S2 (JsNumber.of_int (JsNumber.int32_bitwise_not k)))

        | unary_op_not =>
          res_ter S1 (neg (convert_value_to_boolean v))

        | _ => impossible_with_heap_because S1 "Undealt regular operator in [run_unary_op]."

        end)

    end.

End Operators.


Section Interpreter.

(**************************************************************)
(** Some spec cases *)

Definition create_new_function_in runs S C args bd :=
  creating_function_object runs S C args bd (execution_ctx_lexical_env C) (execution_ctx_strict C).

Fixpoint init_object runs S C l (pds : propdefs) {struct pds} : result :=
  match pds return result with
  | nil => out_ter S l
  | (pn, pb) :: pds' =>
    Let x := string_of_propname pn in
    Let follows := fun S1 A =>
      if_success (object_define_own_prop runs S1 C l x A false) (fun S2 rv =>
        init_object runs S2 C l pds') in
    match pb with
    | propbody_val e0 =>
      if_spec (run_expr_get_value runs S C e0) (fun S1 v0 =>
        let A := attributes_data_intro v0 true true true in
        follows S1 A)
    | propbody_get bd =>
      if_value (create_new_function_in runs S C nil bd) (fun S1 v0 =>
        let A := attributes_accessor_intro undef v0 true true in
        follows S1 A)
    | propbody_set args bd =>
      if_value (create_new_function_in runs S C args bd) (fun S1 v0 =>
        let A := attributes_accessor_intro v0 undef true true in
        follows S1 A)
    end
  end.

(* TODO: new definition to be checked *)
Definition run_var_decl_item runs S C x eo : result :=
  match eo with
    | None => out_ter S x
    | Some e =>
      if_spec (identifier_resolution runs S C x) (fun S1 ir =>
        if_spec (run_expr_get_value runs S1 C e) (fun S2 v =>
          if_void (ref_put_value runs S2 C ir v) (fun S3 =>
            out_ter S3 x)))
  end.

(* TODO: new definition to be checked *)
Fixpoint run_var_decl runs S C xeos : result :=
  match xeos with
  | nil => out_ter S res_empty
  | (x, eo) :: xeos' =>
     if_value (run_var_decl_item runs S C x eo) (fun S1 vname =>
        run_var_decl runs S1 C xeos')
  end.

(* TODO: deprecated old definition to delete after above is checked

Fixpoint run_var_decl runs S C xeos {struct xeos} : result :=
  match xeos with
  | nil => out_ter S res_empty
  | (x, eo) :: xeos' =>
    Let follow := fun S' =>
      run_var_decl runs S' C xeos'
    in
    match eo with
    | None => follow S
    | Some e =>
      if_spec_ter (run_expr_get_value runs S C e) (fun S1 v =>
        if_spec_ter (identifier_resolution runs S1 C x) (fun S2 ir =>
          if_void (ref_put_value runs S2 C ir v) (fun S3 =>
            follow S3)))
    end
  end.
*)

Fixpoint run_list_expr runs S1 C (vs : list value) (es : list expr) : specres (list value) :=
  match es with
  | nil =>
    res_spec S1 (rev vs)
  | e :: es' =>
    if_spec (run_expr_get_value runs S1 C e) (fun S2 v =>
      run_list_expr runs S2 C (v :: vs) es')
  end.

Definition run_block runs S C (ts : list stat) : result :=
  morph_option
    (res_ter S resvalue_empty)
    (fun (p : list stat * stat) => let (ts', t) := p in
      if_success (runs_type_block runs S C ts') (fun S0 rv0 =>
        if_success_state rv0 (runs_type_stat runs S0 C t) out_ter))
    (lib_get_last ts).


(**************************************************************)
(** ** Intermediary functions for all non-trivial cases. *)

Definition run_expr_binary_op runs S C op e1 e2 : result :=
  match is_lazy_op op with
  | None =>
    if_spec (run_expr_get_value runs S C e1) (fun S1 v1 =>
      if_spec (run_expr_get_value runs S1 C e2) (fun S2 v2 =>
        run_binary_op runs S2 C op v1 v2))
  | Some b_ret =>
    if_spec (run_expr_get_value runs S C e1) (fun S1 v1 =>
      let b1 := convert_value_to_boolean v1 in
      ifb b1 = b_ret then res_ter S1 v1
      else
        if_spec (run_expr_get_value runs S1 C e2) (fun S2 v =>
          res_ter S2 v))
  end.

Definition run_expr_access runs S C e1 e2 : result :=
  if_spec (run_expr_get_value runs S C e1) (fun S1 v1 =>
    if_spec (run_expr_get_value runs S1 C e2) (fun S2 v2 =>
      ifb v1 = prim_undef \/ v1 = prim_null then
        run_error S2 native_error_type
      else
        if_string (to_string runs S2 C v2) (fun S3 x =>
          res_ter S3 (ref_create_value v1 x (execution_ctx_strict C))))).

Definition run_expr_assign runs S C (opo : option binary_op) e1 e2 : result :=
  if_success (runs_type_expr runs S C e1) (fun S1 rv1 =>
    Let follow := fun S rv' =>
      match rv' return result with
      | resvalue_value v =>
        if_void (ref_put_value runs S C rv1 v) (fun S' =>
         out_ter S' v)
      | _ => impossible_with_heap_because S "Non-value result in [run_expr_assign]."
      end in
    match opo with
    | None =>
      if_spec (run_expr_get_value runs S1 C e2) follow
    | Some op =>
      if_spec (ref_get_value runs S1 C rv1) (fun S2 v1 =>
        if_spec (run_expr_get_value runs S2 C e2) (fun S3 v2 =>
          if_success (run_binary_op runs S3 C op v1 v2) follow))
    end).

Definition run_expr_function runs S C fo args bd : result :=
  match fo with
  | None =>
    let lex := execution_ctx_lexical_env C in
    creating_function_object runs S C args bd lex (funcbody_is_strict bd)
  | Some fn =>
    Let p := lexical_env_alloc_decl S (execution_ctx_lexical_env C) in (* TODO:  Let pair *)
    let '(lex', S') := p in
    let follow L :=
      if_some (pick_option (env_record_binds S' L)) (fun E =>
        if_void (env_record_create_immutable_binding S' L fn) (fun S1 =>
          if_object (creating_function_object runs S1 C args bd lex' (funcbody_is_strict bd)) (fun S2 l =>
            if_void (env_record_initialize_immutable_binding S2 L fn l) (fun S3 =>
              out_ter S3 l)))) in
    destr_list lex' (fun _ =>
      impossible_with_heap_because S' "Empty lexical environnment allocated in [run_expr_function].")
      (fun L _ => follow L) tt
  end.


Definition entering_eval_code runs S C direct bd K : result :=
  Let str := (funcbody_is_strict bd) || (direct && execution_ctx_strict C) in
  Let C' := if direct then C else execution_ctx_initial str in
  Let p :=
    if str
      then lexical_env_alloc_decl S (execution_ctx_lexical_env C')
      else (execution_ctx_lexical_env C', S)
   in
  let '(lex, S') := p in (* todo: Let pair *)
  Let C1 :=
    if str
      then execution_ctx_with_lex_same C' lex
      else C'
    in
  Let p := funcbody_prog bd in
  if_void (execution_ctx_binding_inst runs S' C1 codetype_eval None p nil) (fun S1 =>
    K S1 C1). (* TODO: this was C', but Arthur changed it to C1 *)

Definition run_eval runs S C (is_direct_call : bool) (vs : list value) : result := (* Corresponds to the rule [spec_call_global_eval] of the specification. *)
  match get_arg 0 vs with
  | prim_string s =>
    match pick (parse s) with
    | None =>
      run_error S native_error_syntax
    | Some p =>
      entering_eval_code runs S C is_direct_call (funcbody_intro p s) (fun S1 C' =>
        if_ter (runs_type_prog runs S1 C' p) (fun S2 R =>
          match res_type R with
          | restype_throw =>
            res_ter S2 (res_throw (res_value R))
          | restype_normal =>
             if_empty_label S2 R (fun _ => 
              match res_value R with
              | resvalue_value v =>
                res_ter S2 v
              | resvalue_empty =>
                res_ter S2 undef
              | resvalue_ref r =>
                impossible_with_heap_because S2 "Reference found in the result of an `eval' in [run_eval]."
              end)
          | _ => impossible_with_heap_because S2 "Forbidden result type returned by an `eval' in [run_eval]."
          end))
    end
  | v => out_ter S v
  end.


Definition run_expr_call runs S C e1 e2s : result :=
  Let is_eval_direct := is_syntactic_eval e1 in
  if_success (runs_type_expr runs S C e1) (fun S1 rv =>
    if_spec (ref_get_value runs S1 C rv) (fun S2 f =>
      if_spec (run_list_expr runs S2 C nil e2s) (fun S3 vs =>
        match f with
        | value_object l =>
          (* LATER: restore the negation:
          ifb ~ (is_callable S3 l) then run_error S3 native_error_type
          else
          *)
          ifb (is_callable S3 l) then 
            Let follow := fun vthis =>
              ifb l = prealloc_global_eval then
                run_eval runs S3 C is_eval_direct vs
              else runs_type_call runs S3 C l vthis vs in
            match rv with
            | resvalue_value v => follow undef
            | resvalue_ref r =>
              match ref_base r with
              | ref_base_type_value v =>
                ifb ref_is_property r then follow v
                else impossible_with_heap_because S3 "[run_expr_call] unable to call a non-property function."
              | ref_base_type_env_loc L =>
                if_some (env_record_implicit_this_value S3 L) follow
              end
            | resvalue_empty => impossible_with_heap_because S3 "[run_expr_call] unable to call an  empty result."
            end
           (* LATER: restore the negation by removing this *)
           else run_error S3 native_error_type
        | value_prim _ => run_error S3 native_error_type
        end))).

Definition run_expr_conditionnal runs S C e1 e2 e3 : result :=
  if_spec (run_expr_get_value runs S C e1) (fun S1 v1 =>
    Let b := convert_value_to_boolean v1 in
    Let e := if b then e2 else e3 in
    if_spec (run_expr_get_value runs S1 C e) res_ter).

Definition run_expr_new runs S C e1 (e2s : list expr) : result :=
  if_spec (run_expr_get_value runs S C e1) (fun S1 v =>
    if_spec (run_list_expr runs S1 C nil e2s) (fun S2 args =>
      match v with
      | value_object l =>
        if_some (run_object_method object_construct_ S2 l) (fun coo =>
          match coo with
          | None => run_error S2 native_error_type
          | Some co => run_construct runs S2 C co l args
          end)
      | value_prim _ =>
        run_error S2 native_error_type
      end)).


(**************************************************************)

Definition run_stat_label runs S C lab t : result :=
  if_break (runs_type_stat runs S C t) (fun S1 R1 =>
    out_ter S1
      (ifb res_label R1 = lab then res_value R1 else R1)).

Definition run_stat_with runs S C e1 t2 : result :=
  if_spec (run_expr_get_value runs S C e1) (fun S1 v1 =>
    if_object (to_object S1 v1) (fun S2 l =>
      Let lex := execution_ctx_lexical_env C in
      Let p := lexical_env_alloc_object S2 lex l provide_this_true in
      let '(lex', S3) := p in (* todo: let pair *)
      Let C' := execution_ctx_with_lex_this C lex' l in
      runs_type_stat runs S3 C' t2)).

Definition run_stat_if runs S C e1 t2 to : result :=
  if_spec (run_expr_get_value runs S C e1) (fun S1 v1 =>
    Let b := convert_value_to_boolean v1 in
    if b then
      runs_type_stat runs S1 C t2
    else
      match to with
      | Some t3 =>
        runs_type_stat runs S1 C t3
      | None =>
        out_ter S1 resvalue_empty
      end).

Definition run_stat_while runs S C rv labs e1 t2 : result :=
  if_spec (run_expr_get_value runs S C e1) (fun S1 v1 =>
    Let b := convert_value_to_boolean v1 in
    if b then
      if_ter (runs_type_stat runs S1 C t2) (fun S2 R =>
        Let rv' := ifb res_value R <> resvalue_empty then res_value R else rv in
        Let loop := fun _ => runs_type_stat_while runs S2 C rv' labs e1 t2 in
        ifb res_type R <> restype_continue
             \/ ~ res_label_in R labs then (
           ifb res_type R = restype_break /\ res_label_in R labs then
              res_ter S2 rv'
           else (
              ifb res_type R <> restype_normal then
                res_ter S2 R
              else loop tt
           )
        ) else loop tt)
    else res_ter S1 rv).

(* Daniele: TODO.  *)
(*
Fixpoint run_stat_switch_no_default runs S C rv scs v : result :=
  match scs with 
  | nil => (out_ter S resvalue_empty) 
  | (switchclause_intro e ts)::scs => 
      if_spec_ter (run_expr_get_value runs S C e) (fun S1 v1 =>
        Let b := strict_equality_test v v1 in 
        if b then 
          if_ter (run_block runs S1 C ts) (fun S2 R =>
          Let rv' := ifb res_value R <> resvalue_empty then res_value R else rv in
            match scs with 
            | nil => (out_ter S2 rv)
            | (switchclause_intro e ts)::scs => (out_ter S2 rv) (* dummy *)
            end
          )
        else 
          (run_stat_switch_no_default runs S C rv scs v) (* dummy output *)
        )
  end.


Definition run_stat_switch runs S C rv labs e sb : result :=
  if_spec_ter (run_expr_get_value runs S C e) (fun S1 v =>
      match sb with 
      | switchbody_nodefault scs => (run_stat_switch_no_default runs S1 C rv scs v)   
      | switchbody_withdefault scs1 ts1 scs2 => (out_ter S1 resvalue_empty)
      end
  ).
*)


(* --- *)

Definition run_stat_do_while runs S C rv labs e1 t2 : result :=
  if_ter (runs_type_stat runs S C t2) (fun S1 R =>
    Let rv' := ifb res_value R = resvalue_empty then rv else res_value R in
    Let loop := fun _ =>
      if_spec (run_expr_get_value runs S1 C e1) (fun S2 v1 =>
        Let b := convert_value_to_boolean v1 in
          if b then
            runs_type_stat_do_while runs S2 C rv' labs e1 t2
          else res_ter S2 rv') in
    ifb res_type R = restype_continue
         /\ res_label_in R labs then
      loop tt
    else
       ifb res_type R = restype_break /\ res_label_in R labs then
          res_ter S1 rv'
       else (
         ifb res_type R <> restype_normal then
           res_ter S1 R
         else loop tt)).

Definition run_stat_try runs S C t1 t2o t3o : result :=
  Let finally := fun S1 R =>
    match t3o with
    | None => res_ter S1 R
    | Some t3 =>
      if_success (runs_type_stat runs S1 C t3) (fun S2 rv' =>
        res_ter S2 R)
    end
    in
  if_any_or_throw (runs_type_stat runs S C t1) finally (fun S1 v =>
    match t2o with
    | None => finally S1 (res_throw v)
    | Some (x, t2) =>
      Let lex := execution_ctx_lexical_env C in
      Let p := lexical_env_alloc_decl S1 lex in (* TODO: Let pair *)
      let '(lex', S') := p in
      match lex' with
      | L :: oldlex =>
        if_void (env_record_create_set_mutable_binding
          runs S' C L x None v throw_irrelevant) (fun S2 =>
            let C' := execution_ctx_with_lex C lex' in
            if_ter (runs_type_stat runs S2 C' t2) finally)
      | nil =>
        impossible_with_heap_because S' "Empty lexical environnment in [run_stat_try]."
      end
    end).

Definition run_stat_throw runs S C e : result :=
  if_spec (run_expr_get_value runs S C e) (fun S1 v1 =>
    res_ter S1 (res_throw v1)).

Definition run_stat_return runs S C eo : result :=
  match eo with
  | None =>
    out_ter S (res_return undef)
  | Some e =>
    if_spec (run_expr_get_value runs S C e) (fun S1 v1 =>
      res_ter S1 (res_return v1))
  end.


(**************************************************************)
(** ** Definition of the interpreter *)

Definition run_expr runs S C e : result :=
  match e with

  | expr_literal i =>
    out_ter S (convert_literal_to_prim i)

  | expr_identifier x =>
    if_spec (identifier_resolution runs S C x) res_ter

  | expr_unary_op op e =>
    run_unary_op runs S C op e

  | expr_binary_op e1 op e2 =>
    run_expr_binary_op runs S C op e1 e2

  | expr_object pds =>
    if_object (run_construct_prealloc runs S C prealloc_object nil) (fun S1 l =>
      init_object runs S1 C l pds)

  | expr_member e1 f =>
    runs_type_expr runs S C (expr_access e1 (expr_literal (literal_string f)))

  | expr_access e1 e2 =>
    run_expr_access runs S C e1 e2

  | expr_assign e1 opo e2 =>
    run_expr_assign runs S C opo e1 e2

  | expr_function fo args bd =>
    run_expr_function runs S C fo args bd

  | expr_call e1 e2s =>
    run_expr_call runs S C e1 e2s

  | expr_this =>
    out_ter S (execution_ctx_this_binding C)

  | expr_new e1 e2s =>
    run_expr_new runs S C e1 e2s

  | expr_conditional e1 e2 e3 =>
    run_expr_conditionnal runs S C e1 e2 e3

  end.

(**************************************************************)

Definition run_stat runs S C t : result :=
  match t with

  | stat_expr e =>
    if_spec (run_expr_get_value runs S C e) res_ter

  | stat_var_decl xeos =>
    run_var_decl runs S C xeos

  | stat_block ts =>
    run_block runs S C ts

  | stat_label lab t =>
    run_stat_label runs S C lab t

  | stat_with e1 t2 =>
    run_stat_with runs S C e1 t2

  | stat_if e1 t2 to =>
    run_stat_if runs S C e1 t2 to

  | stat_do_while ls t1 e2 =>
    runs_type_stat_do_while runs S C resvalue_empty ls e2 t1

  | stat_while ls e1 t2 =>
    runs_type_stat_while runs S C resvalue_empty ls e1 t2

  | stat_throw e =>
    run_stat_throw runs S C e

  | stat_try t1 t2o t3o =>
    run_stat_try runs S C t1 t2o t3o

  | stat_return eo =>
    run_stat_return runs S C eo

  | stat_break so =>
    out_ter S (res_break so)

  | stat_continue so =>
    out_ter S (res_continue so)

  | stat_for_in ls e1 e2 s =>
    result_not_yet_implemented (* TODO *)

  | stat_for_in_var ls x e1o e2 s =>
    result_not_yet_implemented (* TODO *)

  | stat_debugger =>
    out_ter S res_empty

  | stat_switch _ _ _  =>
    result_not_yet_implemented (* TODO *)

  end.

(**************************************************************)

Fixpoint run_elements runs S C rv (els : list element) {struct els} : result :=
  match els with

  | nil => out_ter S rv

  | element_stat t :: els' =>
    if_not_throw (runs_type_stat runs S C t) (fun S1 R1 =>
      let R2 := res_overwrite_value_if_empty rv R1 in
      if_success (out_ter S1 R2) (fun S2 rv2 => (* TODO:  wait for the specification to be updated. *)
        run_elements runs S2 C rv2 els'))

  | element_func_decl name args bd :: els' =>
    run_elements runs S C rv els'

  end.

(**************************************************************)

Definition run_prog runs S C p : result :=
  match p with

  | prog_intro str els =>
    run_elements runs S C resvalue_empty els

  end.

(**************************************************************)

Definition run_call_prealloc runs S C B vthis (args : list value) : result :=
  match B with

  | prealloc_global_is_nan =>
    let v := get_arg 0 args in
    if_number (to_number runs S C v) (fun S0 n =>
      res_ter S0 (decide (n = JsNumber.nan)))

  | prealloc_global_is_finite =>
    let v := get_arg 0 args in
    if_number (to_number runs S C v) (fun S0 n =>
      res_ter S0 (neg
        (decide (n = JsNumber.nan \/ n = JsNumber.infinity \/ n = JsNumber.neg_infinity))))

  | prealloc_object_get_proto_of =>
    let v := get_arg 0 args in
    ifb type_of v <> type_object then
      run_error S native_error_type
    else
      out_ter S (resvalue_ref (ref_create_value v "prototype" false))

  | prealloc_object_get_own_prop_descriptor =>
    match get_arg 0 args with
    | value_object l =>
      if_string (to_string runs S C (get_arg 1 args)) (fun S1 x =>
      if_spec (runs_type_object_get_own_prop runs S1 C l x) (fun S2 D =>
      from_prop_descriptor runs S2 C D))
    | value_prim _ => run_error S native_error_type
    end

  | prealloc_object_seal =>
    match get_arg 0 args with
    | value_object l =>
      if_some (pick_option (object_properties_keys_as_list S l)) (
        (fix object_seal S0 xs : result :=
          match xs with
          | nil =>
            if_some (run_object_heap_set_extensible false S0 l) (fun S1 =>
              res_ter S1 l)
          | x :: xs' =>
            if_spec (runs_type_object_get_own_prop runs S0 C l x) (fun S1 D =>
              match D with
              | full_descriptor_some A =>
                let A' :=
                  if attributes_configurable A then
                    let Desc :=
                      descriptor_intro None None None None None (Some false)
                    in attributes_update A Desc
                  else A
                in if_bool (object_define_own_prop runs S1 C l x A' true) (fun S2 _ =>
                  object_seal S2 xs')
              | full_descriptor_undef =>
                impossible_with_heap_because S1 "[run_call_prealloc], [object_seal] case:  Undefined descriptor found in a place where it shouldn't."
              end)
          end) S)
    | value_prim _ => run_error S native_error_type
    end

  | prealloc_object_is_sealed =>
    let v := get_arg 0 args in
    match v with
    | value_object l =>
      if_some (pick_option (object_properties_keys_as_list S l))
        (fix object_is_sealed xs : result :=
          match xs with
          | nil =>
            if_some (run_object_method object_extensible_ S l) (fun ext =>
              res_ter S (neg ext))
          | x :: xs' =>
            if_spec (runs_type_object_get_own_prop runs S C l x) (fun S0 D =>
              match D with
              | full_descriptor_some A =>
                if attributes_configurable A then
                  res_ter S false
                else object_is_sealed xs'
              | full_descriptor_undef =>
                impossible_with_heap_because S0 "[run_call_prealloc], [object_is_sealed] case:  Undefined descriptor found in a place where it shouldn't."
              end)
          end)
    | value_prim _ => run_error S native_error_type
    end

  | prealloc_object_freeze =>
    let v := get_arg 0 args in
    match v with
    | value_object l =>
      if_some (pick_option (object_properties_keys_as_list S l)) (
        (fix object_freeze S0 xs : result :=
          match xs with
          | nil =>
            if_some (run_object_heap_set_extensible false S0 l) (fun S1 =>
              res_ter S1 l)
          | x :: xs' =>
            if_spec (runs_type_object_get_own_prop runs S0 C l x) (fun S1 D =>
              match D with
              | full_descriptor_some A =>
                let A' :=
                  ifb attributes_is_data A /\ attributes_writable A then
                    let Desc :=
                      descriptor_intro None (Some false) None None None None
                    in attributes_update A Desc
                  else A
                in let A'' :=
                  if attributes_configurable A' then
                    let Desc :=
                      descriptor_intro None None None None None (Some false)
                    in attributes_update A' Desc
                  else A'
                in if_bool (object_define_own_prop runs S1 C l x A'' true) (fun S2 _ =>
                  object_freeze S2 xs')
              | full_descriptor_undef =>
                impossible_with_heap_because S1 "[run_call], [object_freeze] case:  Undefined descriptor found in a place where it shouldn't."
              end)
          end) S)
    | value_prim _ => run_error S native_error_type
    end


  | prealloc_object_is_frozen =>
    let v := get_arg 0 args in
    match v with
    | value_object l =>
      if_some (pick_option (object_properties_keys_as_list S l))
        (fix object_is_frozen xs : result :=
          match xs with
          | nil =>
            if_some (run_object_method object_extensible_ S l) (fun ext =>
              res_ter S (neg ext))
          | x :: xs' =>
            if_spec (runs_type_object_get_own_prop runs S C l x) (fun S0 D =>
              Let check_configurable := fun A =>
                if attributes_configurable A then
                  res_ter S0 false
                else object_is_frozen xs'
              in match D with
              | attributes_data_of Ad =>
                if attributes_writable Ad then
                  res_ter S0 false
                else check_configurable Ad
              | attributes_accessor_of Aa =>
                check_configurable Aa
              | full_descriptor_undef =>
                impossible_with_heap_because S0 "[run_call_prealloc], [object_is_frozen] case:  Undefined descriptor found in a place where it shouldn't."
              end)
          end)
    | value_prim _ => run_error S native_error_type
    end

  | prealloc_object_is_extensible =>
    let v := get_arg 0 args in
    match v with
    | value_object l =>
      if_some (run_object_method object_extensible_ S l) (res_ter S)
    | value_prim _ => run_error S native_error_type
    end

  | prealloc_object_prevent_extensions =>
    let v := get_arg 0 args in
    match v with
    | value_object l =>
      if_some (pick_option (object_binds S l)) (fun O =>
        let O1 := object_with_extension O false in
        let S' := object_write S l O1 in
        res_ter S' l)
    | value_prim _ => run_error S native_error_type
    end

  | prealloc_object_proto_to_string =>
    match vthis with
    | undef => out_ter S "[object Undefined]"
    | null => out_ter S "[object Null]"
    | _ =>
      if_object (to_object S vthis) (fun S1 l =>
        if_some (run_object_method object_class_ S l) (fun s =>
          res_ter S1 ("[object " ++ s ++ "]")))
    end

  | prealloc_object_proto_value_of =>
    to_object S vthis

  | prealloc_object_proto_is_prototype_of =>
    let v := get_arg 0 args in
    match v with
    | value_prim w => out_ter S false
    | value_object l =>
      if_object (to_object S vthis) (fun S1 lo =>
        runs_type_object_proto_is_prototype_of runs S1 lo l)
    end

  | prealloc_object_proto_prop_is_enumerable =>
    let v := get_arg 0 args in
    if_string (to_string runs S C v) (fun S1 x =>
      if_object (to_object S1 vthis) (fun S2 l =>
        if_spec (runs_type_object_get_own_prop runs S2 C l x) (fun S3 D =>
          match D with
          | full_descriptor_undef =>
            res_ter S3 false
          | full_descriptor_some A =>
            res_ter S3 (attributes_enumerable A)
          end)))

  | prealloc_function_proto =>
    out_ter S undef

  | prealloc_bool =>
    let v := get_arg 0 args in
    out_ter S (convert_value_to_boolean v)

  | prealloc_bool_proto_to_string =>
    if_bool (bool_proto_value_of_call S vthis) (fun S b =>
      res_ter S (convert_bool_to_string b))

  | prealloc_bool_proto_value_of =>
    bool_proto_value_of_call S vthis

  | prealloc_number =>
    ifb args = nil then
      out_ter S JsNumber.zero
    else
      let v := get_arg 0 args in
      to_number runs S C v

  | prealloc_number_proto_value_of =>
    if_some (run_value_viewable_as_prim "Number" S vthis) (fun vw =>
      match vw with
      | Some (prim_number n) => res_ter S n
      | _ => run_error S native_error_type
      end)

  | _ =>
    result_not_yet_implemented (* TODO *)

  end.

(**************************************************************)

Definition run_call runs S C l vthis args : result :=
  if_some (run_object_method object_call_ S l) (fun co =>
    if_some co (fun c =>
      match c with
      | call_default =>
        entering_func_code runs S C l vthis args
      | call_prealloc B =>
        run_call_prealloc runs S C B vthis args
      | call_after_bind =>
        impossible_with_heap_because S "[run_call_full]:  [call_after_bind] found."
      end)).

(**************************************************************)

Definition run_javascript runs p : result :=
  let S := state_initial in
  let p' := add_infos_prog strictness_false p in
  let C := execution_ctx_initial (prog_intro_strictness p') in
  if_void (execution_ctx_binding_inst runs S C codetype_global None p' nil) (fun S' =>
    runs_type_prog runs S' C p').


(**************************************************************)
(** ** Closing the Loops *)

Fixpoint runs max_step : runs_type :=
  match max_step with
  | O => {|
      runs_type_expr := fun S _ _ => result_bottom S;
      runs_type_stat := fun S _ _ => result_bottom S;
      runs_type_prog := fun S _ _ => result_bottom S;
      runs_type_call := fun S _ _ _ _ => result_bottom S;
      runs_type_function_has_instance := fun S _ _ => result_bottom S;
      runs_type_stat_while := fun S _ _ _ _ _ => result_bottom S;
      runs_type_stat_do_while := fun S _ _ _ _ _ => result_bottom S;
      runs_type_object_delete := fun S _ _ _ _ => result_bottom S;
      runs_type_object_get_own_prop := fun S _ _ _ => result_bottom S;
      runs_type_object_get_prop := fun S _ _ _ => result_bottom S;
      runs_type_object_proto_is_prototype_of := fun S _ _ => result_bottom S;
      runs_type_equal := fun S _ _ _ _ => result_bottom S;
      runs_type_block := fun S _ _ => result_bottom S
    |}
  | S max_step' =>
    let wrap {A : Type} (f : runs_type -> state -> A) S : A :=
      let runs' := runs max_step' in
      f runs' S
    in {|
      runs_type_expr := wrap run_expr;
      runs_type_stat := wrap run_stat;
      runs_type_prog := wrap run_prog;
      runs_type_call := wrap run_call;
      runs_type_function_has_instance :=
        wrap run_function_has_instance;
      runs_type_stat_while := wrap run_stat_while;
      runs_type_stat_do_while := wrap run_stat_do_while;
      runs_type_object_delete := wrap object_delete;
      runs_type_object_get_own_prop :=
        wrap run_object_get_own_prop;
      runs_type_object_get_prop :=
        wrap run_object_get_prop;
      runs_type_object_proto_is_prototype_of :=
        wrap object_proto_is_prototype_of;
      runs_type_equal := wrap run_equal;
      runs_type_block := wrap run_block
    |}
  end.

End Interpreter.
<|MERGE_RESOLUTION|>--- conflicted
+++ resolved
@@ -759,40 +759,25 @@
   end.
 
 Definition object_delete_default runs S C l x str : result :=
-  if_spec_ter (runs_type_object_get_own_prop runs S C l x) (fun S1 D =>
+  if_spec (runs_type_object_get_own_prop runs S C l x) (fun S1 D =>
     match D with
-    | full_descriptor_undef => out_ter S true
+    | full_descriptor_undef => res_ter S true
     | full_descriptor_some A =>
-        if attributes_configurable A then
-          if_some (pick_option (object_rem_property S1 l x)) (fun S' =>
-            res_ter S' true)
-        else
-          out_error_or_cst S str native_error_type false
-    end).
-
+      if attributes_configurable A then
+        if_some (pick_option (object_rem_property S1 l x)) (fun S' =>
+          res_ter S' true)
+      else
+        out_error_or_cst S str native_error_type false
+    end).
 
 Definition object_delete runs S C l x str : result :=
   if_some (run_object_method object_delete_ S l) (fun B =>
     match B with
-<<<<<<< HEAD
     | builtin_delete_default => object_delete_default runs S C l x str
-=======
-    | builtin_delete_default =>
-      if_spec (runs_type_object_get_own_prop runs S C l x) (fun S1 D =>
-        match D with
-        | full_descriptor_undef => res_ter S true
-        | full_descriptor_some A =>
-          if attributes_configurable A then
-            if_some (pick_option (object_rem_property S1 l x)) (fun S' =>
-              res_ter S' true)
-          else
-            out_error_or_cst S str native_error_type false
-        end)
->>>>>>> a4d5b7b1
     | builtin_delete_args_obj =>
       if_some (run_object_method object_parameter_map_ S l) (fun Mo =>
         if_some Mo (fun M =>
-         if_spec_ter (runs_type_object_get_own_prop runs S C M x) (fun S1 D =>
+         if_spec (runs_type_object_get_own_prop runs S C M x) (fun S1 D =>
            if_bool (object_delete_default runs S1 C l x str) (fun S2 b =>
              match b, D with
              | true, full_descriptor_some _ =>
