--- conflicted
+++ resolved
@@ -1966,13 +1966,8 @@
         end))).
 
 Definition run_expr_conditionnal runs S C e1 e2 e3 : result :=
-<<<<<<< HEAD
   if_spec_ter (run_expr_get_value runs S C e1) (fun S1 v1 =>
-    let b := convert_value_to_boolean v1 in
-=======
-  run_expr_get_value runs S C e1 (fun S1 v1 =>
     Let b := convert_value_to_boolean v1 in
->>>>>>> fb218811
     let e := if b then e2 else e3 in
     if_spec_ter (run_expr_get_value runs S1 C e) out_ter).
 
