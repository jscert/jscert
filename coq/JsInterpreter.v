--- conflicted
+++ resolved
@@ -1234,13 +1234,8 @@
     (Some construct_default)
     (Some call_default)
     (Some builtin_has_instance_function) in
-<<<<<<< HEAD
-  Let O2 := object_with_details O1 (Some X) (Some names) (Some bd) None None None None in
-  Let p := object_alloc S O2 in (* LATER: Let on pairs *)
-=======
   Let O3 := object_with_details O2 (Some X) (Some names) (Some bd) None None None None in
-  Let p := object_alloc S O3 in (* TODO: Let on pairs *)
->>>>>>> 1fd071b1
+  Let p := object_alloc S O3 in (* LATER: Let on pairs *)
   let '(l, S1) := p in
   Let A1 := attributes_data_intro (JsNumber.of_int (length names)) false false false in
   if_bool (object_define_own_prop runs S1 C l "length" A1 false) (fun S2 b2 =>
