Set Implicit Arguments.
Require Import Shared.
Require Import LibFix LibList.
Require Import JsSyntax JsSyntaxAux JsPreliminary JsPreliminaryAux.
Require Import JsInterpreter JsPrettyInterm JsPrettyRules.

(* TODO:  Move to Shared. *)

Lemma decide_def : forall {P:Prop} `{Decidable P},
  (decide P) = (If P then true else false).
Proof. intros. rewrite decide_spec. rewrite isTrue_def. case_if*. Qed.

Lemma decide_cases : forall (P:Prop) `{Decidable P},
  (P /\ decide P = true) \/ (~ P /\ decide P = false).
Proof. intros. rewrite decide_spec. rewrite isTrue_def. case_if*. Qed.




Ltac tryfalse_nothing :=
  try match goal with x: nothing |- _ => destruct x end;
  tryfalse.

(**************************************************************)
(** ** Implicit Types -- copied from JsPreliminary *)

Implicit Type b : bool.
Implicit Type n : number.
Implicit Type k : int.
Implicit Type s : string.
Implicit Type i : literal.
Implicit Type l : object_loc.
Implicit Type w : prim.
Implicit Type v : value.
Implicit Type r : ref.
Implicit Type ty : type.

Implicit Type rt : restype.
Implicit Type rv : resvalue.
Implicit Type lab : label.
Implicit Type labs : label_set.
Implicit Type R : res.
Implicit Type o : out.
Implicit Type ct : codetype.

Implicit Type x : prop_name.
Implicit Type str : strictness_flag.
Implicit Type m : mutability.
Implicit Type Ad : attributes_data.
Implicit Type Aa : attributes_accessor.
Implicit Type A : attributes.
Implicit Type Desc : descriptor.
Implicit Type D : full_descriptor.

Implicit Type L : env_loc.
Implicit Type E : env_record.
Implicit Type Ed : decl_env_record.
Implicit Type X : lexical_env.
Implicit Type O : object.
Implicit Type S : state.
Implicit Type C : execution_ctx.
Implicit Type P : object_properties_type.
Implicit Type W : result.

Implicit Type e : expr.
Implicit Type p : prog.
Implicit Type t : stat.

Implicit Type T : Type.


(**************************************************************)
(** Correctness Properties *)

Definition follow_spec {T Te : Type} (* e.g. T = expr and Te = ext_expr *)
    (conv : T -> Te)
    (red : state -> execution_ctx -> Te -> out -> Prop)
    (run : state -> execution_ctx -> T -> result) := forall S C (e : T) o,
  run S C e = o -> red S C (conv e) o.

Definition spec_follow_spec {Te A : Type} (* e.g. Te = ext_spec *)
    (conv : Te)
    (red : state -> execution_ctx -> Te -> specret A -> Prop)
    (run : state -> execution_ctx -> specres A) := forall S C sp,
  run S C = result_some sp -> red S C conv sp.

Definition follow_expr := follow_spec expr_basic red_expr.
Definition follow_stat := follow_spec stat_basic red_stat.
Definition follow_prog := follow_spec prog_basic red_prog.
Definition follow_elements rv :=
  follow_spec (prog_1 rv) red_prog.
Definition follow_call (run : state -> execution_ctx -> object_loc -> value -> list value -> result) :=
  forall l vs,
    follow_spec (fun v => spec_call l v vs) red_expr (fun S C v => run S C l v vs).
Definition follow_function_has_instance (run : state -> object_loc -> value -> result) :=
  (* Note that this function is related to [spec_function_has_instance_2] instead of
    [spec_function_has_instance_1] as it's much more closer to the specification and
    thus much easier to prove. *)
  forall lv,
    follow_spec (spec_function_has_instance_2 lv) red_expr
      (fun S C lo => run S lo lv).
Definition follow_stat_while (run : state -> execution_ctx -> resvalue -> label_set -> expr -> stat -> result) :=
  forall ls e t,
  follow_spec
    (stat_while_1 ls e t)
    red_stat (fun S C rv => run S C rv ls e t).
Definition follow_object_get_own_prop (run : state -> execution_ctx -> object_loc -> prop_name -> specres full_descriptor) :=
  forall l x, spec_follow_spec (spec_object_get_own_prop l x) red_spec
    (fun S C => run S C l x).
Definition follow_object_get_prop (run : state -> execution_ctx -> object_loc -> prop_name -> specres full_descriptor) :=
(*  forall l x, spec_follow_spec (spec_object_get_prop l x) red_spec
    (fun S C => run S C l x). *)
  forall S C l x y,
  run S C l x = result_some y ->
  red_spec S C (spec_object_get_prop l x) y.
Definition follow_object_proto_is_prototype_of (run : state -> object_loc -> object_loc -> result) :=
  forall lthis,
    follow_spec (spec_call_object_proto_is_prototype_of_2_3 lthis) red_expr
      (fun S C l => run S lthis l).
Definition follow_equal (_ : state -> (state -> value -> result) -> (state -> value -> result) -> value -> value -> result) :=
  True. (* TODO *)

Record runs_type_correct runs :=
  make_runs_type_correct {
    runs_type_correct_expr : follow_expr (runs_type_expr runs);
    runs_type_correct_stat : follow_stat (runs_type_stat runs);
    runs_type_correct_prog : follow_prog (runs_type_prog runs);
    runs_type_correct_call : follow_call (runs_type_call runs);
    runs_type_correct_function_has_instance :
      follow_function_has_instance (runs_type_function_has_instance runs);
    runs_type_correct_stat_while : follow_stat_while (runs_type_stat_while runs);
    runs_type_correct_object_get_own_prop :
      follow_object_get_own_prop (runs_type_object_get_own_prop runs);
    runs_type_correct_object_get_prop :
      follow_object_get_prop (runs_type_object_get_prop runs);
    runs_type_correct_object_proto_is_prototype_of :
      follow_object_proto_is_prototype_of (runs_type_object_proto_is_prototype_of runs);
    runs_type_correct_equal :
      follow_equal (runs_type_equal runs)
  }.


(**************************************************************)
(** Useful Tactics *)

Ltac absurd_neg :=
  let H := fresh in
  introv H; inverts H; tryfalse.

Hint Constructors abort.


(**************************************************************)
(** General Lemmas *)

Lemma res_overwrite_value_if_empty_empty : forall R,
  res_overwrite_value_if_empty resvalue_empty R = R.
Proof. introv. unfolds. cases_if~. destruct R; simpls; inverts~ e. Qed.

Lemma res_type_res_overwrite_value_if_empty : forall rv R,
  res_type R = res_type (res_overwrite_value_if_empty rv R).
Proof.
  introv. destruct R. unfold res_overwrite_value_if_empty. simpl.
  cases_if; reflexivity.
Qed.

Lemma res_label_res_overwrite_value_if_empty : forall rv R,
  res_label R = res_label (res_overwrite_value_if_empty rv R).
Proof.
  introv. destruct R. unfold res_overwrite_value_if_empty. simpl.
  cases_if; reflexivity.
Qed.

Lemma res_overwrite_value_if_empty_resvalue : forall rv1 rv2, exists rv3,
  res_normal rv3 = res_overwrite_value_if_empty rv1 rv2 /\ (rv3 = rv1 \/ rv3 = rv2).
Proof. introv. unfolds res_overwrite_value_if_empty. cases_if*. Qed.

Lemma or_idempotent : forall A : Prop, A \/ A -> A.
(* This probably already exists, but I didn't found it. *)
Proof. introv [?|?]; auto. Qed.


Lemma get_arg_correct : forall args vs,
  arguments_from args vs ->
  forall num,
    num < length vs ->
    get_arg num args = LibList.nth num vs.
Proof.
  introv A. induction~ A.
   introv I. false I. lets (I'&_): (rm I). inverts~ I'.
   introv I. destruct* num. simpl. rewrite <- IHA.
    unfolds. repeat rewrite~ get_nth_nil.
    rewrite length_cons in I. nat_math.
   introv I. destruct* num. simpl. rewrite <- IHA.
    unfolds. repeat rewrite~ get_nth_cons.
    rewrite length_cons in I. nat_math.
Qed.

Lemma and_impl_left : forall P1 P2 P3 : Prop,
  (P1 -> P2) ->
  P1 /\ P3 ->
  P2 /\ P3.
Proof. auto*. Qed.

Ltac applys_and_base L :=
  applys~ and_impl_left; [applys~ L|]; try reflexivity.

Tactic Notation "applys_and" constr(E) :=
  applys_and_base (>> E).

Tactic Notation "applys_and" constr(E) constr(A1) :=
  applys_and_base (>> E A1).

Tactic Notation "applys_and" constr(E) constr(A1) constr(A2) :=
  applys_and_base (>> E A1 A2).

Tactic Notation "applys_and" constr(E) constr(A1) constr(A2) constr(A3) :=
  applys_and_base (>> E A1 A2 A3).

Ltac constructors_and :=
  let H := fresh in
  eapply and_impl_left; [ intro H; constructors; exact H |].


Lemma run_callable_correct : forall S v co,
  run_callable S v = Some co ->
  callable S v co.
Proof.
  introv E. destruct v; simpls~.
   inverts~ E.
   sets_eq <- B: (pick_option (object_binds S o)). destruct B; simpls; tryfalse.
    exists o0. splits~. forwards~: @pick_option_correct EQB. inverts~ E.
Qed.


(**************************************************************)
(** Monadic Constructors, Lemmas *)

(* Shared defs *)

(** [eqabort o1 o] assert that [o1] and [o] are equal
    and satisfy the [abort] predicate. *)

Definition eqabort o1 o :=
  o = o1 /\ abort o.

(** [isout W Pred] asserts that [W] is in fact
    an outcome that satisfies [Pred]. *)

Definition isout W (Pred:out->Prop) :=
  exists o1, W = res_out o1 /\ Pred o1.

Hint Unfold isout.

(* Generic *)

Lemma if_empty_label_out : forall T K S R (o : T),
  if_empty_label S R K = result_some o ->
  res_label R = label_empty /\ K tt = result_some o.
Proof. introv H. unfolds in H. cases_if; tryfalse. eexists; auto*. Qed.

Lemma if_some_out : forall (A B : Type) (oa : option A) K (b : B),
  if_some oa K = result_some b ->
  exists (a:A), oa = Some a /\ K a = result_some b.
Proof. introv E. destruct* oa; tryfalse. Qed.

Lemma if_result_some_out : forall (A B : Type) (W : resultof A) K (b : B),
  if_result_some W K = result_some b ->
  exists (y : A), W = result_some y /\ K y = result_some b.
Proof. introv H. destruct* W; tryfalse. Qed.

Lemma if_some_or_default_out : forall (A B : Type) (oa : option A) d K (b : B),
  if_some_or_default oa d K = b ->
     (oa = None /\ d = b)
  \/ (exists a, oa = Some a /\ K a = b).
Proof. introv E. destruct* oa; tryfalse. Qed.


(* Results *)

Definition if_ter_post (K : _ -> _ -> result) o o1 :=
     (o1 = out_div /\ o = o1)
  \/ (exists S R, o1 = out_ter S R /\ K S R = o).

Lemma if_ter_out : forall W K o,
  if_ter W K = o ->
  isout W (if_ter_post K o).
Proof.
  introv H. destruct W as [[|o1]| | | ]; simpls; tryfalse_nothing.
  exists o1. splits~. unfolds. destruct o1 as [|S R].
   inverts* H.
   jauto.
Qed.

Definition if_success_state_post rv0 (K : _ -> _ -> result) o o1 :=
  (o1 = out_div /\ o = o1) \/
  (exists S R, o1 = out_ter S R /\ res_type R = restype_throw /\ o = o1) \/
  (exists S R, o1 = out_ter S R /\ res_type R <> restype_throw /\
    o = out_ter S (res_overwrite_value_if_empty rv0 R)) \/
  exists S rv, o1 = out_ter S (res_normal rv) /\
    K S (res_value (res_overwrite_value_if_empty rv0 rv)) = res_out o.

Lemma if_success_state_out : forall rv W K o,
  if_success_state rv W K = o ->
  isout W (if_success_state_post rv K o).
Proof.
  introv E. forwards~ (o1&WE&P): if_ter_out (rm E). subst W. eexists. splits*.
  inversion_clear P as [?|(S&R&?&H)]. branch~ 1.
  substs. destruct R as [rt rv' rl]. destruct~ rt; simpls;
    try solve [branch 3; repeat eexists; [discriminate | inverts~ H]].
   forwards~ (?&?): if_empty_label_out (rm H). simpls. substs.
    branch 4. repeat eexists. auto*.
   inverts H. branch 2. repeat eexists.
Qed.

Definition if_success_post (K : _ -> _ -> result) o o1 :=
  eqabort o1 o \/
  exists S rv, o1 = out_ter S (res_normal rv) /\ K S rv = o.

Lemma if_success_out : forall W K o,
  if_success W K = o ->
  isout W (if_success_post K o).
Admitted.

  (* Documentation: same with unfolding:
    Lemma if_success_out : forall W K o,
      if_success W K = o ->
      exists o1, W = res_out o1 /\
       (   (o = o1 /\ abort o)
        \/ (exists S rv, o1 = out_ter S rv /\ K S rv = o)).
  *)

Definition if_void_post (K : _ -> result) o o1 :=
  eqabort o1 o \/
  exists S, o1 = out_void S /\ K S = o.

Lemma if_void_out : forall W K o,
  if_void W K = o ->
  isout W (if_void_post K o).
Admitted.

(* TODO: misssing 
    if_not_throw *)

Definition if_any_or_throw_post (K1 K2 : _ -> _ -> result) o o1 :=
  (o1 = out_div /\ o = o1) \/
  (exists S R, o1 = out_ter S R /\ 
    (   (res_type R <> restype_throw /\ K1 S R = o)  
     \/ (res_type R = restype_throw /\ exists (v : value), res_value R = v
           /\ res_label R = label_empty /\ K2 S v = o))). (* Didn't worked when writing [exists (v : value), R = res_throw v]. *)

Lemma if_any_or_throw_out : forall W K1 K2 o,
  if_any_or_throw W K1 K2 = res_out o ->
  isout W (if_any_or_throw_post K1 K2 o).
Admitted.

(* TODO: misssing 
    if_success_or_return
    if_normal_continue_or_break *)

Definition if_break_post (K : _ -> _ -> result) o o1 :=
     (o1 = out_div /\ o = o1)
  \/ (exists S R, o1 = out_ter S R /\ 
      (   (res_type R <> restype_break /\ o1 = o)
       \/ (res_type R = restype_break /\ K S R = o))).

Lemma if_break_out : forall W K o,
  if_break W K = o ->
  isout W (if_break_post K o).
Admitted.

Definition if_value_post (K : _ -> _ -> result) o o1 :=
  eqabort o1 o \/
  exists S v, o1 = out_ter S (res_val v) /\ K S v = o.

Lemma if_value_out : forall W K o,
  if_value W K = o ->
  isout W (if_value_post K o).
Admitted.

Definition if_bool_post (K : _ -> _ -> result) o o1 :=
  eqabort o1 o \/
  exists S z, o1 = out_ter S (res_val (prim_bool z)) /\ K S z = o.

Lemma if_bool_out : forall W K o,
  if_bool W K = o ->
  isout W (if_bool_post K o).
Admitted.

Definition if_object_post (K : _ -> _ -> result) o o1 :=
  eqabort o1 o \/
  exists S l, o1 = out_ter S (res_val (value_object l)) /\ K S l = o.

Lemma if_object_out : forall W K o,
  if_object W K = o ->
  isout W (if_object_post K o).
Admitted.

Definition if_string_post (K : _ -> _ -> result) o o1 :=
  eqabort o1 o \/
  exists S s, o1 = out_ter S (res_val (prim_string s)) /\ K S s = o.

Lemma if_string_out : forall W K o,
  if_string W K = o ->
  isout W (if_string_post K o).
Admitted.

Definition if_number_post (K : _ -> _ -> result) o o1 :=
  eqabort o1 o \/
  exists S n, o1 = out_ter S (res_val (prim_number n)) /\ K S n = o.

Lemma if_number_out : forall W K o,
  if_number W K = o ->
  isout W (if_number_post K o).
Admitted.

Definition if_primitive_post (K : _ -> _ -> result) o o1 :=
  eqabort o1 o \/
  exists S w, o1 = out_ter S (res_val (value_prim w)) /\ K S w = o.

Lemma if_primitive_out : forall W K o,
  if_primitive W K = o ->
  isout W (if_primitive_post K o).
Admitted.

Lemma if_abort_out : forall T o K (t : T),
  if_abort o K = result_some t ->
  abort o /\ K tt = result_some t.
Proof. introv H. destruct* o. simpls. cases_if*. Qed.

Definition if_spec_post (A B:Type) K (b:specret B) y :=
     (exists o, y = specret_out o /\ b = specret_out o /\ abort o) 
  \/ (exists (S:state) (a:A), y = specret_val S a /\ K S a = result_some b).

Lemma if_spec_out : forall (A B : Type) (W : specres A) K (b : specret B),
  if_spec W K = result_some b ->
  exists y, W = result_some y /\ if_spec_post K b y.
Proof. skip.
(*
  introv H. destruct W as [sp| | |]; tryfalse.
  destruct sp; [right* | left]. simpls. eexists. splits~.
  forwards*: if_abort_out H.
*)
Qed.

(* TOOD:  missing 
    if_ter_spec*)

Definition if_spec_ter_post T (K : _ -> _ -> result) o (y:specret T) :=
     (y = specret_out o /\ abort o)
  \/ (exists S a, y = specret_val S a /\ K S a = o).

Lemma if_spec_ter_out : forall T (W : specres T) K o,
  if_spec_ter W K = o -> 
  exists y, W = result_some y /\ if_spec_ter_post K o y.
Proof.
(* TODO
  introv H. destruct W as [sp| | |]; tryfalse.
  destruct (result_some sp)
  destruct sp; [right* | left]. simpls. eexists. splits~.
  forwards*: if_abort_out H.
*)
skip.
Qed.

Definition if_success_spec_post T K (y:specret T) o :=
     (y = specret_out o /\ abort o)
  \/ (exists S, exists (rv : resvalue), o = out_ter S rv /\ K S rv = result_some y).

Lemma if_success_spec_out : forall T W K (y : specret T),
  if_success_spec W K = result_some y ->
  exists (o : out), W = o /\ if_success_spec_post K y o.
Admitted.

Definition if_value_spec_post T K (y:specret T) o :=
     (y = specret_out o /\ abort o)
  \/ (exists S, exists (v : value), o = out_ter S v /\ K S v = result_some y).

Lemma if_value_spec_out : forall T W K (y : specret T),
  if_value_spec W K = result_some y ->
  exists (o : out), W = o /\ if_value_spec_post K y o.
Admitted.

Definition if_prim_spec_post T K (y:specret T) o :=
     (y = specret_out o /\ abort o)
  \/ (exists S, exists (w : prim), o = out_ter S w /\ K S w = result_some y).

Lemma if_prim_spec_out : forall T W K (y : specret T),
  if_prim_spec W K = result_some y ->
  exists (o : out), W = o /\ if_prim_spec_post K y o.
Admitted.

Definition if_bool_spec_post T K (y:specret T) o :=
     (y = specret_out o /\ abort o)
  \/ (exists S, exists (b : bool), o = out_ter S b /\ K S b = result_some y).

Lemma if_bool_spec_out : forall T W K (y : specret T),
  if_bool_spec W K = result_some y ->
  exists (o : out), W = o /\ if_bool_spec_post K y o.
Admitted.

Definition if_number_spec_post T K (y:specret T) o :=
     (y = specret_out o /\ abort o)
  \/ (exists S, exists (n : number), o = out_ter S n /\ K S n = result_some y).

Lemma if_number_spec_out : forall T W K (y : specret T),
  if_number_spec W K = result_some y ->
  exists (o : out), W = o /\ if_number_spec_post K y o.
Admitted.

Definition if_string_spec_post T K (y:specret T) o :=
     (y = specret_out o /\ abort o)
  \/ (exists S, exists (s : string), o = out_ter S s /\ K S s = result_some y).

Lemma if_string_spec_out : forall T W K (y : specret T),
  if_string_spec W K = result_some y ->
  exists (o : out), W = o /\ if_string_spec_post K y o.
Admitted.


(* proofs of old monadic lemmas, might be useful
Lemma if_success_out : forall res K S R,
  if_success res K = out_ter S R ->
  if_regular_lemma res S R (fun S' R' => exists rv,
    R' = res_normal rv /\
    K S' rv = out_ter S R).
Proof.
  introv H. deal_with_ter H; substs.
  sets_eq t Et: (res_type R0). repeat eexists.
  rewrite~ res_overwrite_value_if_empty_empty in HE.
  destruct t; try solve [ left; inverts HE; rewrite <- Et; splits~; discriminate ].
  forwards~ (E1&E2): if_empty_label_out (rm HE).
  right. destruct R0. simpls. substs. repeat eexists. auto*.
Qed.

Lemma if_value_out : forall res K S R,
  if_value res K = out_ter S R ->
  if_regular_lemma res S R (fun S' R' => exists v,
    R' = res_val v /\
    K S' v = out_ter S R).
Proof.
  introv H. deal_with_regular_lemma H if_success_out; substs.
   repeat eexists. left~.
   destruct~ rv; tryfalse. repeat eexists. right. eexists. auto*.
Qed.

Lemma if_object_out : forall res K S R,
  if_object res K = out_ter S R ->
  if_regular_lemma res S R (fun S' R' => exists l,
    R' = res_val (value_object l) /\
    K S' l = out_ter S R).
Proof.
  introv H. deal_with_regular_lemma H if_value_out; substs.
   repeat eexists. left~.
   destruct~ v; tryfalse. repeat eexists. right. eexists. auto*.
Qed.

Lemma if_string_out : forall res K S R,
  if_string res K = out_ter S R ->
  if_regular_lemma res S R (fun S' R' => exists s,
    R' = res_val (prim_string s) /\
    K S' s = out_ter S R).
Proof.
  introv H. deal_with_regular_lemma H if_value_out; substs.
   repeat eexists. left~.
   destruct~ v; tryfalse. destruct~ p; tryfalse. repeat eexists. right. eexists. auto*.
Qed.

Lemma if_success_primitive_out : forall res K S R,
  if_success_primitive res K = out_ter S R ->
  if_regular_lemma res S R (fun S' R' => exists p,
    R' = res_val (p : prim) /\
    K S' p = out_ter S R).
Proof.
  introv H. deal_with_regular_lemma H if_value_out; substs.
   repeat eexists. left~.
   destruct~ v; tryfalse. repeat eexists. right. eexists. auto*.
Qed.

Lemma if_not_throw_out : forall res K S R,
  if_not_throw res K = out_ter S R ->
  exists S0 R0, res = out_ter S0 R0 /\
    ((res_type R0 = restype_throw /\ S = S0 /\ R = R0) \/
     (res_type R0 <> restype_throw /\ K S0 R0 = out_ter S R)).
Proof.
  introv H. deal_with_ter H. substs. destruct R0 as [rt rv rl]; simpls.
  tests: (rt = restype_throw).
   repeat eexists. left. inverts~ HE.
   destruct rt; tryfalse; repeat eexists; right; inverts~ HE.
Qed.
*)

(* Passing *)

(*
Inductive passing_terminates {A : Type} : passing A -> Prop :=
  | passing_terminates_normal : forall S a,
    passing_terminates (passing_normal S a)
  | passing_terminates_abort : forall S R,
    abort (out_ter S R) ->
    passing_terminates (passing_abort (out_ter S R)).

Lemma passing_def_out : forall (A B : Type) bo (K : B -> passing A) (p : passing A),
  passing_def bo K = p ->
  (exists b, bo = Some b /\ K b = p) \/
  (exists res, bo = None /\ p = passing_abort res /\ forall o, result_out o <> res).
Proof. introv E. destruct* bo. right. eexists. splits*. discriminate. Qed.

Lemma passing_defined_out : forall (A B : Type) (p : passing B) K (pr : passing A),
  passing_defined p K = pr ->
  (exists S0 b, p = passing_normal S0 b /\ K S0 b = pr) \/
  (exists res, p = passing_abort res /\ pr = passing_abort res).
Proof. introv E. destruct* p. Qed.

Lemma passing_success_out : forall (A : Type) res K (p : passing A),
  passing_success res K = p ->
  (exists S0 rv, res = out_ter S0 (rv : resvalue) /\
                 K S0 rv = p) \/
  (exists res' S0 rv ls, p = passing_abort res' /\ (forall o, result_out o <> res') /\
                      res = out_ter S0 (res_intro restype_normal rv ls) /\
                      ls <> label_empty) \/
  (exists o, res = result_out o /\ p = passing_abort res /\ abort o) \/
  (p = passing_abort res /\ forall o, res <> o).
Proof.
  introv E. destruct~ res; try solve [branch 4; splits~; discriminate].
  destruct~ o.
   branch 3. eexists. splits~.
  destruct r as [T R L]. destruct~ T; try solve [ branch 3;
    eexists; splits~; constructors; absurd_neg ]. simpls.
  cases_if.
   branch 1. substs. repeat eexists.
   branch 2. substs. repeat eexists; auto*. discriminate.
Qed.

Lemma passing_value_out : forall (A : Type) res K (p : passing A),
  passing_value res K = p ->
  (exists S0 v, res = out_ter S0 (v : value) /\
                 K S0 v = p) \/
  (exists res' S0 rv ls, p = passing_abort res' /\ (forall o, result_out o <> res') /\
                      res = out_ter S0 (res_intro restype_normal rv ls) /\
                      (ls <> label_empty \/ forall v, rv <> v)) \/
  (exists o, res = result_out o /\ p = passing_abort res /\ abort o) \/
  (p = passing_abort res /\ forall o, res <> o).
Proof.
  introv E. destruct~ res; try solve [branch 4; splits~; discriminate].
  destruct~ o.
   branch 3. eexists. splits~.
  destruct r as [T R L]. destruct~ T; try solve [ branch 3;
    eexists; splits~; constructors; absurd_neg ]. simpls.
  cases_if; destruct R; subst; try (
    branch 2; repeat eexists;
    [ discriminate | solve [left*] || solve [try right; discriminate] ]).
  branch 1. repeat eexists.
Qed.
*)


(************************************************************)
(* ** Correctness tactics *)

(** [prove_not_intercept] proves a goal of
    the form "~ abort_intercepted_* _" *)

Ltac prove_not_intercept :=
let H := fresh in intros H; try solve [ inversion H; false~ ].

Hint Extern 1 (~ abort_intercepted_expr _) => prove_not_intercept.
Hint Extern 1 (~ abort_intercepted_stat _) => prove_not_intercept.
Hint Extern 1 (~ abort_intercepted_prog _) => prove_not_intercept.

Ltac prove_abort :=
  solve [ assumption | (constructor; absurd_neg) ].

Ltac abort_tactic L :=
  try subst; apply L;
  [ simpl; congruence
  | try prove_abort
  | try prove_not_intercept ].

Tactic Notation "abort_expr" :=
    abort_tactic red_expr_abort.
Tactic Notation "abort_stat" :=
    abort_tactic red_stat_abort.
Tactic Notation "abort_prog" :=
    abort_tactic red_prog_abort.
Tactic Notation "abort_spec" :=
    abort_tactic red_spec_abort.
Tactic Notation "abort" :=
  match goal with
  | |- red_expr _ _ _ _ => abort_expr
  | |- red_stat _ _ _ _ => abort_stat
  | |- red_prog _ _ _ _ => abort_prog
  | |- red_spec _ _ _ _ => abort_spec
  end.

(** [run_select_ifres] selects the appropriate "out" lemma *)

Ltac run_select_extra T := fail.

Ltac run_select_ifres H :=
  match type of H with ?T = _ => match T with
  | if_ter _ _ => constr:(if_ter_out)
  | if_success _ _ => constr:(if_success_out)
  | if_value _ _ => constr:(if_value_out)
  | if_void _ _ => constr:(if_void_out)
  | if_break _ _ => constr:(if_break_out)
  | if_object _ _ => constr:(if_object_out)
  | if_bool _ _ => constr:(if_bool_out)
  | if_string _ _ => constr:(if_string_out)
  | if_number _ _ => constr:(if_number_out)
  | if_primitive _ _ => constr:(if_primitive_out)
  | if_spec _ _ => constr:(if_spec_out)
  | if_spec_ter _ _ => constr:(if_spec_ter_out)
  | if_success_spec _ _ => constr:(if_success_spec_out)
  | if_value_spec _ _ => constr:(if_value_spec_out)
  | if_prim_spec _ _ => constr:(if_prim_spec_out)
  | if_bool_spec _ _ => constr:(if_bool_spec_out)
  | if_number_spec _ _ => constr:(if_number_spec_out)
  | if_string_spec _ _ => constr:(if_string_spec_out)
  | if_any_or_throw _ _ _ => constr:(if_any_or_throw_out) 
  | ?x => run_select_extra T
  end end.

(* template:
Ltac run_select_extra T ::=
  match T with
  | if_any_or_throw _ _ _ => constr:(if_any_or_throw_out) 
  end.
*)


(** [run_select_proj] is used to obtain automatically
    the right correctness lemma out of the correctness record *)
 
Ltac run_select_proj_extra_error HT := fail.
Ltac run_select_proj_extra_ref HT := fail.
Ltac run_select_proj_extra_conversions HT := fail.
Ltac run_select_proj_extra_construct HT := fail.
Ltac run_select_proj_extra_get_value HT := fail.

Ltac run_select_proj H :=
  match type of H with ?T = _ => let HT := get_head T in
  match HT with
  | runs_type_expr => constr:(runs_type_correct_expr)
  | runs_type_stat => constr:(runs_type_correct_stat)
  | runs_type_prog => constr:(runs_type_correct_prog)
  | ?x => run_select_proj_extra_error HT
  | runs_type_call => constr:(runs_type_correct_call) 
  | runs_type_function_has_instance => constr:(runs_type_correct_function_has_instance) 
  | runs_type_stat_while => constr:(runs_type_correct_stat_while) 
  | runs_type_object_get_own_prop => constr:(runs_type_correct_object_get_own_prop)
  | runs_type_object_get_prop => constr:(runs_type_correct_object_get_prop)
  | runs_type_object_proto_is_prototype_of => constr:(runs_type_correct_object_proto_is_prototype_of) 
  | runs_type_equal => constr:(runs_type_correct_equal) 
  | ?x => run_select_proj_extra_ref HT
  | ?x => run_select_proj_extra_conversions HT
  | ?x => run_select_proj_extra_construct HT
  | ?x => run_select_proj_extra_get_value HT
  end end.

(** [prove_runs_type_correct] discharges the trivial goal
    that consists in invoking the induction hypothesis*)

Ltac prove_runs_type_correct :=
  match goal with |- runs_type_correct _ => assumption end.

(* [run_hyp H] exploits the induction hypothesis
   on [runs_type_correct] to the hypothesis [H] *)

Ltac run_hyp_core H R :=
  let H' := fresh in rename H into H';
  let Proj := run_select_proj H' in
  lets R: Proj (rm H');
  try prove_runs_type_correct.

(** [select_ind_hyp] returns the induction hypothesis
    on [runs_type_correct] *)

Ltac select_ind_hyp tt :=
  match goal with IH: runs_type_correct _ |- _ => constr:(IH) end.

(* old run_hyp H:
Ltac run_hyp_core H R :=
  let H' := fresh in rename H into H';
  let IH := select_ind_hyp tt in
  let Proj := run_select_proj H' in
  lets R: Proj IH (rm H').
*)

Tactic Notation "run_hyp" hyp(H) "as" simple_intropattern(R) :=
  run_hyp_core H R.

Tactic Notation "run_hyp" hyp(H) :=
  let T := fresh in rename H into T;
  run_hyp T as H.

Tactic Notation "run_hyp" :=
  match goal with H: _ = result_some _ |- _ => run_hyp H end.

Tactic Notation "run_hyp" "*" hyp(H) :=
  run_hyp H; auto*.

Tactic Notation "run_hyp" "*" :=
  run_hyp; auto*.


(* [run_pre] exploits the appropriate "out" lemma, whether it comes
   from the correctness record or it is an auxiliary lemma. *)

Ltac run_pre_ifres H o1 R1 K :=
   let L := run_select_ifres H in
   lets (o1&R1&K): L (rm H). (* deconstruction of the "isout" *)

Ltac run_pre_core H o1 R1 K :=
   run_pre_ifres H o1 R1 K;
   let O1 := fresh "O1" in
   try (rename R1 into O1; run_hyp O1 as R1).

Tactic Notation "run_pre" hyp(H) "as" ident(o1) ident(R1) ident(K) :=
  let T := fresh in rename H into T;
  run_pre_core T o1 R1 K.

Tactic Notation "run_pre_ifres" "as" ident(o1) ident(R1) :=
  unfold result_some_out in *; unfold res_to_res_void in * ; unfold result_out in *; unfold res_out in *; (* I added this for it does not work, but any better solution is welcomed! -- Martin *)
  match goal with H: _ = result_some _ |- _ =>
    let T := fresh in rename H into T;
    run_pre_ifres T o1 R1 H end.

Tactic Notation "run_pre" "as" ident(o1) ident(R1) :=
  unfold result_some_out in *; unfold res_to_res_void in * ; unfold result_out in *; unfold res_out in *; (* I added this for it does not work, but any better solution is welcomed! -- Martin *)
  match goal with H: _ = result_some _ |- _ =>
    let T := fresh in rename H into T;
    run_pre_core T o1 R1 H end.

Tactic Notation "run_pre" "as" ident(o1) :=
  let R1 := fresh "R1" o1 in
  run_pre as o1 R1.

Tactic Notation "run_pre" :=
  let o1 := fresh "o1" in let R1 := fresh "R1" in
  run_pre as o1 R1.

(** [run_apply Red o1 R1] applys a reduction rule on a given
    [o1] or reduction reaching [o1]. *)

Tactic Notation "run_apply" constr(Red) constr(o1orR1) :=
  applys Red o1orR1.

Tactic Notation "run_apply" constr(Red) constr(o1) constr(R1) :=
  first [ applys Red (rm R1)
        | applys Red o1 ].

(** [run_post] decomposes the conclusion of the "out"
    lemma *)

Ltac run_post_run_expr_get_value := fail.

Ltac run_post_extra := fail.

Ltac run_post_core :=
  let Er := fresh "Er" in
  let Ab := fresh "Ab" in
  let S := fresh "S" in
  let O1 := fresh "O1" in
  let go H X :=
    destruct H as [(Er&Ab)|(S&X&O1&H)];
    [ try abort | try subst_hyp O1 ] in
  match goal with
  | H: if_ter_post _ _ _ |- _ =>
    let R := fresh "R" in go H R
  | H: if_success_post _ _ _ |- _ =>
    let rv := fresh "rv" in go H rv
  | H: if_value_post _ _ _ |- _ =>
    let v := fresh "v" in go H v
  | H: if_void_post _ _ _ |- _ =>
    destruct H as [(Er&Ab)|(S&O1&H)];
    [ try abort | try subst_hyp O1 ]
  | H: if_break_post _ _ _ |- _ =>
    let R := fresh "R" in let E := fresh "E" in
    let HT := fresh "HT" in
    destruct H as [(Er&E)|(S&R&O1&[(HT&E)|(HT&H)])];
    [ try abort | try subst_hyp O1 | try subst_hyp O1 ]
  | H: if_object_post _ _ _ |- _ =>
    let l := fresh "l" in go H l
  | H: if_bool_post _ _ _ |- _ =>
    let b := fresh "b" in go H b
  | H: if_string_post _ _ _ |- _ =>
    let s := fresh "s" in go H s
  | H: if_number_post _ _ _ |- _ =>
    let m := fresh "m" in go H m
  | H: if_primitive_post _ _ _ |- _ =>
    let m := fresh "m" in go H m
  | H: if_spec_post _ _ _ |- _ =>
    let o := fresh "o" in let Er' := fresh "Er" in 
    let S := fresh "S" in let a := fresh "a" in
    destruct H as [(o&Er&Er'&Ab)|(S&a&O1&H)];
    [ try abort | try subst_hyp O1 ]
  | H: if_spec_ter_post _ _ _ |- _ =>
    let S := fresh "S" in let a := fresh "a" in
    destruct H as [(Er&Ab)|(S&a&O1&H)];
    [ try abort | try subst_hyp O1 ]
  | H: if_success_spec_post _ _ _ |- _ =>
    let S := fresh "S" in let rv := fresh "rv" in
    destruct H as [(Er&Ab)|(S&rv&O1&H)];
    [ try abort | try subst_hyp O1 ]
  | H: if_value_spec_post _ _ _ |- _ =>
    let S := fresh "S" in let v := fresh "v" in
    destruct H as [(Er&Ab)|(S&v&O1&H)];
    [ try abort | try subst_hyp O1 ]
  | H: if_prim_spec_post _ _ _ |- _ =>
    let S := fresh "S" in let w := fresh "w" in
    destruct H as [(Er&Ab)|(S&w&O1&H)];
    [ try abort | try subst_hyp O1 ]
  | H: if_bool_spec_post _ _ _ |- _ =>
    let S := fresh "S" in let b := fresh "b" in
    destruct H as [(Er&Ab)|(S&b&O1&H)];
    [ try abort | try subst_hyp O1 ]
  | H: if_number_spec_post _ _ _ |- _ =>
    let S := fresh "S" in let n := fresh "n" in
    destruct H as [(Er&Ab)|(S&n&O1&H)];
    [ try abort | try subst_hyp O1 ]
  | H: if_string_spec_post _ _ _ |- _ =>
    let S := fresh "S" in let s := fresh "s" in
    destruct H as [(Er&Ab)|(S&s&O1&H)];
    [ try abort | try subst_hyp O1 ]
  | H: if_any_or_throw_post _ _ _ _ |- _ =>
    let R := fresh "R" in
    let N := fresh "N" in let v := fresh "v" in
    let E := fresh "E" in let L := fresh "L" in
    destruct H as [(Er&Ab)|(S&R&O1&[(N&H)|(N&v&E&L&H)])];
    [ try subst_hyp Er; try subst_hyp Ab | try subst_hyp O1 | try subst_hyp O1 ]
  | |- _ => run_post_run_expr_get_value
  | |- _ => run_post_extra
  end.
 

(* template
Ltac run_post_extra ::=
  let Er := fresh "Er" in let Ab := fresh "Ab" in
  let O1 := fresh "O1" in let S := fresh "S" in
  match goal with
  | H: if_any_or_throw_post _ _ _ _ |- _ => ...
  end.

*)


Tactic Notation "run_post" :=
  run_post_core.

(** [run_inv] simplifies equalities in goals
    by performing inversions on equalities. *)

Ltac run_inv :=
  unfold result_some_out in *; unfold res_to_res_void in * ; unfold out_retn in *; unfold result_out in *;
  repeat
  match goal with
  | H: resvalue_value ?v = resvalue_value ?v |- _ => clear H
  | H: resvalue_value _ = resvalue_value _ |- _ => inverts H
  | H: res_spec _ _ = _ |- _ => unfold res_spec in H
  | H: _ = res_spec _ _ |- _ => unfold res_spec in H
  | H: res_out _ = _ |- _ => unfold res_out in H
  | H: _ = res_out _ |- _ => unfold res_out in H
  | H: res_ter _ _ = _ |- _ => unfold res_ter in H
  | H: _ = res_ter _ _ |- _ => unfold res_ter in H
  | H: result_some ?o = result_some ?o |- _ => clear H
  | H: result_some _ = result_some _ |- _ => inverts H
  | H: out_ter ?S ?R = out_ter ?S ?R |- _ => clear H
  | H: out_ter _ _ = out_ter _ _ |- _ => inverts H
  | H: res_intro ?t ?v ?l = res_intro ?t ?v ?l |- _ => clear H
  | H: res_intro _ _ _ = res_intro _ _ _ |- _ => inverts H
  | H: ret _ _ = _ |- _ => unfold ret in H
  | H: _ = ret _ _ |- _ => unfold ret in H
  | H: ret_void _ = _ |- _ => unfold ret_void in H
  | H: _ = ret_void _ |- _ => unfold ret_void in H
  | H: res_void _ = _ |- _ => unfold res_void in H
  | H: _ = res_void _ |- _ => unfold res_void in H
  | H: specret_val ?S ?R = specret_val ?S ?R |- _ => clear H
  | H: specret_val _ _ = specret_val _ _ |- _ => inverts H
  | H: specret_out ?o = specret_out ?o |- _ => clear H
  | H: specret_out _ = _ |- _ => inverts H
  | H: _ = specret_out _ |- _ => inverts H
  | H: out_from_retn ?sp = out_from_retn ?sp |- _ => clear H
  | H: out_from_retn _ = out_from_retn _ |- _ => inverts H
  end.

(** [runs_inv] is the same as [run_inv] followed by subst. *)

Ltac runs_inv :=
  run_inv; subst.

(** Auxiliary tactics to select/check the current "out" *)

Ltac run_get_current_out tt :=
  match goal with
  | |- red_expr _ _ _ ?o => o
  | |- red_stat _ _ _ ?o => o
  | |- red_prog _ _ _ ?o => o
  | |- red_spec _ _ _ ?o => o
  (* TODO:  Complete *)
  end.

Ltac run_check_current_out o :=
  match goal with
  | |- red_expr _ _ _ o => idtac
  | |- red_stat _ _ _ o => idtac
  | |- red_prog _ _ _ o => idtac
  | |- red_spec _ _ _ o => idtac
  (* TODO:  Complete *)
  end.

(** [run_step Red] combines [run_pre], [run_apply Red] and calls
    [run_post] on the main reduction subgoal, followed
    with a cleanup using [run_inv] *)

Ltac run_step Red :=
  let o1 := fresh "o1" in let R1 := fresh "R1" in
  run_pre as o1 R1;
  match Red with ltac_wild => idtac | _ =>
    let o := run_get_current_out tt in
    run_apply Red o1 R1;
    try (run_check_current_out o; run_post; run_inv)
  end.

(** [run_step_using Red Lem] combines [run_pre], 
    a forward to exploit the correctness lemma [Lem], 
    [run_apply Red] and calls
    [run_post] on the main reduction subgoal, followed
    with a cleanup using [run_inv] *)

Ltac run_step_using Red Lem :=
  let o1 := fresh "o1" in let O1 := fresh "O1" in
  let R1 := fresh "R1" in
  run_pre_ifres as o1 O1;
  lets R1: Lem (rm O1);
  try prove_runs_type_correct;
  match Red with ltac_wild => idtac | _ =>
    let o := run_get_current_out tt in
    run_apply Red o1 R1;
    try (run_check_current_out o; run_post; run_inv)
  end.

(** [run_simpl] is intended for simplyfing simple monads
    that do not match over a result, then run
    [run_inv] to clean up the goal. *)

Ltac run_simpl_run_error H T K := fail.

Ltac run_simpl_base H K :=
  let E := fresh "E" in
  match type of H with ?T = _ => match T with
  | if_some _ _ =>
     let x := fresh "x" in
     lets (x&E&K): if_some_out (rm H)
  | if_some_or_default _ _ _ =>
     let x := fresh "x" in
     let E1 := fresh "E" in let E2 := fresh "E" in
     lets [(E1&E2)|(n&E&K)]: if_some_or_default_out (rm H)
  | if_empty_label _ _ _ =>
     lets (E&K): if_empty_label_out (rm H)
  | ?x => run_simpl_run_error H T K
  | ?x => run_hyp_core H K 
  end end.


Ltac run_simpl_core H K :=
  run_simpl_base H K; run_inv.

Tactic Notation "run_simpl" ident(H) "as" ident(K) :=
  let T := fresh in rename H into T;
  run_simpl_core T K.

Tactic Notation "run_simpl" :=
  unfold result_some_out in *; unfold res_to_res_void in * ; unfold result_out in *; unfold res_out in *; (* I added this for it does not work, but any better solution is welcomed! -- Martin *)
  match goal with H: _ = result_some _ |- _ =>
    let H' := fresh in rename H into H';
    run_simpl_core H' H
  end.

(** [run Red] is the same as [run_step Red].
    [run] without arguments is the same as [run_simpl].
    [runs] is same as [run] followed with [subst]. *)

Tactic Notation "run" constr(Red) :=
  run_step Red.

Tactic Notation "run" "*" constr(Red) :=
  run Red; auto*.

Tactic Notation "run" constr(Red) "using" constr(Lem) :=
  run_step_using Red Lem.

Tactic Notation "run" "*" constr(Red) "using" constr(Lem) :=
  run Red using Lem; auto*.


Tactic Notation "runs" constr(Red) :=
  run Red; subst.

Tactic Notation "runs" "*" constr(Red) :=
  run Red; subst; auto*.

Tactic Notation "run" :=
  run_simpl.

Tactic Notation "run" "*" :=
  run; auto*.

Tactic Notation "runs" :=
  run; subst.

Tactic Notation "runs" "*" :=
  runs; auto*.


(* debugging of [run Red]:
  run_pre as o1 R1.
    or: run_pre H as o1 R1 K. (* where H is the hypothesis *)
    or: run_pre_core H o1 R1 K. (* where H is the hypothesis *)
    or: run_pre_lemma H o1 R1 K. (* where H is the hypothesis *)
  run_apply __my_red_lemma__ R1. (* where R1 is the red hypothesis *)
  run_post.
  run_inv.
*)


(************************************************************)
(* ** Correctness Lemmas *)

Lemma run_object_method_correct : forall Z (Proj : _ -> Z) S l (z : Z),
  run_object_method Proj S l = Some z ->
  object_method Proj S l z.
Proof.
  introv B. unfolds. forwards (O&Bi&E): option_map_some_back B.
  forwards: @pick_option_correct Bi. exists* O.
Qed.

Lemma run_object_heap_set_extensible_correct : forall b S l S',
  run_object_heap_set_extensible b S l = Some S' ->
  object_heap_set_extensible b S l S'.
Admitted.

Lemma build_error_correct : forall S C vproto vmsg o,
  build_error S vproto vmsg = o ->
  red_expr S C (spec_build_error vproto vmsg) o.
Proof.
  introv R. unfolds in R.
  match goal with H: context [object_alloc ?s ?o] |- _ => sets_eq X: (object_alloc s o) end.
  destruct X as (l&S'). cases_if.
  applys~ red_spec_build_error EQX. run_inv.
   applys~ red_spec_build_error_1_no_msg.
Qed.

Lemma run_error_correct' : forall S ne o C,
  run_error S ne = o ->
  red_expr S C (spec_error ne) o /\ abort o.
Proof.
  introv R. unfolds in R. run_pre as o1 R1. forwards R0: build_error_correct (rm R1).
  applys_and red_spec_error R0. run_post. splits~. abort. run_inv. splits; [|prove_abort].
  apply~ red_spec_error_1.
Qed.

Lemma run_error_correct : forall S ne o C,
  run_error S ne = o ->
  red_expr S C (spec_error ne) o.
Proof.
  intros. applys* run_error_correct'.
Qed.

Ltac run_simpl_run_error H T K ::=
  match T with run_error _ _ =>
     let N := fresh "N" in
     let C := match goal with |- _ _ ?C _ _ => constr:(C) end in
     lets (K&N): run_error_correct C (rm H)
  end.

Lemma out_error_or_void_correct : forall S C str (ne : native_error) o,
  out_error_or_void S str ne = o ->
  red_expr S C (spec_error_or_void str ne) o /\
    (~ abort o -> o = out_void S).
Proof.
  introv E. unfolds in E. cases_if.
   applys_and red_spec_error_or_void_true. 
   forwards~ (RC&Cr): run_error_correct' E. splits*.
   inverts E. splits~. apply~ red_spec_error_or_void_false.
Qed.

Lemma out_error_or_cst_correct : forall S C str (ne : native_error) v o,
  out_error_or_cst S str ne v = o ->
  red_expr S C (spec_error_or_cst str ne v) o /\
    (~ abort o -> o = out_ter S v).
Proof.
  introv E. unfolds in E. cases_if.
   applys_and red_spec_error_or_cst_true. forwards~ (RC&Cr): run_error_correct' E. splits*.
   inverts E. splits~. apply~ red_spec_error_or_cst_false.
Qed.

Ltac run_select_proj_extra_error HT ::=
  match HT with
  | run_error => constr:(run_error_correct)
  | run_object_method => constr:(run_object_method_correct)
  end.

Lemma object_has_prop_correct : forall runs S C l x o,
  runs_type_correct runs ->
  object_has_prop runs S C l x = o ->
  red_expr S C (spec_object_has_prop l x) o.
Proof.
  introv IH HR. unfolds in HR. run_simpl. run_hyp E as M.
  applys~ red_spec_object_has_prop M. destruct x0.
  run red_spec_object_has_prop_1_default using runs_type_correct_object_get_prop.
  apply~ red_spec_object_has_prop_2. rewrite decide_def. repeat cases_if~.
Qed.

Lemma run_object_get_prop_correct : forall runs S C l x y,
  runs_type_correct runs ->
  run_object_get_prop runs S C l x = result_some y ->
  red_spec S C (spec_object_get_prop l x) y.
Proof.
  introv IH HR. unfolds in HR. 
  run. applys* red_spec_object_get_prop.
   applys* run_object_method_correct. clear E.
  destruct x0; tryfalse.
  run red_spec_object_get_prop_1_default. case_if.
   subst. run. applys red_spec_object_get_prop_2_undef.
    applys* run_object_method_correct.
    destruct x0; tryfalse.
      destruct p; tryfalse. run_inv. applys red_spec_object_get_prop_3_null.
      applys red_spec_object_get_prop_3_not_null. run_hyp*.
  run_inv. destruct a; tryfalse.
   applys* red_spec_object_get_prop_2_not_undef.
Admitted. (*faster*)


(*TODO: revisit this lemma when rules are fixed w.r.t. "vthis", 
 which should maybe be a value --as it might be null?*)
Lemma object_get_builtin_correct : forall runs S C B (vthis:object_loc) l x o,
  runs_type_correct runs ->
  object_get_builtin runs S C B vthis l x = o ->
  red_expr S C (spec_object_get_1 B vthis l x) o.
Proof.
  introv IH HR. unfolds in HR. destruct B; tryfalse.
  run red_spec_object_get_1_default. destruct a as [|[Ad|Aa]].
    run_inv. applys* red_spec_object_get_2_undef.
    run_inv. applys* red_spec_object_get_2_data.
    applys red_spec_object_get_2_accessor. 
     destruct (attributes_accessor_get Aa); tryfalse.
       destruct p; tryfalse. run_inv.
        applys* red_spec_object_get_3_accessor_undef.
       applys* red_spec_object_get_3_accessor_object. run_hyp*.
Admitted. (* faster *)

Lemma run_object_get_correct : forall runs S C l x o,
  runs_type_correct runs ->
  run_object_get runs S C l x = o ->
  red_expr S C (spec_object_get l x) o.
Proof.
  introv IH HR. unfolds in HR. run.
  applys* red_spec_object_get.
   applys* run_object_method_correct. clear E.
  applys* object_get_builtin_correct.
Qed.


Lemma object_can_put_correct : forall runs S C l x o,
  runs_type_correct runs ->
  object_can_put runs S C l x = o ->
  red_expr S C (spec_object_can_put l x) o.
Proof.
  introv IH HR. unfolds in HR. run. run_hyp E as CP.
  applys~ red_spec_object_can_put CP. destruct x0.
  run red_spec_object_can_put_1_default. destruct a.
   run. run_hyp E as P. applys~ red_spec_object_can_put_2_undef P.
    destruct x0 as [()|lproto]; tryfalse.
     run. run_hyp E as E. apply~ red_spec_object_can_put_4_null.
     run red_spec_object_can_put_4_not_null using run_object_get_prop_correct.
      destruct a as [|[Ad|Aa]].
       run. run_hyp E as E. apply~ red_spec_object_can_put_5_undef.
       run. run_hyp E as E. applys~ red_spec_object_can_put_5_data E. destruct x0.
        applys~ red_spec_object_can_put_6_extens_true.
        applys~ red_spec_object_can_put_6_extens_false.
       run_inv. apply~ red_spec_object_can_put_5_accessor. rewrite decide_def.
        repeat cases_if~.
   destruct a; run_inv.
    apply~ red_spec_object_can_put_2_data.
    apply~ red_spec_object_can_put_2_accessor. rewrite decide_def. repeat cases_if~.
Qed.

Lemma object_define_own_prop_correct : forall runs S C l x Desc str o,
  runs_type_correct runs ->
  object_define_own_prop runs S C l x Desc str = o ->
  red_expr S C (spec_object_define_own_prop l x Desc str) o.
Admitted.

Lemma prim_new_object_correct : forall S C w o,
  prim_new_object S w = o ->
  red_expr S C (spec_prim_new_object w) o.
Proof. introv H. false. Qed.

Lemma run_error_correct_2 : forall S (ne : native_error) o C,
  run_error S ne = o -> red_expr S C (spec_error ne) o.
Proof. intros. apply* run_error_correct. Qed.

(* todo: move to the right place above here *)
Lemma to_object_correct : forall S C v o,
  to_object S v = o ->
  red_expr S C (spec_to_object v) o.
Proof.
  hint run_error_correct_2, prim_new_object_correct.
  introv HR. unfolds in HR. destruct v as [w|l].
    destruct w.
      applys* red_spec_to_object_undef_or_null. 
      applys* red_spec_to_object_undef_or_null.
      applys* red_spec_to_object_prim. rew_logic*. splits; congruence.
      applys* red_spec_to_object_prim. rew_logic*. splits; congruence.
      applys* red_spec_to_object_prim. rew_logic*. splits; congruence.
    run_inv. applys* red_spec_to_object_object.
Qed.


Lemma prim_value_get_correct : forall runs S C v x o,
  runs_type_correct runs ->
  prim_value_get runs S C v x = o ->
  red_expr S C (spec_prim_value_get v x) o.
Proof.
  introv IH HR. unfolds in HR.
  run red_spec_prim_value_get using to_object_correct.
  applys* red_spec_prim_value_get_1.
  (* TODO: problem with the "this" which is a value or object_loc ?
  lets: object_get_builtin_correct.
  *) skip.
Qed.

Lemma object_put_complete_correct : forall runs S C B vthis l x v str o,
  runs_type_correct runs ->
  object_put_complete runs B S C vthis l x v str = o ->
  red_expr S C (spec_object_put_1 B vthis l x v str) o.
Proof.
  introv IH HR. unfolds in HR. destruct B.
  run red_spec_object_put_1_default using object_can_put_correct. cases_if.
   run red_spec_object_put_2_true. let_name.
    asserts follows_correct: (forall o, True ->
      follow tt = o ->
      red_expr S0 C (spec_object_put_3 vthis l x v str (specret_val S2 a)) o).
      clear HR. introv N E. substs. skip. (* TODO *)
     destruct a as [|[Ad|Aa]]; try solve [apply~ follows_correct].
     clear EQfollow follow follows_correct.
     destruct vthis as [wthis|lthis].
      apply~ red_spec_object_put_3_data_prim. apply~ out_error_or_void_correct.
      let_simpl. run* red_spec_object_put_3_data_object
        using object_define_own_prop_correct. apply~ red_spec_object_put_5_return.
   apply~ red_spec_object_put_2_false. apply~ out_error_or_void_correct.
Qed.

Lemma prim_value_put_correct : forall runs S C w x v str o,
  runs_type_correct runs ->
  prim_value_put runs S C w x v str = o ->
  red_expr S C (spec_prim_value_put w x v str) o.
Proof.
  introv IH HR. unfolds in HR.
  run red_spec_prim_value_put using to_object_correct.
  applys* red_spec_prim_value_put_1.
  applys* object_put_complete_correct.
Qed.



(*************************************************************)

Lemma env_record_get_binding_value_correct : forall runs S C L rn rs o,
  runs_type_correct runs ->
  env_record_get_binding_value runs S C L rn rs = o ->
  red_expr S C (spec_env_record_get_binding_value L rn rs) o.
Proof.
  introv IH HR. unfolds in HR.
  run_simpl. forwards B: @pick_option_correct (rm E).
  applys~ red_spec_env_record_get_binding_value B. destruct x.
   run_simpl. rewrite <- Heap.binds_equiv_read_option in E. destruct x as [mu v].
    applys~ red_spec_env_record_get_binding_value_1_decl E. do 2 cases_if.
     apply~ out_error_or_cst_correct.
     run_inv. apply~ red_spec_returns.
   run red_spec_env_record_get_binding_value_1_object using object_has_prop_correct.
    cases_if; run_inv.
     apply~ red_spec_env_record_get_binding_value_obj_2_true.
      applys~ run_object_get_correct HR.
     apply~ red_spec_env_record_get_binding_value_obj_2_false.
      applys~ out_error_or_cst_correct HR.
Qed.


Lemma res_res_run_error_correct : forall runs S C ne T (y:specret T),
  runs_type_correct runs ->
  res_res (run_error S ne) = result_some y ->
  red_spec S C (spec_error_spec ne) y.
Proof.
  introv IH HR. unfolds res_res. 
  lets ([|y1]&E&K): if_result_some_out (rm HR); tryfalse_nothing. run_inv.
  lets (E2&Ab): run_error_correct' (rm E).
  applys* red_spec_error_spec.
  abort.
Qed.



Lemma ref_kind_env_record_inv : forall r,
  ref_kind_of r = ref_kind_env_record ->
  exists L, ref_base r = ref_base_type_env_loc L.
Proof.
  introv E. unfolds ref_kind_of.
  destruct (ref_base r).
    destruct v; tryfalse. destruct p; tryfalse.
    exists___*.
Qed.

Lemma ref_kind_base_object_inv : forall r,
  (ref_kind_of r = ref_kind_primitive_base \/
     ref_kind_of r = ref_kind_object) ->
  exists v, ref_base r = ref_base_type_value v.
Proof.
  introv E. unfolds ref_kind_of.
  destruct E; destruct (ref_base r); tryfalse;
    destruct v; tryfalse; try solve [exists___*].
Qed.



Lemma ref_get_value_correct : forall runs S C rv y,
  runs_type_correct runs ->
  ref_get_value runs S C rv = result_some y ->
  red_spec S C (spec_get_value rv) y.
Proof.
  introv IH HR. unfolds in HR. destruct rv; tryfalse.
  run_inv. applys* red_spec_ref_get_value_value.
  let_name as M. 
  asserts M_correct: (
    (  ref_kind_of r = ref_kind_primitive_base 
    \/ ref_kind_of r = ref_kind_object) ->
    M tt = result_some y ->
    red_spec S C (spec_get_value r) y).
   clear HR. introv EQ HR. subst M.
   asserts: (ref_is_property r). unfolds. destruct* EQ.
   lets (v&Ev): ref_kind_base_object_inv EQ. rewrite Ev in HR.
   unfolds ref_has_primitive_base. case_if.  
     run* red_spec_ref_get_value_ref_b using prim_value_get_correct. case_if*. 
      applys* red_spec_ref_get_value_ref_b_1.
     destruct EQ; tryfalse. destruct v as [|l]; tryfalse.
     run* red_spec_ref_get_value_ref_b using run_object_get_correct. case_if*. 
      applys* red_spec_ref_get_value_ref_b_1.
    clear EQM.
  sets_eq k: (ref_kind_of r). destruct k; tryfalse.
  (* case undef *)
  applys* red_spec_ref_get_value_ref_a. unfolds*.
   applys* res_res_run_error_correct.
  (* case prim *)
  applys* M_correct.
  (* case object *)
  applys* M_correct.
  (* case env_record *)
  lets (L&EQL): ref_kind_env_record_inv (sym_eq EQk).
  rewrite EQL in HR.
  run* red_spec_ref_get_value_ref_c using env_record_get_binding_value_correct.
  applys* red_spec_ref_get_value_ref_c_1.
Admitted. (*faster*)


Lemma object_put_correct : forall runs S C l x v str o,
  runs_type_correct runs ->
  object_put runs S C l x v str = o ->
  red_expr S C (spec_object_put l x v str) o.
Admitted.

Lemma env_record_set_mutable_binding_correct : forall runs S C L x v str o,
  runs_type_correct runs ->
  env_record_set_mutable_binding runs S C L x v str = o ->
  red_expr S C (spec_env_record_set_mutable_binding L x v str) o.
Proof.
  introv IH HR. unfolds in HR.
  run_simpl. forwards B: @pick_option_correct (rm E).
  applys~ red_spec_env_record_set_mutable_binding B. destruct x0.
   run_simpl. rewrite <- Heap.binds_equiv_read_option in E. destruct x0 as [mu ?].
    applys~ red_spec_env_record_set_mutable_binding_1_decl E.
    unfold mutability_is_mutable. cases_if in HR as D; run_inv;
      rewrite decide_def in D; repeat cases_if.
     apply~ red_spec_returns.
     apply~ out_error_or_void_correct.
   apply~ red_spec_env_record_set_mutable_binding_1_object.
    applys~ object_put_correct HR.
Qed.

Lemma ref_put_value_correct : forall runs S C rv v o,
  runs_type_correct runs ->
  ref_put_value runs S C rv v = o ->
  red_expr S C (spec_put_value rv v) o.
Admitted.

Lemma run_expr_get_value_correct : forall runs S C e y,
  runs_type_correct runs -> 
  run_expr_get_value runs S C e = result_some y -> 
  red_spec S C (spec_expr_get_value e) y.
Admitted.

Ltac run_select_proj_extra_ref HT ::= 
  match HT with
  | object_put => constr:(object_put_correct)
  | ref_put_value => constr:(ref_put_value_correct)
  | run_expr_get_value => constr:(run_expr_get_value_correct)
  | object_define_own_prop => constr:(object_define_own_prop_correct)
  end.


(* todo; deprecated

Lemma run_expr_get_value_correct : forall runs S C e K o,
  runs_type_correct runs ->
  run_expr_get_value runs S C e K = o -> exists o1,
    red_expr S C (spec_expr_get_value e) o1 /\
      run_expr_get_value_post K o o1.
Admitted.
*)

(*
Ltac run_select_lemma_run_expr_get_value T ::=
  match T with run_expr_get_value _ _ _ _ _ => constr:(run_expr_get_value_correct) end.

Ltac run_post_run_expr_get_value ::=
  let o1 := fresh "o1" in
  let Eq := fresh "Eq" in
  let Er := fresh "Er" in
  let Ab := fresh "Ab" in
  match goal with
  | H: run_expr_get_value_post _ _ _ |- _ =>
    let O1 := fresh "O1" in
    let S1 := fresh "S" in
    let v1 := fresh "v" in
    destruct H as [(o1&Eq&Er&Ab)|(S1&v1&O1&H)];
    [ try abort | try subst_hyp O1 ]
  end.
*)


Lemma env_record_create_mutable_binding_correct : forall runs S C L x deletable_opt o,
  runs_type_correct runs ->
  env_record_create_mutable_binding runs S C L x deletable_opt = o ->
  red_expr S C (spec_env_record_create_mutable_binding L x deletable_opt) o.
Proof.
  introv IH HR. unfolds in HR. let_simpl.
  run_simpl. forwards B: @pick_option_correct (rm E).
  applys~ red_spec_env_record_create_mutable_binding B.
  destruct x0.
   cases_if; run_inv. let_simpl. run_inv.
    apply~ red_spec_env_record_create_mutable_binding_1_decl_indom.
   run red_spec_env_record_create_mutable_binding_1_object
     using object_has_prop_correct. cases_if. let_simpl.
    run* red_spec_env_record_create_mutable_binding_obj_2.
    apply~ red_spec_env_record_create_mutable_binding_obj_3.
Qed.

Lemma env_record_create_set_mutable_binding_correct : forall runs S C L x deletable_opt v str o,
  runs_type_correct runs ->
  env_record_create_set_mutable_binding runs S C L x deletable_opt v str = o ->
  red_expr S C (spec_env_record_create_set_mutable_binding L x deletable_opt v str) o.
Proof.
  introv IH HR. unfolds in HR.
  run red_spec_env_record_create_set_mutable_binding
    using env_record_create_mutable_binding_correct.
  forwards: env_record_set_mutable_binding_correct IH (rm HR).
  apply~ red_spec_env_record_create_set_mutable_binding_1.
Qed.

Lemma env_record_create_immutable_binding_correct : forall S C L x o,
  env_record_create_immutable_binding S L x = o ->
  red_expr S C (spec_env_record_create_immutable_binding L x) o.
Proof.
  introv HR. unfolds in HR.
  run_simpl. forwards B: @pick_option_correct (rm E).
  destruct x0; tryfalse. cases_if. run_inv.
  applys~ red_spec_env_record_create_immutable_binding B.
Qed.

Lemma env_record_initialize_immutable_binding_correct : forall S C L x v o,
  env_record_initialize_immutable_binding S L x v = o ->
  red_expr S C (spec_env_record_initialize_immutable_binding L x v) o.
Proof.
  introv HR. unfolds in HR.
  run_simpl. forwards B: @pick_option_correct (rm E). destruct x0; tryfalse.
  run_simpl. forwards B': @pick_option_correct (rm E). cases_if. let_simpl. run_inv. substs.
  applys~ red_spec_env_record_initialize_immutable_binding B B'.
Qed.

Lemma object_default_value_correct : forall runs S C l pref o,
  runs_type_correct runs ->
  object_default_value runs S C l pref = o ->
  red_expr S C (spec_object_default_value l pref) o.
Admitted. 


(** Conversions *)


Lemma to_primitive_correct : forall runs S C v o prefo,
  runs_type_correct runs ->
  to_primitive runs S C v prefo = o -> 
  red_expr S C (spec_to_primitive v prefo) o.
Proof.
  introv IH HR. unfolds in HR. destruct v.
  run_inv. applys* red_spec_to_primitive_pref_prim.
  applys* red_spec_to_primitive_pref_object.
  applys* object_default_value_correct.
Qed.

Lemma to_number_correct : forall runs S C v o,
  runs_type_correct runs ->
  to_number runs S C v = o -> 
  red_expr S C (spec_to_number v) o.
Proof.
  introv IH HR. unfolds in HR. destruct v.
  run_inv. applys* red_spec_to_number_prim.
  run red_spec_to_number_object using to_primitive_correct.
  applys* red_spec_to_number_1.
Qed.

Lemma to_string_correct : forall runs S C v o,
  runs_type_correct runs ->
  to_string runs S C v = o -> 
  red_expr S C (spec_to_string v) o.
Proof.
  introv IH HR. unfolds in HR. destruct v.
  run_inv. applys* red_spec_to_string_prim.
  run red_spec_to_string_object using to_primitive_correct.
  applys* red_spec_to_string_1.
Qed.

Lemma to_integer_correct : forall runs S C v o,
  runs_type_correct runs ->
  to_integer runs S C v = o -> 
  red_expr S C (spec_to_integer v) o.
Proof.
  introv IH HR. unfolds in HR.
  run red_spec_to_integer using to_number_correct.
  applys* red_spec_to_integer_1.
Qed.

Ltac run_select_proj_extra_conversions HT ::= 
  match HT with
  | to_primitive => constr:(to_primitive_correct)
  | to_number => constr:(to_number_correct)
  | to_string => constr:(to_string_correct)
  end.







(* TODO:  to_int32, to_uint32 *)



(*
Definition run_expr_get_value_post K o o1 :=
  (eqabort o1 o \/
    exists S1, exists (v1 : value), o1 = out_ter S1 v1 /\
      K S1 v1 = result_some o).
*)

(*
Lemma run_expr_get_value_correct : forall runs,
(*
 runs_type_correct runs -> forall S C e K o,
  run_expr_get_value runs S C e K = o -> exists o1,
    red_expr S C (spec_expr_get_value e) o1 /\
      run_expr_get_value_post K o o1. *)

 runs_type_correct runs -> forall S C e K o,
  run_expr_get_value runs S C e K = o -> exists o1,
    red_spec S C (spec_expr_get_value e) (ret S o1) /\
      run_expr_get_value_post K o o1. 

Admitted.
*)




(************************************************************)
(* Treatement of [spec_expr_get_value_conv] *)

Definition if_spec_ter_post_bool (K:state->bool->result) o (y:specret value) :=
     (y = specret_out o /\ abort o)
  \/ (exists S, exists (b:bool), y = specret_val S (value_prim b)
       /\ K S b = o).

Ltac run_post_if_spec_ter_post_bool H := (* todo: integrate into run_post *)
  let Ab := fresh "Ab" in
  let Eq := fresh "Eq" in
  let S1 := fresh "S" in
  let b := fresh "b" in
  let O1 := fresh "O1" in
  destruct H as [(Er&Ab)|(S1&b&O1&H)];
  [ try abort | try subst_hyp O1 ].

Lemma if_spec_ter_post_to_bool : forall (K:state->bool->result) S C e o y1,
  red_spec S C (spec_expr_get_value e) y1 ->
  if_spec_ter_post 
   (fun S v => Let b := convert_value_to_boolean v in K S b) o y1 ->
  exists y2,
     red_spec S C (spec_expr_get_value_conv spec_to_boolean e) y2
  /\ if_spec_ter_post_bool K o y2.
Proof. 
  introv HR HP. run_post. 
  exists y1. splits.
    subst. apply* red_spec_expr_get_value_conv. abort.
    subst. left. splits~.
  exists (specret_val S1 (value_prim (convert_value_to_boolean a))). splits.
    applys* red_spec_expr_get_value_conv.
     applys* red_spec_expr_get_value_conv_1.
     applys* red_spec_to_boolean.
     applys* red_spec_expr_get_value_conv_2.
    right. exists S1 __. split. reflexivity. auto.
Qed.

(* LATER: avoid the copy-paste, and rename the tactic *)

Definition if_spec_ter_post_object (K:state->object_loc->result) o (y:specret value) :=
     (y = specret_out o /\ abort o)
  \/ (exists S, exists (l:object_loc), y = specret_val S (value_object l)
       /\ K S l = o).


Lemma if_spec_ter_post_to_object : forall (K:state->object_loc->result) S C e o y1,
  red_spec S C (spec_expr_get_value e) y1 ->
  if_spec_ter_post 
   (fun S v => if_object (to_object S v) K) o y1 ->
  exists y2,
     red_spec S C (spec_expr_get_value_conv spec_to_object e) y2
  /\ if_spec_ter_post_object K o y2.
Proof. 
  introv HR HP. run_post. 
  exists y1. splits.
    subst. apply* red_spec_expr_get_value_conv. abort.
    subst. left. splits~.
  run_pre. lets*: to_object_correct C (rm R1). run_post.
    subst. exists (specret_out (T:=value) o1). split.
      applys* red_spec_expr_get_value_conv. 
       applys* red_spec_expr_get_value_conv_1. abort. 
      left. splits~.
    exists (specret_val S0 (value_object l)). split.
      applys* red_spec_expr_get_value_conv. 
       applys* red_spec_expr_get_value_conv_1.
       applys* red_spec_expr_get_value_conv_2.
      right. exists___*.
Qed.




(**************************************************************)
(* Auxiliary results for [spec_expr_get_value_conv] *)



Hint Unfold eqabort. (* todo move *)



Lemma run_construct_prealloc_correct : forall runs S C B args o,
  runs_type_correct runs ->
  run_construct_prealloc runs S C B args = o ->
  red_expr S C (spec_construct_prealloc B args) o.
Admitted. 

Lemma run_construct_default_correct : forall runs S C l args o,
  runs_type_correct runs ->
  run_construct_default runs S C l args = o ->
  red_expr S C (spec_construct_default l args) o.
Admitted.

Lemma run_construct_correct : forall runs S C co l args o,
  runs_type_correct runs ->
  run_construct runs S C co l args = o ->
  red_expr S C (spec_construct_1 co l args) o.
Admitted.

Lemma run_call_default_correct : forall runs S C lf o,
  runs_type_correct runs ->
  run_call_default runs S C lf = o ->
  red_expr S C (spec_call_default_1 lf) o.
Admitted.

Lemma creating_function_object_proto_correct : forall runs S C l o,
  runs_type_correct runs ->
  creating_function_object_proto runs S C l = o ->
  red_expr S C (spec_creating_function_object_proto l) o.
Admitted.

Lemma creating_function_object_correct : forall runs S C names bd X str o,
  runs_type_correct runs ->
  creating_function_object runs S C names bd X str = o ->
  red_expr S C (spec_creating_function_object names bd X str) o.
Admitted.

Lemma run_list_expr_correct : forall runs S C es y,
  runs_type_correct runs ->
  run_list_expr runs S C nil es = result_some y ->
  red_spec S C (spec_list_expr es) y.
Proof.
  introv IH. cuts M: (forall es S C vs y, 
      run_list_expr runs S C vs es = result_some y ->
      red_spec S C (spec_list_expr_1 (rev vs) es) y).
    intros HR. apply red_spec_list_expr. applys* M (@nil value).
  clears S C es y. intros es. induction es; introv HR.
  simpls. run_inv. applys* red_spec_list_expr_1_nil.
  simpls. run red_spec_list_expr_1_cons. 
   applys red_spec_list_expr_2. forwards M: IHes HR.
   rew_list in M. auto.
Qed.

Lemma execution_ctx_binding_inst_correct : forall runs S C ct funco p args o,
  runs_type_correct runs ->
  execution_ctx_binding_inst runs S C ct funco p args = o ->
  red_expr S C (spec_binding_inst ct funco p args) o.
Admitted.

Ltac run_select_proj_extra_construct HT ::= 
  match HT with
  | run_construct_prealloc => constr:(run_construct_prealloc_correct)
  | run_construct => constr:(run_construct_correct)
  | run_call_default => constr:(run_call_default_correct)
  | creating_function_object_proto => constr:(creating_function_object_proto_correct)
  | creating_function_object => constr:(creating_function_object_correct)
  | run_list_expr => constr:(run_list_expr_correct)
  | execution_ctx_binding_inst => constr:(execution_ctx_binding_inst_correct)
  end.




(**************************************************************)
(** ** Property descriptors *)


Lemma from_prop_descriptor_correct : forall runs S0 S C D o,
  runs_type_correct runs ->
  from_prop_descriptor runs S C D = o ->
  red_expr S0 C (spec_from_descriptor (ret S D)) o.
Proof.
  introv IH HR. unfolds in HR. destruct D.
  run_inv. applys* red_spec_from_descriptor_undef.
  run* red_spec_from_descriptor_some.
  rename a into A.
  let_name as M. asserts M_correct: (forall S0 S b o,
    M S b = o ->
    red_expr S0 C (spec_from_descriptor_4 l A (out_ter S b)) o).
   clear HR S o. introv HR. subst M.
    let_name. run* red_spec_from_descriptor_4. congruence.
    let_name. run* red_spec_from_descriptor_5. congruence.
    applys* red_spec_from_descriptor_6.
    clear EQM.
  destruct A.
    let_name. run* red_spec_from_descriptor_1_data. congruence.
     let_name. run red_spec_from_descriptor_2_data. congruence.
     applys* M_correct.
    let_name. run red_spec_from_descriptor_1_accessor. congruence.
     let_name. run red_spec_from_descriptor_3_accessor. congruence.
     applys* M_correct.
Admitted. (*faster*)



(**************************************************************)
(** ** Main theorem *)


Lemma run_elements_correct : forall runs,
  runs_type_correct runs -> forall rv,
  follow_elements rv (fun S C => run_elements runs S C rv).
Proof.
(* TODO: don't do it because the definition will need to change
  in order to first process all but the last elements. *)
(*
  introv IH. intros rv S C les o HR. induction les.
  simpls. run_inv. applys* red_prog_1_nil.
  unfold run_elements' in HR.
red_prog_1_cons_stat 
red_prog_2 
red_prog_3 
red_prog_1_cons_funcdecl
*)


Admitted. (* OLD
  intros runs [IHe IHs IHp IHc IHhi IHw IHowp IHop IHpo] rv S C es S' res R.
  gen rv S C S' res R. induction es; simpls; introv R.
   unmonad. apply~ red_prog_1_nil.
   destruct a.
    (* stat *)
    unmonad.
     (* Throw case *)
     forwards~ RC: IHs (rm E). applys~ red_prog_1_cons_stat RC. abort_prog.
     (* Other cases *)
     forwards~ RC: IHs (rm E). applys~ red_prog_1_cons_stat RC. apply~ red_prog_2.
     rewrite <- res_type_res_overwrite_value_if_empty in HE.
     tests N: (res_type R0 = restype_normal).
      rewrite N in HE. forwards~ (E1&E2): if_empty_label_out (rm HE).
       rewrite <- res_label_res_overwrite_value_if_empty in E1.
       destruct R0 as [rt0 rv0 rl0]. simpls. substs. fold (res_normal rv0) in *.
       forwards~ (rv'&Erv'&?): res_overwrite_value_if_empty_resvalue.
       rewrite <- Erv' in *. applys~ red_prog_3.
       rewrite res_overwrite_value_if_empty_empty in E2. forwards~: IHes E2.
      rewrite res_overwrite_value_if_empty_empty in *.
       asserts H: (out_ter S0 (res_overwrite_value_if_empty rv R0) = out_ter S' res).
         destruct R0 as [rt0 rv0 rl0]. destruct rt0; simpls; tryfalse; inverts~ HE.
       clear HE. inverts H. destruct R0 as [rt0 rv0 rl0]. simpls.
       unfold res_overwrite_value_if_empty in *. cases_if; simpls; substs;
        abort_prog; constructors; intro H; unfolds in H; simpls; false.
    (* func_decl *)
    forwards RC: IHes (rm R). apply~ red_prog_1_cons_funcdecl.
Qed. *)


Lemma create_new_function_in_correct : forall runs S C args bd o,
  runs_type_correct runs ->
  create_new_function_in runs S C args bd = o ->
  red_expr S C (spec_create_new_function_in C args bd) o.
Proof.
  introv IH HR. unfolds in HR. applys red_spec_create_new_function_in.
  applys* creating_function_object_correct. 
Qed.

Lemma init_object_correct : forall runs S C l (pds : propdefs) o,
  runs_type_correct runs ->
  init_object runs S C l pds = o ->
  red_expr S C (expr_object_1 l pds) o.
Proof.
  introv IH. gen S. induction pds as [|(pn&pb) pds]; introv HR.
  simpls. run_inv. applys red_expr_object_1_nil.
  simpls. let_name. let_name. 
  asserts follows_correct: (forall S A, follows S A = o ->
      red_expr S C (expr_object_4 l x A pds) o). 
    subst follows. clear HR. introv HR.
    run red_expr_object_4 using object_define_own_prop_correct. 
     applys* red_expr_object_5. 
    clear EQfollows.
  applys* red_expr_object_1_cons x.
  destruct pb.
  run red_expr_object_2_val.
   applys* red_expr_object_3_val. 
    run red_expr_object_2_get using create_new_function_in_correct.
     applys* red_expr_object_3_get.
    run red_expr_object_2_set using create_new_function_in_correct.
     applys* red_expr_object_3_set. 
Qed.


Lemma run_binary_op_correct : forall runs S C (op : binary_op) v1 v2 o,
  run_binary_op runs S C op v1 v2 = o ->
  red_expr S C (expr_binary_op_3 op v1 v2) o.
Admitted.

Lemma env_record_has_binding_correct : forall runs S C L x o,
  runs_type_correct runs ->
  env_record_has_binding runs S C L x = o ->
  red_expr S C (spec_env_record_has_binding L x) o.
Proof.
  introv IH HR. unfolds in HR. run_simpl. 
  forwards B: @pick_option_correct (rm E).
  applys~ red_spec_env_record_has_binding B. destruct x0; run_inv.
   apply~ red_spec_env_record_has_binding_1_decl. 
    rewrite decide_def; auto.
   apply~ red_spec_env_record_has_binding_1_object.
    apply* object_has_prop_correct.
Qed.

Lemma lexical_env_get_identifier_ref_correct : forall runs S C lexs x str y,
  runs_type_correct runs ->
  lexical_env_get_identifier_ref runs S C lexs x str = result_some y ->
  red_spec S C (spec_lexical_env_get_identifier_ref lexs x str) y.
Proof.
  introv IH. gen S C. induction lexs; introv HR.
  simpls. run_inv.
   applys* red_spec_lexical_env_get_identifier_ref_nil.
  simpls. 
  applys red_spec_lexical_env_get_identifier_ref_cons.
  run red_spec_lexical_env_get_identifier_ref_cons_1 using env_record_has_binding_correct.
  cases_if; run_inv.
   apply~ red_spec_lexical_env_get_identifier_ref_cons_2_true.
   apply~ red_spec_lexical_env_get_identifier_ref_cons_2_false.
Qed.

Lemma run_typeof_value_correct : forall S v,
  run_typeof_value S v = typeof_value S v.
Proof. intros. destruct v; simpl. auto. case_if; case_if*. Qed.

Ltac run_select_proj_extra_get_value HT ::= 
  match HT with
  | ref_get_value => constr:(ref_get_value_correct)
  end.


Hint Extern 1 (regular_unary_op _) =>
    intros ?; false_invert.

Lemma prepost_op_correct : forall u F ispre, 
  run_prepost_op u = Some (F,ispre) ->
  prepost_op u F ispre.
Proof.
  Hint Constructors prepost_op.
  introv HR. destruct u; simpls; inverts* HR.
Qed.

Lemma type_of_prim_not_object : forall w,
  type_of w <> type_object.
Proof. destruct w; simpl; try congruence. Qed.

Definition run_object_get_own_prop runs S C l x : specres full_descriptor :=
  if_some (run_object_method object_get_own_prop_ S l) (fun B =>
    Let default := fun S' =>
      if_some (run_object_method object_properties_ S' l) (fun P =>
        res_spec S' (
          if_some_or_default (convert_option_attributes (Heap.read_option P x))
            (full_descriptor_undef) id))
      in 
    match B with
      | builtin_get_own_prop_default =>
        default S
      | builtin_get_own_prop_args_obj =>
        if_spec (default S) (fun S1 D =>
          match D with
          | full_descriptor_undef =>
            res_spec S1 full_descriptor_undef
          | full_descriptor_some A =>
            if_some (run_object_method object_parameter_map_ S1 l) (fun lmapo =>
              if_some lmapo (fun lmap =>
                if_spec (runs_type_object_get_own_prop runs S1 C lmap x) (fun S2 D =>
                  Let follow := fun S' A =>
                    res_spec S' (full_descriptor_some A) in
                  match D with
                     | full_descriptor_undef =>
                       follow S2 A
                     | full_descriptor_some Amap =>
                       if_value_spec (run_object_get runs S2 C lmap x) (fun S3 v =>
                         match A with
                         | attributes_data_of Ad =>
                           follow S3 (attributes_data_with_value Ad v)
                         | attributes_accessor_of Aa =>
                           impossible_with_heap_because S3 "[run_object_get_own_prop]:  received an accessor property descriptor in a point where the specification suppose it never happens."
                         end)
                     end)))
          end)
      end).


Axiom red_spec_object_get_own_prop : forall S C l x B (y:specret full_descriptor),
      object_method object_get_own_prop_ S l B ->
      red_spec S C (spec_object_get_own_prop_1 B l x) y ->
      red_spec S C (spec_object_get_own_prop l x) y
.
Axiom red_spec_object_get_own_prop_1_default : forall S C l x P Ao (y:specret full_descriptor), (* Beginning of steps 1 and 3 *)
      object_properties S l P -> (* TODO: combine this line and the next one using an auxiliary def *)
      Ao = Heap.read_option P x ->
      red_spec S C (spec_object_get_own_prop_2 l x Ao) y ->
      red_spec S C (spec_object_get_own_prop_1 builtin_get_own_prop_default l x) y  
.

(* TODO: move to the right place *)
Lemma run_object_get_own_prop_correct : forall runs S C l x y,
  runs_type_correct runs -> 
  run_object_get_own_prop runs S C l x = result_some y ->
  red_spec S C (spec_object_get_own_prop l x) y.
Proof.
  introv IH HR. unfolds in HR. run.
  applys* red_spec_object_get_own_prop.  
    applys* run_object_method_correct. clear E.
  let_name as M. asserts M_correct: (forall S y,
    M S = result_some y ->
    red_spec S C (spec_object_get_own_prop_1 builtin_get_own_prop_default l x) y).
    clears HR S. subst. introv HR. run.
     applys* red_spec_object_get_own_prop_1_default.
       applys* run_object_method_correct. clear E.
     destruct (Heap.read_option x1 x).
       applys* red_spec_object_get_own_prop_2_some_data.
       applys* red_spec_object_get_own_prop_2_none. 
    clear EQM.
  destruct x0.
  (* default *)
Focus 1.
  subst*.
  (* argument object *)
  skip. (*TODO*)
Admitted. (*faster*)

(*OLD
Lemma run_object_get_own_prop_correct : forall runs,
  runs_type_correct runs -> forall l,
  follow_object_get_own_prop l
    (fun S C => run_object_get_own_prop runs S C l).
Admitted. 
   introv E R. simpls. unfolds in E. unmonad_passing.
    applys_and red_spec_object_get_own_prop R0. name_passing_def.
    asserts Co: (forall K o,
        passing_output K red_expr C p0 o ->
        red_expr S C (spec_object_get_own_prop_1 builtin_get_own_prop_default l x K) o /\
          (p0 = passing_abort o -> abort o)).
      introv R1. unmonad_passing.
      applys_and red_spec_object_get_own_prop_1_default R2.
      rewrite <- E in R1. sets_eq Ao: (Heap.read_option x1 x). destruct Ao; inverts R1.
       splits. apply~ red_spec_object_get_own_prop_2_some_data. absurd_neg.
       splits. apply~ red_spec_object_get_own_prop_2_none. absurd_neg.
    destruct x0.
     inverts E0. apply* Co.
     applys_and red_spec_object_get_own_prop_args_obj. applys_and Co. clear EQp0.
      unmonad_passing. destruct x0.
       substs. inverts R. splits.
        constructors. apply~ red_spec_object_get_own_prop_args_obj_1_undef.
        absurd_neg.
       rewrite H. constructors_and. unmonad_passing.
        destruct x0; simpls; try solve [ substs; inverts R ].
        applys_and red_spec_object_get_own_prop_args_obj_1_attrs R1.
        unmonad_passing.
         applys_and RC. constructors_and. destruct x0.
          applys_and red_spec_object_get_own_prop_args_obj_2_undef.
           applys_and red_spec_object_get_own_prop_args_obj_4.
           inverts~ R; tryfalse. inverts~ H0. splits~. absurd_neg.
          unmonad_passing.
           forwards~ G: run_object_get_correct Eo. constructors~.
            applys_and red_spec_object_get_own_prop_args_obj_2_attrs G. destruct a.
             applys_and red_spec_object_get_own_prop_args_obj_3.
              applys_and red_spec_object_get_own_prop_args_obj_4.
              inverts~ R; tryfalse. splits. inverts~ H0. absurd_neg.
             subst p. inverts R.
           subst p. inverts R. symmetry in H3. rewrite H3 in H0. inverts H0.
            forwards~ G: run_object_get_correct H3. constructors~.
            applys_and red_spec_object_get_own_prop_args_obj_2_attrs G. splits~.
            apply~ red_expr_abort.
           subst p. inverts R. false* No.
         applys_and RC. rewrite H0 in R. inverts R. splits. constructors.
          forwards*: RC K. constructors.
       substs. inverts R. splits. constructors.
        forwards*: Co K. constructors.
*)


Lemma object_delete_correct : forall runs S C l x str o,
  runs_type_correct runs ->
  object_delete runs S C l x str = o ->
  red_expr S C (spec_object_delete l x str) o.
Proof.
  introv IH HR. unfolds in HR. run. rename x0 into B. 
  applys* red_spec_object_delete.
   applys* run_object_method_correct. clear E.
  destruct B; tryfalse.
  run red_spec_object_delete_1_default. destruct a.
    run_inv. applys red_spec_object_delete_2_undef. (* This rule is erroneous, the conclusion should contains [S0] instead [S]. *)
    case_if.
      run. forwards B: @pick_option_correct (rm E).
        applys_eq* red_spec_object_delete_2_some_configurable 1.
          skip. (* will go *)
          skip. (* even problem *)
          skip. (* even problem *)
<<<<<<< HEAD
          skip. (* Added for compilation. *)
=======
          skip. (* even problem *)
>>>>>>> 43c8506e
      applys* red_spec_object_delete_3_some_non_configurable.
       applys* out_error_or_cst_correct.
Admitted.


Lemma env_record_delete_binding : forall runs S C L x o,
  runs_type_correct runs ->
  env_record_delete_binding runs S C L x = o ->
  red_expr S C (spec_env_record_delete_binding L x) o.
Proof.
  introv IH HR. unfolds in HR.
  run_simpl. forwards B: @pick_option_correct (rm E).
  applys~ red_spec_env_record_delete_binding B. destruct x0.
   sets_eq <- ero E: (Heap.read_option d x). destruct ero as [[mu ?]|].
    rewrite <- Heap.binds_equiv_read_option in E. destruct mu; run_inv;
     applys~ red_spec_env_record_delete_binding_1_decl_indom E; case_if*.
    rewrite <- Heap.not_indom_equiv_read_option in E. run_inv.
     applys~ red_spec_env_record_delete_binding_1_decl_not_indom E.
   applys~ red_spec_env_record_delete_binding_1_object.
    applys~ object_delete_correct HR.
Qed.

Lemma env_record_implicit_this_value_correct : forall S C L v,
  env_record_implicit_this_value S L = Some v ->
  red_expr S C (spec_env_record_implicit_this_value L) (out_ter S v).
Proof.
  introv HR. unfolds in HR.
  run_simpl HR as H; tryfalse. inverts H. forwards B: @pick_option_correct (rm E).
  applys~ red_spec_env_record_implicit_this_value B. destruct n.
   applys~ red_spec_env_record_implicit_this_value_1_decl.
   applys~ red_spec_env_record_implicit_this_value_1_object.
Qed.

Lemma identifier_resolution_correct : forall runs S C x y,
  runs_type_correct runs ->
  identifier_resolution runs S C x = result_some y ->
  red_spec S C (spec_identifier_resolution C x) y.
Proof.
  introv IH HR. 
  unfolds spec_identifier_resolution, identifier_resolution.
  applys* lexical_env_get_identifier_ref_correct. 
Qed.

Lemma run_expr_correct : forall runs,
  runs_type_correct runs ->
   follow_expr (run_expr runs).
Proof.
  introv IH. intros S C e o R. unfolds in R.  
  destruct e as [ | | | pds | | |  | | | | | | ].
  (* this *)
  run_inv. apply~ red_expr_this.
  (* identifier *)
  run_inv. run red_expr_identifier using identifier_resolution_correct.
  applys* red_expr_identifier_1.
  (* literal *)
  run_inv. apply~ red_expr_literal.
  (* object *)
  run red_expr_object using run_construct_prealloc_correct.
  applys red_expr_object_0.
  applys* init_object_correct.
  (* function *)
  unfolds in R. destruct o0.
    let_name. destruct p as (lex'&S').
     destruct lex' as [|L lex']; simpls; tryfalse.
     run_simpl. forwards: @pick_option_correct (rm E).
     run* red_expr_function_named using env_record_create_immutable_binding_correct.
     run red_expr_function_named_1 using creating_function_object_correct.
     run red_expr_function_named_2 using env_record_initialize_immutable_binding_correct.
     apply~ red_expr_function_named_3.
    apply~ red_expr_function_unnamed. applys~ creating_function_object_correct IH.
  (* Access *)
  unfolds in R. run red_expr_access.
  run red_expr_access_1. cases_if.
    run. applys red_expr_access_2.
      applys* red_spec_check_object_coercible_undef_or_null.
      skip. (* TODO: exploiter le fait que o est un abort / changer le code si besoin*)
    applys red_expr_access_2.
      applys* red_spec_check_object_coercible_return.
     run red_expr_access_3.
     applys* red_expr_access_4.
  (* member *)
  run_hyp R. apply~ red_expr_member.
  (* new *)
  unfolds in R. run red_expr_new.
  run red_expr_new_1.
  destruct a; tryfalse.
    applys* red_expr_new_2_type_error. 
     left. applys type_of_prim_not_object. run_hyp*.
    run. lets M: run_object_method_correct (rm E).
    destruct x; tryfalse.
      applys red_expr_new_2_construct. 
       applys* red_spec_constructor.
       applys* run_construct_correct.
      applys* red_expr_new_2_type_error. run_hyp*.
  (* call *)
  unfolds in R.
  Focus 1.
  let_simpl.
  run red_expr_call.
  run red_expr_call_1 using ref_get_value_correct. 
  run red_expr_call_2 using run_list_expr_correct.
  destruct a.
  applys* red_expr_call_3. left.
  destruct p; intros H; inversion H. 
  applys* run_error_correct_2.
  case_if.
  applys* red_expr_call_3.
  applys* run_error_correct_2.
  applys* red_expr_call_3_callable.
  let_name.
  asserts follows_correct: (forall vthis, follow vthis = o ->
      red_expr S3 C (expr_call_5 o0 (is_syntactic_eval e) a0 (out_ter S3 vthis)) o). 
    subst follow. clear R. introv HR. 
    case_if. subst.
    applys* red_expr_call_5_eval.
    skip. (* Need a lemma about run_eval correctness*)
    applys* red_expr_call_5_not_eval.
    apply runs_type_correct_call in HR; trivial.
    clear EQfollow.
  destruct rv; tryfalse.
  applys* red_expr_call_4_not_ref.
  assert (exists x, ref_base r = x).
     exists (ref_base r). trivial.
  destruct H. rewrite H in *.
  destruct x. 
  case_if.
  applys* red_expr_call_4_prop.
  applys* red_expr_call_4_env.
  skip. (* lemma about implicit this *)
  applys* follows_correct.
  skip.
  (* TODO *)

  (* unary operators *)
  unfolds in R. case_if as N. (*todo: other branch *)
    run* red_expr_prepost. run red_expr_prepost_1_valid.
     run red_expr_prepost_2. run. destruct x as [F ispre].
     let_simpl. let_name. lets: prepost_op_correct (rm E).
     run* red_expr_prepost_3. subst. applys* red_expr_prepost_4.
    destruct u; try solve [ false n; constructors ].
    (* delete *) 
    run red_expr_delete. destruct rv; run_inv.
      applys* red_expr_delete_1_not_ref. intro; false_invert. 
      applys* red_expr_delete_1_not_ref. intro; false_invert. 
      case_if; run_inv.
        applys* red_expr_delete_1_ref_unresolvable.
         unfolds ref_is_unresolvable, ref_kind_of. 
         (* BUG in spec on  "ref_base r = null"
         sets_eq ba: (ref_base r). destruct ba.
          run red_expr_delete_1_ref_property.
          applys* red_expr_delete_1_ref_property.
           unfolds. unfold ref_kind_of. rewrite <- EQba.
           destruct v; [destruct p|]; tryfalse; eauto.
         *) (* TODO:bug if ref_base r = null: nothing applies *) skip.
    (* void *)
    run* red_expr_unary_op. applys red_expr_unary_op_1.  
     applys* red_expr_unary_op_void.
    (* typeof *)
    run red_expr_typeof. destruct rv; tryfalse.
      applys* red_expr_typeof_1_value. run_inv. applys* red_expr_typeof_2.
        applys run_typeof_value_correct.
      case_if.
        run_inv. applys* red_expr_typeof_1_ref_unresolvable.
        run* red_expr_typeof_1_ref_resolvable.
         applys* red_expr_typeof_2. 
         applys* run_typeof_value_correct.
   (* add *)
   run* red_expr_unary_op. applys red_expr_unary_op_1.  
    applys red_expr_unary_op_add. run_hyp*.
   (* neg *)
   run* red_expr_unary_op. applys red_expr_unary_op_1.  
    run red_expr_unary_op_neg. applys* red_expr_unary_op_neg_1.
   (* bitwise not *)
   run* red_expr_unary_op. applys red_expr_unary_op_1.  
    run red_expr_unary_op_bitwise_not. 
     (* TODO: spec_to_int32_correct. 
    applys* red_expr_unary_op_bitwise_not_1.*)
    skip. skip.
   (* not *)
   run* red_expr_unary_op. applys red_expr_unary_op_1.  
   forwards* M: red_spec_to_boolean a.
    applys* red_expr_unary_op_not. applys* red_expr_unary_op_not_1.
  (* binary operators *)
  skip. (* TODO : first need to fix the conversion functions *)
  (* conditionnal *)
  unfolds in R. 
  run_pre. lets (y1&R2&K): if_spec_ter_post_to_bool (rm R1) (rm R).
   applys* red_expr_conditional (rm R2). run_post_if_spec_ter_post_bool K.
  let_name. run red_expr_conditional_1. case_if in EQe; case_if*.
  applys* red_expr_conditional_2.
  (* assign *)
  unfolds in R. run red_expr_assign. let_name. rename rv into rv1.
  asserts follow_correct: (forall S0 S rv o, follow S rv = o ->
     exists v, rv = resvalue_value v /\ red_expr S0 C (expr_assign_4 rv1 (ret S v)) o). 
    subst follow. clear R. introv HR.
    destruct rv; tryfalse. exists v. split~.
    run red_expr_assign_4_put_value.
    applys* red_expr_assign_5_return.
    clear EQfollow.
  destruct o0. 
    run red_expr_assign_1_compound using ref_get_value_correct.
      run red_expr_assign_2_compound_get_value. 
        run red_expr_assign_3_compound_op using run_binary_op_correct.
        forwards (v&?&?): follow_correct (rm R). subst.
        applys* red_expr_assign_3'.
    run red_expr_assign_1_simple.
    forwards (v&?&?): follow_correct (rm R). run_inv. auto*.

Admitted. 
(* TODO: for binary op:
     (* In *)
     skip. (* TODO *)
     (* Equal *)
     skip. (* TODO *)

     (* Disequal *)
     skip. (* TODO *)
     (* Strict equal *)
     skip. (* TODO *)
     (* Strict disequal *)
     skip. (* TODO *)
     (* Bitwise and *)
     skip. (* TODO *)
     (* Bitwise or *)
     skip. (* TODO *)
     (* Bitwise xor *)
     skip. (* TODO *)
     (* And *)
     skip. (* TODO *)
     (* Or *)
     skip. (* TODO *)
     (* Comma *)
     skip. (* TODO *)
    (* conditionnal *)
    skip. (* TODO *)
    (* assign *)
    skip. (* TODO *)
*)

(* Hints for automatically applying "run_hyp" in obvious cases *) 
Hint Extern 1 (red_stat ?S ?C ?s ?o) =>
  match goal with H: _ = result_some o |- _ => run_hyp H end.
Hint Extern 1 (red_expr ?S ?C ?s ?o) =>
  match goal with H: _ = result_some o |- _ => run_hyp H end.


Lemma run_var_decl_item_correct : forall runs S C x eo o,
  runs_type_correct runs ->
  run_var_decl_item runs S C x eo = o ->
  red_stat S C (stat_var_decl_item (x,eo)) o.
Proof.
  introv IH HR. unfolds in HR. destruct eo.
  run red_stat_var_decl_item_some using identifier_resolution_correct.
   run red_stat_var_decl_item_1. run red_stat_var_decl_item_2.
   applys* red_stat_var_decl_item_3.
  run_inv. applys* red_stat_var_decl_item_none.
Qed.

Lemma run_var_decl_correct : forall runs S C ls o,
  runs_type_correct runs ->
  run_var_decl runs S C ls = o ->
  red_stat S C (stat_var_decl ls) o.
Proof.
  introv IH. gen S. induction ls as [|[x eo]]; introv HR.
  simpls. run_inv. applys* red_stat_var_decl_nil.
  simpls. run red_stat_var_decl_cons using run_var_decl_item_correct.
   applys* red_stat_var_decl_1. 
Qed.


Lemma run_stat_correct : forall runs,
  runs_type_correct runs ->
   follow_stat (run_stat runs).
Proof.
  introv RC. intros S C t o R. unfolds in R. 
  destruct t as [ | | ls | ls | e t1 t2o | labs t e | labs e t | e t 
     | e | eo | labo | labo | t co fo | | | eo | ]. 
  (* Expression *)
  run red_stat_expr. apply red_stat_expr_1. 
  (* Label *)
  unfolds in R. run red_stat_label. 
    tests HC: (res_is_normal R0).
      inverts HC. run_inv. subst. applys* red_stat_label_1_normal.
      subst. applys* red_stat_abort. intro M. inverts M. simpls. false.
    case_if.
      applys* red_stat_label_1_break_eq. destruct R0; simpls. fequal*.
      applys* red_stat_abort. constructors. intro N. inverts N. false.
       intro M. inverts M. simpls. false.
      (* LATER: change interpreter to make it more faithful *)
  (* Block *)
  skip. (* TODO : wait for changes to the rules *)
  (* Variable declaration *)
  applys* run_var_decl_correct.
  (* If *)
  unfolds in R.
  run_pre. lets (y1&R2&K): if_spec_ter_post_to_bool (rm R1) (rm R).
   applys* red_stat_if (rm R2). run_post_if_spec_ter_post_bool K.
   case_if.
     applys~ red_stat_if_1_true. apply~ RC.
     destruct t2o.
       applys~ red_stat_if_1_false.  apply~ RC.
       run_inv. applys* red_stat_if_1_false_implicit.
  (* Do-while *)
  skip. (* TODO: wait until fixed.*)
  (* While *)
  apply~ red_stat_while. applys* runs_type_correct_stat_while.
  (* With *)
  unfolds in R.
  run_pre. lets (y1&R2&K): if_spec_ter_post_to_object (rm R1) (rm R).
   applys* red_stat_with (rm R2). run_post_if_spec_ter_post_bool K.
  let_name. let_name. destruct p as [lex' S3]. let_name.
  subst lex. applys* red_stat_with_1. subst C'. run_inv. run_hyp*.
  (* Throw *)
  unfolds in R.
  run red_stat_throw. applys* red_stat_throw_1.
  (* Return *)
  unfolds in R. destruct eo.   
    run red_stat_return_some. apply* red_stat_return_1.
    inverts* R. applys red_stat_return_none.
  (* Break *)
  run_inv. applys* red_stat_break.
  (* Continue *)
  run_inv. applys* red_stat_continue.
  (* Try *)
  unfolds in R. let_name.
  asserts finally_correct: (forall S (R:res), 
      finally S R = o ->
      red_stat S C (stat_try_4 R fo) o). 
    subst finally. clear R. introv HR.
    destruct fo.
      simpls. run red_stat_try_4_finally.
       applys* red_stat_try_5_finally_result.
      run_inv. applys* red_stat_try_4_no_finally.
    clear EQfinally.
  run red_stat_try. abort.
    applys* red_stat_try_1_no_throw. 
    destruct co as [c|].
      destruct c as [x t2]. let_name. let_name.
       destruct p as [lex' S']. destruct lex'; tryfalse.
       subst lex. run* red_stat_try_1_throw_catch 
        using env_record_create_set_mutable_binding_correct.
       run red_stat_try_2_catch. 
        applys~ red_stat_try_3_catch_result finally_correct.
      applys~ red_stat_try_1_throw_no_catch. applys~ finally_correct.
      rewrite <- R. fequal. destruct R0; simpls; substs~.
  (* For-in *)
  skip. (* TODO *)
  (* For-in-var *)
  skip. (* TODO *)
  (* Debugger *)
  run_inv. apply red_stat_debugger.
  (* switch *)
  skip. (* TODO: wait for switch semantics to be double check *)
Admitted.

Lemma run_prog_correct : forall runs,
  runs_type_correct runs ->
   follow_prog (run_prog runs).
Proof.
  introv RC. intros S C p o R. unfolds in R. destruct p.
  apply~ red_prog_prog. applys~ run_elements_correct R.
Qed.

Lemma run_call_correct : forall runs,
  runs_type_correct runs ->
  follow_call (run_call runs).
Proof.
   intros runs RC lthis vs S' C v o R. unfolds in R.
Admitted. (* OLD:
   intros l vs S C v S' res R. simpls. unfolds in R. unmonad.
   name_object_method. do 2 (destruct B as [B|]; tryfalse). destruct B; tryfalse.
    (* Call Default *)
    skip. (* TODO *)
    (* Call Prealloc *)
    splits.
     apply~ red_spec_call. applys run_object_method_correct EQB.
      apply~ red_spec_call_1_prealloc. unmonad.
      skip. (* TODO *)
     skip. (* TODO *)
*)

Lemma run_function_has_instance_correct : forall runs,
  runs_type_correct runs ->
  follow_function_has_instance (run_function_has_instance runs).
Proof.
  intros runs IH lo S C lv o HR. unfolds in HR. run_simpl.
  forwards~ M: run_object_method_correct (rm E).
  applys~ red_spec_function_has_instance_2 M.
  destruct x as [()|lproto]; tryfalse; run_inv.
   apply~ red_spec_function_has_instance_3_null.
   cases_if; run_inv.
    apply~ red_spec_function_has_instance_3_eq.
    apply~ red_spec_function_has_instance_3_neq.
     applys~ runs_type_correct_function_has_instance HR.
Qed.

Lemma run_stat_while_correct : forall runs,
  runs_type_correct runs ->
  follow_stat_while (run_stat_while runs).
Proof.
  intros runs IH ls e t S C rv o R. unfolds in R.
  run_pre. lets (y1&R2&K): if_spec_ter_post_to_bool (rm R1) (rm R).
   applys* red_stat_while_1 (rm R2). run_post_if_spec_ter_post_bool K.
    case_if.
    run red_stat_while_2_true.
     let_name. applys red_stat_while_3 rv'. case_if; case_if*.
     case_if in K.
       applys red_stat_while_4_not_continue. rew_logic*. case_if in K.
         run_inv. applys* red_stat_while_5_break.
         applys* red_stat_while_5_not_break. case_if in K; run_inv.
           applys* red_stat_while_6_abort.
           applys* red_stat_while_6_normal. run_hyp*.
       rew_logic in *. applys* red_stat_while_4_continue. run_hyp*.
   run_inv. applys red_stat_while_2_false.
Admitted. (*faster*)



Lemma object_proto_is_prototype_of_correct : forall runs,
  runs_type_correct runs ->
  follow_object_proto_is_prototype_of
    (object_proto_is_prototype_of runs).
Admitted.

Lemma run_equal_correct : forall runs,
  runs_type_correct runs ->
  follow_equal (run_equal runs).
Admitted.


Theorem runs_correct : forall num,
  runs_type_correct (runs num).
Proof.
  induction num.
   constructors; try solve [unfolds~ (* Temporary, to remove [True] properties *)];
     introv H; inverts H; introv P; inverts P.
   (* lets [IHe IHs IHp IHc IHhi IHw IHowp IHop IHpo IHeq]: (rm IHnum). *)
   constructors.
     apply~ run_expr_correct.
     apply~ run_stat_correct.
     apply~ run_prog_correct.
     apply~ run_call_correct.
     apply~ run_function_has_instance_correct.
     apply~ run_stat_while_correct.
     skip. (* TODO:  Use run_object_get_own_prop_correct *)
     skip. (* Todo:  Use run_object_get_prop_correct. *)
     apply~ object_proto_is_prototype_of_correct.
     apply~ run_equal_correct.
Qed.

Theorem run_javascript_correct : forall runs p o,
  runs_type_correct runs ->
  run_javascript runs p = o ->
  red_javascript p o.
Proof.
  introv IH HR. unfolds in HR. run_pre as o1 R1.
(*
  forwards R: execution_ctx_binding_inst_correct IH (rm R1). (* Need more information there:  it should return a result_void. *)
*)
skip.
  (* applys~ red_javascript_intro R. *)
Admitted.

<|MERGE_RESOLUTION|>--- conflicted
+++ resolved
@@ -2158,11 +2158,7 @@
           skip. (* will go *)
           skip. (* even problem *)
           skip. (* even problem *)
-<<<<<<< HEAD
-          skip. (* Added for compilation. *)
-=======
           skip. (* even problem *)
->>>>>>> 43c8506e
       applys* red_spec_object_delete_3_some_non_configurable.
        applys* out_error_or_cst_correct.
 Admitted.
