--- conflicted
+++ resolved
@@ -1320,24 +1320,118 @@
    applys* red_spec_object_get_prop_2_not_undef.
 Admitted. (*faster*)
 
-
-(*TODO: revisit this lemma when rules are fixed w.r.t. "vthis", 
- which should maybe be a value --as it might be null?*)
-Lemma object_get_builtin_correct : forall runs S C B (vthis:object_loc) l x o,
+(*
+spec_object_get_1 builtin_get_default vthis l x
+
+Definition object_get_builtin runs S C B (vthis : value) l x : result :=
+  (* Corresponds to the construction [spec_object_get_1] of the specification. *)
+
+  Let default := fun tt =>     
+     if_spec (runs_type_object_get_prop runs S C l x) (fun S0 D =>
+      match D with
+      | full_descriptor_undef => res_ter S0 undef
+      | attributes_data_of Ad =>
+          res_ter S0 (attributes_data_value Ad)
+      | attributes_accessor_of Aa =>
+          match attributes_accessor_get Aa with
+          | value_object lf => runs_type_call runs S0 C lf vthis nil
+          | undef => res_ter S0 undef
+          | value_prim _ =>
+            result_not_yet_implemented (* TODO:  Waiting for the specification. *)
+          end
+      end) in
+  
+  match B with
+  | builtin_get_default => default tt
+  
+  | builtin_get_function =>
+    if_value (default tt) (fun S' v =>
+       ifb spec_function_get_error_case S' x v then
+         run_error S' native_error_type
+       else
+         res_ter S' v
+    )
+
+  | builtin_get_args_obj =>
+    result_not_yet_implemented (* TODO:  Waiting for the specification *)
+
+  end.
+
+
+Lemma object_get_builtin_correct : forall runs S C B (vthis:value) l x o,
   runs_type_correct runs ->
   object_get_builtin runs S C B vthis l x = o ->
   red_expr S C (spec_object_get_1 B vthis l x) o.
 Proof.
-  introv IH HR. unfolds in HR. destruct B; tryfalse.
-  (*run red_spec_object_get_1_default. destruct a as [|[Ad|Aa]].
+  introv IH HR. unfolds in HR. 
+  let_name as M.
+  asserts M_correct: (
+    (  ref_kind_of r = ref_kind_primitive_base 
+    \/ ref_kind_of r = ref_kind_object) ->
+    M tt = result_some y ->
+    red_spec S C (spec_get_value r) y).
+
+ clear EQM. destruct B; tryfalse.
+  skip.
+(*
+  run red_spec_object_get_1_default. destruct a as [|[Ad|Aa]].
     run_inv. applys* red_spec_object_get_2_undef.
     run_inv. applys* red_spec_object_get_2_data.
     applys red_spec_object_get_2_accessor. 
      destruct (attributes_accessor_get Aa); tryfalse.
        destruct p; tryfalse. run_inv.
         applys* red_spec_object_get_3_accessor_undef.
-       applys* red_spec_object_get_3_accessor_object. run_hyp*.*)
+       applys* red_spec_object_get_3_accessor_object. run_hyp*.
+*)
+  
 Admitted. (* faster *)
+
+  | red_spec_object_get_1_function : forall S C vthis l x o1 o, (* Step 1 *)
+      red_expr S C (spec_object_get_1 builtin_get_default vthis l x) o1 -> 
+      red_expr S C (spec_function_get_1 l x o1) o ->
+      red_expr S C (spec_object_get_1 builtin_get_function vthis l x) o  
+
+  | red_spec_function_get_1_error : forall S0 S C l x v o, (* Step 2 *)
+      spec_function_get_error_case S x v ->      
+      red_expr S C (spec_error native_error_type) o ->
+      red_expr S0 C (spec_function_get_1 l x (out_ter S v)) o  
+
+  | red_spec_function_get_1_normal : forall S0 S C l x v o, (* Step 3 *)
+      ~ (spec_function_get_error_case S x v) ->
+      red_expr S0 C (spec_function_get_1 l x (out_ter S v)) (out_ter S v)  
+
+
+
+
+  | red_spec_object_get_1_default : forall S C vthis l x y1 o, (* Step 1 *)
+      red_spec S C (spec_object_get_prop l x) y1 ->
+      red_expr S C (spec_object_get_2 vthis y1) o ->
+      red_expr S C (spec_object_get_1 builtin_get_default vthis l x) o
+
+  | red_spec_object_get_2_undef : forall S0 S C vthis, (* Step 2 *)
+      red_expr S0 C (spec_object_get_2 vthis (dret S full_descriptor_undef)) (out_ter S undef)
+
+  | red_spec_object_get_2_data : forall S0 S C vthis Ad v, (* Step 3 *)
+      v = attributes_data_value Ad ->
+      red_expr S0 C (spec_object_get_2 vthis (dret S (attributes_data_of Ad))) (out_ter S v)
+
+  | red_spec_object_get_2_accessor : forall S0 S C vthis Aa o, (* Step 4 *)
+      red_expr S C (spec_object_get_3 vthis (attributes_accessor_get Aa)) o ->
+      red_expr S0 C (spec_object_get_2 vthis (dret S (attributes_accessor_of Aa))) o
+
+  |  red_spec_object_get_3_accessor_undef : forall S C vthis, (* Step 5 *)
+      red_expr S C (spec_object_get_3 vthis undef) (out_ter S undef) 
+
+  | red_spec_object_get_3_accessor_object : forall S C vthis lf o, (* Step 6 *)
+      red_expr S C (spec_call lf vthis nil) o ->
+      red_expr S C (spec_object_get_3 vthis lf) o
+
+*)
+Lemma object_get_builtin_correct : forall runs S C B (vthis:value) l x o,
+  runs_type_correct runs ->
+  object_get_builtin runs S C B vthis l x = o ->
+  red_expr S C (spec_object_get_1 B vthis l x) o.
+Admitted.
 
 Lemma run_object_get_correct : forall runs S C l x o,
   runs_type_correct runs ->
@@ -1478,10 +1572,8 @@
   introv IH HR. unfolds in HR.
   run red_spec_prim_value_get using to_object_correct.
   applys* red_spec_prim_value_get_1.
-  (* TODO: problem with the "this" which is a value or object_loc ?
-  lets: object_get_builtin_correct.
-  *) skip.
-Qed.
+  applys* object_get_builtin_correct.
+Admitted. (*faster*)
 
 Lemma object_put_complete_correct : forall runs S C B vthis l x v str o,
   runs_type_correct runs ->
@@ -2029,9 +2121,10 @@
   introv HR. destruct op; simpls; inverts* HR.
 Admitted. (*faster*)
 
-Lemma run_function_has_instance_correct : forall runs,
-  runs_type_correct runs ->
-  follow_function_has_instance (run_function_has_instance runs).
+Lemma run_function_has_instance_correct : forall runs S C (lo lv : object_loc) o,
+  runs_type_correct runs ->
+  run_function_has_instance runs S lo lv = o ->
+  red_expr S C (spec_function_has_instance_2 lv lo) o.
 Proof.
   intros runs IH lo S C lv o HR. unfolds in HR. run_simpl.
   forwards~ M: run_object_method_correct (rm E).
@@ -2094,7 +2187,6 @@
   applys* red_expr_puremath_op_1.
   (* Shiftop *)
   case_if. run. destruct x as [b F].
-
   lets M: red_expr_shift_op b. case_if; subst.
   run* M. applys* get_shift_op_correct.
     run red_expr_shift_op_1. applys* red_expr_shift_op_2.
@@ -2121,6 +2213,7 @@
   destruct x.
   applys* red_expr_binary_op_instanceof_normal.
    simpls.
+   applys* red_spec_object_has_instance.
    applys* run_object_has_instance_correct.
   applys* red_expr_binary_op_instanceof_non_instance.
   (* in *)
@@ -2267,7 +2360,6 @@
            destruct (attributes_configurable a); tryfalse; auto. (* LATER: cleanup *)
           case_if. 
             applys* red_spec_binding_inst_function_decls_3a_type_error.
-             applys* run_error_correct.
             applys* red_spec_binding_inst_function_decls_3a_no_error.
         applys* red_spec_binding_inst_function_decls_2_true.
     run red_spec_binding_inst_function_decls_2_false
@@ -2417,7 +2509,7 @@
       destruct R. simpls. subst.
        applys* red_spec_call_global_eval_3_normal_value.
     run_inv. applys* red_spec_call_global_eval_3_throw.
-  applys* red_spec_call_global_eval_1_string_not_parse. apply* run_error_correct.
+  applys* red_spec_call_global_eval_1_string_not_parse.
 Admitted. (*faster*)
 
 Lemma run_list_expr_correct : forall runs S C es y,
@@ -2483,7 +2575,7 @@
   run red_expr_call_1 using ref_get_value_correct.
   run red_expr_call_2 using run_list_expr_correct.
   destruct a.
-    applys* red_expr_call_3. left. apply type_of_prim_not_object. apply* run_error_correct.
+    applys* red_expr_call_3.
   case_if.
   applys* red_expr_call_3_callable.
   rename o0 into l. rename a0 into vs.
@@ -2502,7 +2594,7 @@
       run. applys* red_expr_call_4_env. 
        applys* env_record_implicit_this_value_correct.
   (* other branch *) 
-  applys* red_expr_call_3. apply* run_error_correct.
+  applys* red_expr_call_3.
 Admitted. (*faster*)
 
 Ltac run_select_proj_extra_construct HT ::= 
@@ -2747,13 +2839,12 @@
   run red_expr_new_1.
   destruct a; tryfalse.
     applys* red_expr_new_2_type_error. 
-     left. applys type_of_prim_not_object. apply* run_error_correct.
     run. lets M: run_object_method_correct (rm E).
     destruct x; tryfalse.
       applys red_expr_new_2_construct. 
        applys* red_spec_constructor.
        applys* run_construct_correct.
-      applys* red_expr_new_2_type_error. apply* run_error_correct.
+      applys* red_expr_new_2_type_error. 
   (* call *)
   applys* run_expr_call_correct.
   (* unary operators *)
@@ -2798,9 +2889,7 @@
    (* bitwise not *)
    run* red_expr_unary_op. applys red_expr_unary_op_1.  
     run red_expr_unary_op_bitwise_not. 
-     (* TODO: spec_to_int32_correct. 
-    applys* red_expr_unary_op_bitwise_not_1.*)
-    skip. skip. (* TODO NOW *)
+    applys* red_expr_unary_op_bitwise_not_1.
    (* not *)
    run* red_expr_unary_op. applys red_expr_unary_op_1.  
    forwards* M: red_spec_to_boolean a.
@@ -2817,7 +2906,7 @@
     run* red_expr_binary_op.
      run red_expr_binary_op_1.
      applys* red_expr_binary_op_2.
-     inverts R as M. applys run_binary_op_correct M.
+     inverts R as M. applys* run_binary_op_correct M.
   (* conditionnal *)
   unfolds in R. 
   run_pre. lets (y1&R2&K): if_spec_post_to_bool (rm R1) (rm R).
@@ -3069,27 +3158,7 @@
 Admitted. (* faster *)
 
 
-<<<<<<< HEAD
-Lemma run_stat_while_correct : forall runs,
-=======
-Lemma run_function_has_instance_correct : forall runs S C (lo lv : object_loc) o,
-  runs_type_correct runs ->
-  run_function_has_instance runs S lo lv = o ->
-  red_expr S C (spec_function_has_instance_2 lv lo) o.
-Proof.
-  intros runs IH lo S C lv o HR. unfolds in HR. run_simpl.
-  forwards~ M: run_object_method_correct (rm E).
-  applys~ red_spec_function_has_instance_2 M.
-  destruct x as [()|lproto]; tryfalse; run_inv.
-   apply~ red_spec_function_has_instance_3_null.
-   cases_if; run_inv.
-    apply~ red_spec_function_has_instance_3_eq.
-    apply~ red_spec_function_has_instance_3_neq.
-     applys~ runs_type_correct_function_has_instance HR.
-Qed.
-
 Lemma run_stat_while_correct : forall runs S C rv ls e t o,
->>>>>>> ce16260b
   runs_type_correct runs ->
   run_stat_while runs S C rv ls e t = o ->
   red_stat S C (stat_while_1 ls e t rv) o.
