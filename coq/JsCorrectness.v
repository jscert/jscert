Set Implicit Arguments.
Require Import Shared.
Require Import LibFix LibList.
Require Import JsSyntax JsSyntaxAux JsPreliminary JsPreliminaryAux.
Require Import JsInterpreter JsPrettyInterm JsPrettyRules.


(**************************************************************)
(** ** Implicit Types -- copied from JsPreliminary *)

Implicit Type b : bool.
Implicit Type n : number.
Implicit Type k : int.
Implicit Type s : string.
Implicit Type i : literal.
Implicit Type l : object_loc.
Implicit Type w : prim.
Implicit Type v : value.
Implicit Type r : ref.
Implicit Type ty : type.

Implicit Type rt : restype.
Implicit Type rv : resvalue.
Implicit Type lab : label.
Implicit Type labs : label_set.
Implicit Type R : res.
Implicit Type o : out.
Implicit Type ct : codetype.

Implicit Type x : prop_name.
Implicit Type str : strictness_flag.
Implicit Type m : mutability.
Implicit Type Ad : attributes_data.
Implicit Type Aa : attributes_accessor.
Implicit Type A : attributes.
Implicit Type Desc : descriptor.
Implicit Type D : full_descriptor.

Implicit Type L : env_loc.
Implicit Type E : env_record.
Implicit Type Ed : decl_env_record.
Implicit Type X : lexical_env.
Implicit Type O : object.
Implicit Type S : state.
Implicit Type C : execution_ctx.
Implicit Type P : object_properties_type.
Implicit Type W : result.

Implicit Type e : expr.
Implicit Type p : prog.
Implicit Type t : stat.

Implicit Type T : Type.


(**************************************************************)
(** Correctness Properties *)

Definition follow_spec {T Te : Type}
    (conv : T -> Te)
    (red : state -> execution_ctx -> Te -> out -> Prop)
    (run : state -> execution_ctx -> T -> result) := forall S C (e : T) o,
  run S C e = o -> red S C (conv e) o.

(* Waiting for the rules to be updated.
Inductive passing_output {Te A : Type}
    (K : A -> Te) (red : state -> execution_ctx -> Te -> out -> Prop) C
    : passing A -> result -> Prop :=
  | passing_output_normal : forall S a o,
    red S C (K a) o ->
    passing_output K red C (passing_normal S a) o
  | passing_output_abort : forall o,
    passing_output K red C (passing_abort o) o.

Definition follow_spec_passing {T Te A : Type}
    (conv : T -> (A -> Te) -> Te)
    (red : state -> execution_ctx -> Te -> out -> Prop)
    (run : state -> execution_ctx -> T -> passing A) := forall S C (x : T) (p : passing A),
  run S C x = p -> forall K S' R',
  passing_output K red C p (out_ter S' R') ->
  red S C (conv x K) (out_ter S' R') /\
    (p = passing_abort (out_ter S' R') -> abort (out_ter S' R')).

Definition follow_spec_inject {A : Type}
    (conv : A -> value)
    (red : out -> Prop)
    (run : passing A) : Prop := (forall S a,
  run = passing_normal S a ->
  red (out_ter S (conv a))) /\ (forall S R,
    run = passing_abort (out_ter S R) ->
    red (out_ter S R) /\
    abort (out_ter S R)).
*)

Definition follow_expr := follow_spec expr_basic red_expr.
Definition follow_stat := follow_spec stat_basic red_stat.
Definition follow_prog := follow_spec prog_basic red_prog.
Definition follow_elements rv :=
  follow_spec (prog_1 rv) red_prog.
Definition follow_call l vs (run : state -> execution_ctx -> value -> result) :=
  forall S C v S' R,
    run S C v = out_ter S' R ->
    red_expr S C (spec_call l v vs) (out_ter S' R).
Definition follow_function_has_instance (run : state -> object_loc -> value -> result) :=
  forall S C lo lv S' R,
    run S lv (lo : object_loc) = out_ter S' R ->
    (* Note that this function is related to [spec_function_has_instance_2] instead of
      [spec_function_has_instance_1] as it's much more closer to the specification and
      thus much easier to prove. *)
    red_expr S C (spec_function_has_instance_2 lo lv) (out_ter S' R).
Definition follow_stat_while ls e t :=
  follow_spec
    (stat_while_1 ls e t)
    red_stat.
Definition follow_object_get_own_prop (_ : state -> execution_ctx -> object_loc -> prop_name -> specres full_descriptor) :=
  True. (* TODO *)
(* OLD:
Definition follow_object_get_own_prop l :=
  follow_spec_passing (spec_object_get_own_prop l) red_expr. *)
Definition follow_object_get_prop (_ : state -> execution_ctx -> object_loc -> prop_name -> specres full_descriptor) :=
  True. (* TODO *)
(* OLD:
Definition follow_object_get_prop l :=
  follow_spec_passing (spec_object_get_prop l) red_expr. *)
Definition follow_object_proto_is_prototype_of (_ : state -> object_loc -> object_loc -> result) :=
  True. (* TODO *)
Definition follow_equal (_ : state -> (state -> value -> result) -> (state -> value -> result) -> value -> value -> result) :=
  True. (* TODO *)

Record runs_type_correct runs :=
  make_runs_type_correct {
    runs_type_correct_expr : follow_expr (runs_type_expr runs);
    runs_type_correct_stat : follow_stat (runs_type_stat runs);
    runs_type_correct_prog : follow_prog (runs_type_prog runs);
    runs_type_correct_call : forall l vs,
      follow_call l vs (fun S C vthis =>
        runs_type_call runs S C l vthis vs);
    runs_type_correct_function_has_instance :
      follow_function_has_instance (runs_type_function_has_instance runs);
    runs_type_correct_stat_while : forall ls e t,
      follow_stat_while ls e t (fun S C rv =>
        runs_type_stat_while runs S C rv ls e t);
    runs_type_correct_object_get_own_prop :
      follow_object_get_own_prop (runs_type_object_get_own_prop runs)
    (* OLD: forall l,
      follow_object_get_own_prop l (fun S C =>
        runs_type_object_get_own_prop runs S C l) *);
    runs_type_correct_object_get_prop :
      follow_object_get_prop (runs_type_object_get_prop runs)
      (* OLD: forall l,
      follow_object_get_prop l (fun S C => runs_type_object_get_prop runs S C l)*);
    runs_type_correct_object_proto_is_prototype_of :
      follow_object_proto_is_prototype_of (runs_type_object_proto_is_prototype_of runs);
    runs_type_correct_equal :
      follow_equal (runs_type_equal runs)
  }.


(**************************************************************)
(** Useful Tactics *)

Ltac absurd_neg :=
  let H := fresh in
  introv H; inverts H; tryfalse.

Hint Constructors abort.


(**************************************************************)
(** General Lemmas *)

Lemma res_overwrite_value_if_empty_empty : forall R,
  res_overwrite_value_if_empty resvalue_empty R = R.
Proof. introv. unfolds. cases_if~. destruct R; simpls; inverts~ e. Qed.

Lemma res_type_res_overwrite_value_if_empty : forall rv R,
  res_type R = res_type (res_overwrite_value_if_empty rv R).
Proof.
  introv. destruct R. unfold res_overwrite_value_if_empty. simpl.
  cases_if; reflexivity.
Qed.

Lemma res_label_res_overwrite_value_if_empty : forall rv R,
  res_label R = res_label (res_overwrite_value_if_empty rv R).
Proof.
  introv. destruct R. unfold res_overwrite_value_if_empty. simpl.
  cases_if; reflexivity.
Qed.

Lemma res_overwrite_value_if_empty_resvalue : forall rv1 rv2, exists rv3,
  res_normal rv3 = res_overwrite_value_if_empty rv1 rv2 /\ (rv3 = rv1 \/ rv3 = rv2).
Proof. introv. unfolds res_overwrite_value_if_empty. cases_if*. Qed.

Lemma or_idempotent : forall A : Prop, A \/ A -> A.
(* This probably already exists, but I didn't found it. *)
Proof. introv [?|?]; auto. Qed.


Lemma get_arg_correct : forall args vs,
  arguments_from args vs ->
  forall num,
    num < length vs ->
    get_arg num args = LibList.nth num vs.
Proof.
  introv A. induction~ A.
   introv I. false I. lets (I'&_): (rm I). inverts~ I'.
   introv I. destruct* num. simpl. rewrite <- IHA.
    unfolds. repeat rewrite~ get_nth_nil.
    rewrite length_cons in I. nat_math.
   introv I. destruct* num. simpl. rewrite <- IHA.
    unfolds. repeat rewrite~ get_nth_cons.
    rewrite length_cons in I. nat_math.
Qed.

Lemma and_impl_left : forall P1 P2 P3 : Prop,
  (P1 -> P2) ->
  P1 /\ P3 ->
  P2 /\ P3.
Proof. auto*. Qed.

Ltac applys_and_base L :=
  applys~ and_impl_left; [applys~ L|]; try reflexivity.

Tactic Notation "applys_and" constr(E) :=
  applys_and_base (>> E).

Tactic Notation "applys_and" constr(E) constr(A1) :=
  applys_and_base (>> E A1).

Tactic Notation "applys_and" constr(E) constr(A1) constr(A2) :=
  applys_and_base (>> E A1 A2).

Tactic Notation "applys_and" constr(E) constr(A1) constr(A2) constr(A3) :=
  applys_and_base (>> E A1 A2 A3).

Ltac constructors_and :=
  let H := fresh in
  eapply and_impl_left; [ intro H; constructors; exact H |].


Lemma run_callable_correct : forall S v co,
  run_callable S v = Some co ->
  callable S v co.
Proof.
  introv E. destruct v; simpls~.
   inverts~ E.
   sets_eq <- B: (pick_option (object_binds S o)). destruct B; simpls; tryfalse.
    exists o0. splits~. forwards~: @pick_option_correct EQB. inverts~ E.
Qed.


(**************************************************************)
(** Monadic Constructors, Lemmas *)

(* Shared defs *)

(** [eqabort o1 o] assert that [o1] and [o] are equal
    and satisfy the [abort] predicate. *)

Definition eqabort o1 o :=
  o = o1 /\ abort o.

(** [isout W Pred] asserts that [W] is in fact
    an outcome that satisfies [Pred]. *)

Definition isout W (Pred:out->Prop) :=
  exists o1, W = result_some o1 /\ Pred o1.

Hint Unfold isout.

(* Generic *)

Lemma if_some_out : forall (A B : Type) (oa : option A) K (b : B),
  if_some oa K = result_some b ->
  exists (a:A), oa = Some a /\ K a = result_some b.
Proof. introv E. destruct* oa; tryfalse. Qed.

Lemma if_some_or_default_out : forall (A B : Type) (oa : option A) d K (b : B),
  if_some_or_default oa d K = b ->
     (oa = None /\ d = b)
  \/ (exists a, oa = Some a /\ K a = b).
Proof. introv E. destruct* oa; tryfalse. Qed.

Lemma if_empty_label_out : forall T K S R (o : T),
  if_empty_label S R K = result_some o ->
  res_label R = label_empty /\ K tt = result_some o.
Proof. introv H. unfolds in H. cases_if; tryfalse. eexists; auto*. Qed.

Lemma if_result_some_out : forall (A B : Type) (W : resultof A) K (b : B),
  if_result_some W K = result_some b ->
  exists (a : A), W = result_some a /\ K a = result_some b.
Proof. introv H. destruct* W; tryfalse. Qed.

Lemma if_abort_out : forall T o K (t : T),
  if_abort o K = result_some t ->
  abort o /\ K tt = result_some t.
Proof. introv H. destruct* o. simpls. cases_if*. Qed.

Lemma if_spec_out : forall (A B : Type) (W : specres A) K (b : specret B),
  if_spec W K = result_some b ->
    (exists o, W = result_some (specret_out o) /\ abort o) \/
    (exists S a, W = result_some (specret_val S a) /\ K S a = result_some b).
Proof.
  introv H. destruct W as [sp| | |]; tryfalse.
  destruct sp; [right* | left]. simpls. eexists. splits~.
  forwards*: if_abort_out H.
Qed.

Lemma if_spec_ter_out : forall T (W : specres T) K o,
  if_spec_ter W K = o ->
    (exists o, W = result_some (specret_out o) /\ abort o) \/
    (exists S a, W = result_some (specret_val S a) /\ K S a = o).
Proof.
  introv H. destruct W as [sp| | |]; tryfalse.
  destruct sp; [right* | left]. simpls. eexists. splits~.
  forwards*: if_abort_out H.
Qed.

(* Results *)

Definition if_ter_post K o o1 :=
     (o1 = out_div /\ o = o1)
  \/ (exists S R, o1 = out_ter S R /\ K S R = result_some o).

Lemma if_ter_out : forall W K o,
  if_ter W K = o ->
  isout W (if_ter_post K o).
Proof.
  introv H. destruct W as [o1| | | ]; simpls; tryfalse.
  exists o1. splits~. unfolds. destruct o1 as [|S R].
   inverts* H.
   jauto.
Qed.

Definition if_success_state_post rv0 K o o1 :=
  (o1 = out_div /\ o = o1) \/
  (exists S R, o1 = out_ter S R /\ res_type R = restype_throw /\ o = o1) \/
  (exists S R, o1 = out_ter S R /\ res_type R <> restype_throw /\
    o = out_ter S (res_overwrite_value_if_empty rv0 R)) \/
  exists S rv, o1 = out_ter S (res_normal rv) /\
    K S (res_value (res_overwrite_value_if_empty rv0 rv)) = result_some o.

Lemma if_success_state_out : forall rv W K o,
  if_success_state rv W K = o ->
  isout W (if_success_state_post rv K o).
Proof.
  introv E. forwards~ (o1&WE&P): if_ter_out (rm E). subst W. eexists. splits*.
  inversion_clear P as [?|(S&R&?&H)]. branch~ 1.
  substs. destruct R as [rt rv' rl]. destruct~ rt; simpls;
    try solve [branch 3; repeat eexists; [discriminate | inverts~ H]].
   forwards~ (?&?): if_empty_label_out (rm H). simpls. substs.
    branch 4. repeat eexists. auto*.
   inverts H. branch 2. repeat eexists.
Qed.

Definition if_success_post K o o1 :=
  eqabort o1 o \/
  exists S rv, o1 = out_ter S (res_normal rv) /\ K S rv = result_some o.

Lemma if_success_out : forall W K o,
  if_success W K = o ->
  isout W (if_success_post K o).
Admitted.

(* with unfolding:
Lemma if_success_out : forall W K o,
  if_success W K = o ->
  exists o1, W = result_some o1 /\
   (   (o = o1 /\ abort o)
    \/ (exists S rv, o1 = out_ter S rv /\ K S rv = o)).
*)

Definition if_value_post K o o1 :=
  eqabort o1 o \/
  exists S v, o1 = out_ter S (res_val v) /\ K S v = result_some o.

Lemma if_value_out : forall W K o,
  if_value W K = o ->
  isout W (if_value_post K o).
Admitted.

Definition if_void_post K o o1 :=
  eqabort o1 o \/
  exists S, o1 = out_void S /\ K S = result_some o.

Lemma if_void_out : forall W K o,
  if_void W K = o ->
  isout W (if_void_post K o).
Admitted.

(* Results and deconstruction (we don't factorize the defs below for readability) *)

Definition if_object_post K o o1 :=
  eqabort o1 o \/
  exists S l, o1 = out_ter S (res_val (value_object l)) /\ K S l = result_some o.

Lemma if_object_out : forall W K o,
  if_object W K = o ->
  isout W (if_object_post K o).
Admitted.

Definition if_bool_post K o o1 :=
  eqabort o1 o \/
  exists S z, o1 = out_ter S (res_val (prim_bool z)) /\ K S z = result_some o.

Lemma if_bool_out : forall W K o,
  if_bool W K = o ->
  isout W (if_bool_post K o).
Admitted.

Definition if_string_post K o o1 :=
  eqabort o1 o \/
  exists S s, o1 = out_ter S (res_val (prim_string s)) /\ K S s = result_some o.

Lemma if_string_out : forall W K o,
  if_string W K = o ->
  isout W (if_string_post K o).
Admitted.

Definition if_number_post K o o1 :=
  eqabort o1 o \/
  exists S n, o1 = out_ter S (res_val (prim_number n)) /\ K S n = result_some o.

Lemma if_number_out : forall W K o,
  if_number W K = o ->
  isout W (if_number_post K o).
Admitted.

Definition if_primitive_post K o o1 :=
  eqabort o1 o \/
  exists S w, o1 = out_ter S (res_val (value_prim w)) /\ K S w = result_some o.

Lemma if_primitive_out : forall W K o,
  if_primitive W K = o ->
  isout W (if_primitive_post K o).
Admitted.


(* proofs of old monadic lemmas, might be useful
Lemma if_success_out : forall res K S R,
  if_success res K = out_ter S R ->
  if_regular_lemma res S R (fun S' R' => exists rv,
    R' = res_normal rv /\
    K S' rv = out_ter S R).
Proof.
  introv H. deal_with_ter H; substs.
  sets_eq t Et: (res_type R0). repeat eexists.
  rewrite~ res_overwrite_value_if_empty_empty in HE.
  destruct t; try solve [ left; inverts HE; rewrite <- Et; splits~; discriminate ].
  forwards~ (E1&E2): if_empty_label_out (rm HE).
  right. destruct R0. simpls. substs. repeat eexists. auto*.
Qed.

Lemma if_value_out : forall res K S R,
  if_value res K = out_ter S R ->
  if_regular_lemma res S R (fun S' R' => exists v,
    R' = res_val v /\
    K S' v = out_ter S R).
Proof.
  introv H. deal_with_regular_lemma H if_success_out; substs.
   repeat eexists. left~.
   destruct~ rv; tryfalse. repeat eexists. right. eexists. auto*.
Qed.

Lemma if_object_out : forall res K S R,
  if_object res K = out_ter S R ->
  if_regular_lemma res S R (fun S' R' => exists l,
    R' = res_val (value_object l) /\
    K S' l = out_ter S R).
Proof.
  introv H. deal_with_regular_lemma H if_value_out; substs.
   repeat eexists. left~.
   destruct~ v; tryfalse. repeat eexists. right. eexists. auto*.
Qed.

Lemma if_string_out : forall res K S R,
  if_string res K = out_ter S R ->
  if_regular_lemma res S R (fun S' R' => exists s,
    R' = res_val (prim_string s) /\
    K S' s = out_ter S R).
Proof.
  introv H. deal_with_regular_lemma H if_value_out; substs.
   repeat eexists. left~.
   destruct~ v; tryfalse. destruct~ p; tryfalse. repeat eexists. right. eexists. auto*.
Qed.

Lemma if_success_primitive_out : forall res K S R,
  if_success_primitive res K = out_ter S R ->
  if_regular_lemma res S R (fun S' R' => exists p,
    R' = res_val (p : prim) /\
    K S' p = out_ter S R).
Proof.
  introv H. deal_with_regular_lemma H if_value_out; substs.
   repeat eexists. left~.
   destruct~ v; tryfalse. repeat eexists. right. eexists. auto*.
Qed.

Lemma if_not_throw_out : forall res K S R,
  if_not_throw res K = out_ter S R ->
  exists S0 R0, res = out_ter S0 R0 /\
    ((res_type R0 = restype_throw /\ S = S0 /\ R = R0) \/
     (res_type R0 <> restype_throw /\ K S0 R0 = out_ter S R)).
Proof.
  introv H. deal_with_ter H. substs. destruct R0 as [rt rv rl]; simpls.
  tests: (rt = restype_throw).
   repeat eexists. left. inverts~ HE.
   destruct rt; tryfalse; repeat eexists; right; inverts~ HE.
Qed.
*)

(* Passing *)

(*
Inductive passing_terminates {A : Type} : passing A -> Prop :=
  | passing_terminates_normal : forall S a,
    passing_terminates (passing_normal S a)
  | passing_terminates_abort : forall S R,
    abort (out_ter S R) ->
    passing_terminates (passing_abort (out_ter S R)).

Lemma passing_def_out : forall (A B : Type) bo (K : B -> passing A) (p : passing A),
  passing_def bo K = p ->
  (exists b, bo = Some b /\ K b = p) \/
  (exists res, bo = None /\ p = passing_abort res /\ forall o, result_out o <> res).
Proof. introv E. destruct* bo. right. eexists. splits*. discriminate. Qed.

Lemma passing_defined_out : forall (A B : Type) (p : passing B) K (pr : passing A),
  passing_defined p K = pr ->
  (exists S0 b, p = passing_normal S0 b /\ K S0 b = pr) \/
  (exists res, p = passing_abort res /\ pr = passing_abort res).
Proof. introv E. destruct* p. Qed.

Lemma passing_success_out : forall (A : Type) res K (p : passing A),
  passing_success res K = p ->
  (exists S0 rv, res = out_ter S0 (rv : resvalue) /\
                 K S0 rv = p) \/
  (exists res' S0 rv ls, p = passing_abort res' /\ (forall o, result_out o <> res') /\
                      res = out_ter S0 (res_intro restype_normal rv ls) /\
                      ls <> label_empty) \/
  (exists o, res = result_out o /\ p = passing_abort res /\ abort o) \/
  (p = passing_abort res /\ forall o, res <> o).
Proof.
  introv E. destruct~ res; try solve [branch 4; splits~; discriminate].
  destruct~ o.
   branch 3. eexists. splits~.
  destruct r as [T R L]. destruct~ T; try solve [ branch 3;
    eexists; splits~; constructors; absurd_neg ]. simpls.
  cases_if.
   branch 1. substs. repeat eexists.
   branch 2. substs. repeat eexists; auto*. discriminate.
Qed.

Lemma passing_value_out : forall (A : Type) res K (p : passing A),
  passing_value res K = p ->
  (exists S0 v, res = out_ter S0 (v : value) /\
                 K S0 v = p) \/
  (exists res' S0 rv ls, p = passing_abort res' /\ (forall o, result_out o <> res') /\
                      res = out_ter S0 (res_intro restype_normal rv ls) /\
                      (ls <> label_empty \/ forall v, rv <> v)) \/
  (exists o, res = result_out o /\ p = passing_abort res /\ abort o) \/
  (p = passing_abort res /\ forall o, res <> o).
Proof.
  introv E. destruct~ res; try solve [branch 4; splits~; discriminate].
  destruct~ o.
   branch 3. eexists. splits~.
  destruct r as [T R L]. destruct~ T; try solve [ branch 3;
    eexists; splits~; constructors; absurd_neg ]. simpls.
  cases_if; destruct R; subst; try (
    branch 2; repeat eexists;
    [ discriminate | solve [left*] || solve [try right; discriminate] ]).
  branch 1. repeat eexists.
Qed.
*)


(************************************************************)
(* ** Correctness tactics *)

(** [prove_not_intercept] proves a goal of
    the form "~ abort_intercepted_* _" *)

Ltac prove_not_intercept :=
let H := fresh in intros H; try solve [ inversion H; false~ ].

Hint Extern 1 (~ abort_intercepted_expr _) => prove_not_intercept.
Hint Extern 1 (~ abort_intercepted_stat _) => prove_not_intercept.
Hint Extern 1 (~ abort_intercepted_prog _) => prove_not_intercept.

Ltac prove_abort :=
  solve [ assumption | (constructor; absurd_neg) ].

Ltac abort_tactic L :=
  try subst; apply L;
  [ simpl; congruence
  | try prove_abort
  | try prove_not_intercept ].

Tactic Notation "abort_expr" :=
    abort_tactic red_expr_abort.
Tactic Notation "abort_stat" :=
    abort_tactic red_stat_abort.
Tactic Notation "abort_prog" :=
    abort_tactic red_prog_abort.
Tactic Notation "abort_spec" :=
    abort_tactic red_spec_abort.
Tactic Notation "abort" :=
  match goal with
  | |- red_expr _ _ _ _ => abort_expr
  | |- red_stat _ _ _ _ => abort_stat
  | |- red_prog _ _ _ _ => abort_prog
  | |- red_spec _ _ _ _ => abort_spec
  end.

(** [run_select_ifres] selects the appropriate "out" lemma *)

Ltac run_select_ifres H :=
  match type of H with
  | context [ if_ter ] => constr:(if_ter_out)
  | context [ if_success ] => constr:(if_success_out)
  | context [ if_value ] => constr:(if_value_out)
  | context [ if_void ] => constr:(if_void_out)
  | context [ if_object ] => constr:(if_object_out)
  | context [ if_bool ] => constr:(if_bool_out)
  | context [ if_string ] => constr:(if_string_out)
  | context [ if_number ] => constr:(if_number_out)
  end.

(** [run_select_proj] is used to obtain automatically
    the right correctness lemma out of the correctness record *)

Ltac run_select_proj H :=
  match type of H with
  | ?T = _ =>
  match T with
  | runs_type_expr _ _ _ _ => constr:(runs_type_correct_expr)
  | runs_type_stat _ _ _ _ => constr:(runs_type_correct_stat)
  | runs_type_prog _ _ _ _ => constr:(runs_type_correct_prog)
  end end.

(** [run_select_lemma] is used to obtain automatically
    the right correctness lemma for an auxiliary function *)

Ltac run_select_lemma_run_expr_get_value T := fail.
Ltac run_select_lemma_if_to_string T := fail.

Ltac run_select_lemma H :=
  match type of H with
  | ?T = _ =>
    match constr:(tt) with
    | ?x => run_select_lemma_run_expr_get_value T
    | ?x => run_select_lemma_if_to_string T
    end
  end.

(** [run_hyp_select_ind_hyp] returns the induction hypothesis
    on [runs_type_correct] *)

Ltac run_hyp_select_ind_hyp tt :=
  match goal with IH: runs_type_correct _ |- _ => constr:(IH) end.

(* [run_hyp H] exploits the induction hypothesis
   on [runs_type_correct] to the hypothesis [H] *)

Tactic Notation "run_hyp" hyp(H) "as" simple_intropattern(R) :=
  let T := fresh in rename H into T;
  let IH := run_hyp_select_ind_hyp tt in
  let Proj := run_select_proj T in
  lets R: Proj IH (rm T).

Tactic Notation "run_hyp" hyp(H) :=
  let T := fresh in rename H into T;
  run_hyp T as H.

Tactic Notation "run_hyp" :=
  match goal with H: _ = result_some _ |- _ => run_hyp H end.

Tactic Notation "run_hyp" "*" hyp(H) :=
  run_hyp H; auto*.

Tactic Notation "run_hyp" "*" :=
  run_hyp; auto*.

(** [prove_runs_type_correct] discharges the trivial goal
    that consists in invoking the induction hypothesis*)

Ltac prove_runs_type_correct :=
  match goal with |- runs_type_correct _ => assumption end.

(* [run_pre] exploits the appropriate "out" lemma, whether it comes
   from the correctness record or it is an auxiliary lemma. *)

Ltac run_pre_ifres H o1 R1 K :=
   let L := run_select_ifres H in
   let O1 := fresh "O1" in
   lets (o1&O1&K): L (rm H); (* deconstruction of [isout]. *)
   try run_hyp O1 as R1.

Ltac run_pre_lemma H o1 R1 K :=
  let L := run_select_lemma H in
  let T := fresh in rename H into T;
  lets (o1&R1&K): L (rm T);
  try prove_runs_type_correct.

Ltac run_pre_core H o1 R1 K :=
  first
  [ let L := run_select_lemma H in (* test if it's a lemma *)
    first [ run_pre_lemma H o1 R1 K | fail 1 ]
  | let L := run_select_ifres H in (* test if it's a proj *)
    first [ run_pre_ifres H o1 R1 K | fail 1 ]
  ].

Tactic Notation "run_pre" hyp(H) "as" ident(o1) ident(R1) ident(K) :=
  let T := fresh in rename H into T;
  run_pre_core T o1 R1 K.

Tactic Notation "run_pre" "as" ident(o1) ident(R1) :=
  unfold result_some_out in * |- *; (* I added this for it does not work, but any better solution is welcomed! -- Martin *)
  match goal with H: _ = result_some _ |- _ =>
    let T := fresh in rename H into T;
    run_pre_core T o1 R1 H end.

Tactic Notation "run_pre" "as" ident(o1) :=
  let R1 := fresh "R1" o1 in
  run_pre as o1 R1.

Tactic Notation "run_pre" :=
  let o1 := fresh "o1" in let R1 := fresh "R1" in
  run_pre as o1 R1.

(** [run_apply Red o1 R1] applys a reduction rule on a given
    [o1] or reduction reaching [o1]. *)

Tactic Notation "run_apply" constr(Red) constr(o1orR1) :=
  applys Red o1orR1.

Tactic Notation "run_apply" constr(Red) constr(o1) constr(R1) :=
  first [ applys Red (rm R1)
        | applys Red o1 ].

(** [run_post] decomposes the conclusion of the "out"
    lemma *)

Ltac run_post_run_expr_get_value := fail.
Ltac run_post_if_to_string := fail.

Ltac run_post_core :=
  let Er := fresh "Er" in
  let Ab := fresh "Ab" in
  let S := fresh "S" in
  let O1 := fresh "O1" in
  let go H X :=
    destruct H as [(Er&Ab)|(S&X&O1&H)];
    [ try abort | try subst_hyp O1 ] in
  match goal with
  | H: if_ter_post _ _ _ |- _ =>
    let R := fresh "R" in go H R
  | H: if_success_post _ _ _ |- _ =>
    let rv := fresh "rv" in go H rv
  | H: if_value_post _ _ _ |- _ =>
    let v := fresh "v" in go H v
  | H: if_void_post _ _ _ |- _ =>
    destruct H as [(Er&Ab)|(S&O1&H)];
    [ try abort | try subst_hyp O1 ]
  | H: if_object_post _ _ _ |- _ =>
    let l := fresh "l" in go H l
  | H: if_bool_post _ _ _ |- _ =>
    let b := fresh "b" in go H b
  | H: if_string_post _ _ _ |- _ =>
    let s := fresh "s" in go H s
  | H: if_number_post _ _ _ |- _ =>
    let m := fresh "m" in go H m
  | |- _ => run_post_run_expr_get_value
  | |- _ => run_post_if_to_string
  end.

Tactic Notation "run_post" :=
  run_post_core.

(** [run_inv] simplifies equalities in goals
    by performing inversions on equalities. *)

Ltac run_inv :=
  unfold result_some_out in * |- *; (* I added this for it does not work, but any better solution is welcomed! -- Martin *)
  repeat
  match goal with
  | H: result_some ?o = result_some ?o |- _ => clear H
  | H: result_some _ = result_some _ |- _ => inverts H
  | H: out_ter ?S ?R = out_ter ?S ?R |- _ => clear H
  | H: out_ter _ _ = out_ter _ _ |- _ => inverts H
  | H: res_intro ?t ?v ?l = res_intro ?t ?v ?l |- _ => clear H
  | H: res_intro _ _ _ = res_intro _ _ _ |- _ => inverts H
  | H: specret_val ?S ?R = specret_val ?S ?R |- _ => clear H
  | H: specret_val _ _ = specret_val _ _ |- _ => inverts H
  | H: specret_out ?o = specret_out ?o |- _ => clear H
  | H: specret_out _ = specret_out _ |- _ => inverts H
  end.

(** [runs_inv] is the same as [run_inv] followed by subst. *)

Ltac runs_inv :=
  run_inv; subst.

(** Auxiliary tactics to select/check the current "out" *)

Ltac run_get_current_out tt :=
  match goal with
  | |- red_expr _ _ _ ?o => o
  | |- red_stat _ _ _ ?o => o
  | |- red_prog _ _ _ ?o => o
  (* TODO:  Complete *)
  end.

Ltac run_check_current_out o :=
  match goal with
  | |- red_expr _ _ _ o => idtac
  | |- red_stat _ _ _ o => idtac
  | |- red_prog _ _ _ o => idtac
  (* TODO:  Complete *)
  end.

(** [run_step L] combines [run_pre], [run_apply L] and calls
    [run_post] on the main reduction subgoal, followed
    with a cleanup using [run_inv] *)

Ltac run_step Red :=
  let o1 := fresh "o1" in let R1 := fresh "R1" in
  run_pre as o1 R1;
  match Red with ltac_wild => idtac | _ =>
    let o := run_get_current_out tt in
    run_apply Red o1 R1;
    try (run_check_current_out o; run_post; run_inv)
  end.

(** [run_simpl] is intended for simplyfing simple monads
    that do not match over a result, then run
    [run_inv] to clean up the goal. *)

Ltac run_simpl_run_error H T K := fail.

Ltac run_simpl_base H K :=
  let E := fresh "E" in
  match type of H with ?T = _ => match T with
  | if_some _ _ =>
     let x := fresh "x" in
     lets (x&E&K): if_some_out (rm H)
  | if_some_or_default _ _ _ =>
     let x := fresh "x" in
     let E1 := fresh "E" in let E2 := fresh "E" in
     lets [(E1&E2)|(n&E&K)]: if_some_or_default_out (rm H)
  | if_empty_label _ _ _ =>
     lets (E&K): if_empty_label_out (rm H)
  | _ => run_simpl_run_error H T K
  end end.

Ltac run_simpl_core H K :=
  run_simpl_base H K; run_inv.

Tactic Notation "run_simpl" ident(H) "as" ident(K) :=
  run_simpl_core H K.

Tactic Notation "run_simpl" :=
  unfold result_some_out in * |- *; (* I added this for it does not work, but any better solution is welcomed! -- Martin *)
  match goal with H: _ = result_some _ |- _ =>
    let H' := fresh in rename H into H';
    run_simpl_core H' H
  end.

(** [run Red] is the same as [run_step Red].
    [run] without arguments is the same as [run_simpl].
    [runs] is same as [run] followed with [subst]. *)

Tactic Notation "run" constr(Red) :=
  run_step Red.

Tactic Notation "run" "*" constr(Red) :=
  run Red; auto*.

Tactic Notation "runs" constr(Red) :=
  run Red; subst.

Tactic Notation "runs" "*" constr(Red) :=
  run Red; subst; auto*.

Tactic Notation "run" :=
  run_simpl.

Tactic Notation "run" "*" :=
  run; auto*.

Tactic Notation "runs" :=
  run; subst.

Tactic Notation "runs" "*" :=
  runs; auto*.


(* debugging of [run Red]:
  run_pre as o1 R1.
    or: run_pre H as o1 R1 K. (* where H is the hypothesis *)
    or: run_pre_core H o1 R1 K. (* where H is the hypothesis *)
    or: run_pre_lemma H o1 R1 K. (* where H is the hypothesis *)
    or: run_pre_ifres H o1 R1 K. (* where H is the hypothesis *)
  run_apply __my_red_lemma__ R1. (* where R1 is the red hypothesis *)
  run_post.
  run_inv.
*)


(************************************************************)
(* ** Correctness Lemmas *)

Lemma run_object_method_correct : forall Z (Proj : _ -> Z) S l (z : Z),
  run_object_method Proj S l = Some z ->
  object_method Proj S l z.
Proof.
  introv B. unfolds. forwards (O&Bi&E): option_map_some_back B.
  forwards: @pick_option_correct Bi. exists* O.
Qed.

Lemma run_object_heap_set_extensible_correct : forall b S l S',
  run_object_heap_set_extensible b S l = Some S' ->
  object_heap_set_extensible b S l S'.
Admitted.

Lemma run_error_correct : forall S ne o C,
  run_error S ne = o ->
  red_expr S C (spec_error ne) o /\ abort o.
Admitted. (* OLD
  introv E. deal_with_regular_lemma E if_object_out; substs.
  unfolds build_error. destruct S as [E L [l S]]. simpls. cases_if; tryfalse.
   inverts HE. false~ Hnn.
  unfolds build_error. destruct S as [E L [l' S]]. simpls.
   split; [|discriminate]. introv. apply~ red_spec_error; [|apply~ red_spec_error_1].
   apply~ red_spec_build_error. reflexivity.
   cases_if. inverts HE.
   apply~ red_spec_build_error_1_no_msg.
Qed. *)

Ltac run_simpl_run_error H T K ::=
  match T with run_error _ _ =>
     let N := fresh "N" in
     let C := match goal with |- _ _ ?C _ _ => constr:(C) end in
     lets (K&N): run_error_correct C (rm H)
  end.

Lemma out_error_or_void_correct : forall S C str (ne : native_error) o,
  out_error_or_void S str ne = o ->
  red_expr S C (spec_error_or_void str ne) o /\
    (~ abort o -> o = out_void S).
Proof.
  introv E. unfolds in E. cases_if.
   applys_and red_spec_error_or_void_true. forwards~ (RC&Cr): run_error_correct E. splits*.
   inverts E. splits~. apply~ red_spec_error_or_void_false.
Qed.

Lemma out_error_or_cst_correct : forall S C str (ne : native_error) v o,
  out_error_or_cst S str ne v = o ->
  red_expr S C (spec_error_or_cst str ne v) o /\
    (~ abort o -> o = out_ter S v).
Proof.
  introv E. unfolds in E. cases_if.
   applys_and red_spec_error_or_cst_true. forwards~ (RC&Cr): run_error_correct E. splits*.
   inverts E. splits~. apply~ red_spec_error_or_cst_false.
Qed.

(* TODO:  Waiting for the specification.
Lemma object_has_prop_correct : forall runs,
  runs_type_correct runs -> forall S C l x (p : passing bool),
  object_has_prop runs S C l x = p ->
  follow_spec_inject (fun b => b) (red_expr S C (spec_object_has_prop l x)) p.
Admitted. (* OLD
  introv RC E. unfolds in E. name_object_method.
  destruct B as [B|]; simpls.
   forwards~ BC: run_object_method_correct (rm EQB).
    destruct B. forwards [(S'&?&?&E')|(?&Ep&?)]: @passing_defined_out (rm E);
      simpl_after_regular_lemma.
     inverts E'. splits; introv Eq; inverts Eq.
      applys red_spec_object_has_prop BC.
      apply red_spec_object_has_prop_1_default. apply~ RC.
      rewrite H. constructors. apply~ red_spec_object_has_prop_2.
       rewrite decide_spec. cases_if~; rew_refl.
        rewrite~ isTrue_true.
        rewrite~ isTrue_false.
     substs. splits; introv Eq; inverts Eq. apply RC in Ep. splits.
      applys red_spec_object_has_prop BC.
       apply red_spec_object_has_prop_1_default. apply Ep.
       constructors.
      applys~ Ep spec_object_has_prop_2. constructors.
   substs. splits; introv Eq; inverts Eq.
Qed. *)
*)

Lemma object_get_builtin_correct : forall runs S C B vthis l x o,
  runs_type_correct runs ->
  object_get_builtin runs S C B vthis l x = o ->
  red_expr S C (spec_object_get_1 B vthis l x) o.
Admitted.

Lemma run_object_get_correct : forall runs S C l x o,
  runs_type_correct runs ->
  run_object_get runs S C l x = o ->
  red_expr S C (spec_object_get l x) o /\
    (~ abort o -> exists S' v, o = out_ter S' v). (* Needed for [ref_get_value_correct]. *)
Admitted. (* OLD
  introv RC E.
  unfolds in E.
  name_object_method.
  destruct B as [B|]; simpls; tryfalse.
  forwards OM: run_object_method_correct (rm EQB).
  lets [_ _ _ _ _ _ _ RCo _ _] : RC.
  forwards H: (rm RCo) l.
  unfolds follow_object_get_prop.
  unfolds follow_spec_passing.
  destruct B; simpls; tryfalse.
  sets_eq p: (runs_type_object_get_prop runs S0 C0 l x).
  splits.
    applys~ red_spec_object_get (rm OM).
     destruct p.
      apply red_spec_object_get_1_default.
      applys~ H.
      rewrite <- EQp. simpls. clear EQp. apply passing_output_normal.
      destruct f; simpls; inverts E.
        apply red_spec_object_get_2_undef.
        destruct a; simpls.
          inverts H1. applys~ red_spec_object_get_2_data.
          applys red_spec_object_get_2_accessor.
           destruct (attributes_accessor_get a).
             destruct p; inverts H1.
              apply red_spec_object_get_3_accessor_undef.
             apply red_spec_object_get_3_accessor_object.
              lets [_ _ _ RCa _ _ _ _ _ _] : RC.
              specialize (RCa o nil).
              unfolds follow_call.
              applys~ RCa.
      apply red_spec_object_get_1_default.
       applys~ H.
       rewrite <- EQp. simpls.
       deal_with_regular_lemma E if_success_out; substs.
        apply (passing_output_abort (spec_object_get_2 l l)).
        cases_if; false.
    introv Hrn; destruct p.
      destruct f; simpls; inverts* E.
      destruct a; simpls; invert H1.
        introv _ _; auto*.
        introv H1; destruct (attributes_accessor_get a).
          destruct p; inverts* H1.
          lets [_ _ _ RCa _ _ _ _ _ _] : RC.
           specialize (RCa o nil).
           unfolds follow_call. applys~ RCa s C0 l S.
      simpls.
       false.
       asserts Hab : (abort (out_ter S R)).
       symmetry in EQp.
       deal_with_regular_lemma E if_success_out; substs; tryfalse.
       cases_if; false.
      inverts~ Hab.
Qed. *)

(* TODO:  Waiting for specification
Lemma object_can_put_correct *)

Lemma object_define_own_prop_correct : forall runs S C l x Desc str o,
  runs_type_correct runs ->
  object_define_own_prop runs S C l x Desc str = o ->
  red_expr S C (spec_object_define_own_prop l x Desc str) o.
Admitted.

Lemma prim_new_object_correct : forall S C w o,
  prim_new_object S w = o ->
  red_expr S C (spec_prim_new_object w) o.
Proof. introv H. false. Qed.

Lemma to_object_correct : forall S C v o,
  to_object S v = o ->
  red_expr S C (spec_to_object v) o.
Admitted.

Definition if_to_object_post K o o1 :=
  (eqabort o1 o \/
    exists S, exists (l : object_loc), o1 = out_ter S l /\
      K S l = result_some o).

Lemma if_to_object_correct : forall S C v K o,
  if_object (to_object S v) K = o -> exists o1,
    red_expr S C (spec_to_object v) o1 /\
      if_to_object_post K o o1.
Admitted.

Lemma prim_value_get_correct : forall runs S C v x o,
  runs_type_correct runs ->
  prim_value_get runs S C v x = o ->
  red_expr S C (spec_prim_value_get v x) o.
Admitted.

Lemma env_record_get_binding_value_correct : forall runs S C L rn rs o,
  runs_type_correct runs ->
  env_record_get_binding_value runs S C L rn rs = o ->
  red_expr S C (spec_env_record_get_binding_value L rn rs) o /\
    (~ abort o -> exists S' v, o = out_ter S' v).
Admitted. (* OLD
  introv RC E. do 2 unfolds in E. rewrite_morph_option; simpls; tryfalse.
  rewrite <- Heap.binds_equiv_read_option in EQx.
   applys_and red_spec_env_record_get_binding_value EQx. destruct e; simpls.
    rewrite_morph_option; tryfalse. simpls.
     rewrite <- Heap.binds_equiv_read_option in EQx0. destruct p.
     applys_and red_spec_env_record_get_binding_value_1_decl EQx0.
     do 2 cases_if; tryfalse.
      forwards~ (RCe&Cre): out_error_or_cst_correct C0 E. splits*.
      inverts E. splits*. apply~ red_spec_returns.
    rewrite_morph_option; simpls.
     forwards~ (HCn&HCa): object_has_prop_correct (rm EQp0).
      applys_and red_spec_env_record_get_binding_value_1_object HCn. cases_if.
       applys_and red_spec_env_record_get_binding_value_obj_2_true.
        forwards*: run_object_get_correct E.
       applys_and red_spec_env_record_get_binding_value_obj_2_false.
        forwards*: out_error_or_cst_correct E.
     deal_with_regular_lemma E if_success_out; substs; tryfalse.
      forwards~ (HCn&HCa): object_has_prop_correct (rm EQp0). forwards~ (RH&A): HCa.
       applys_and red_spec_env_record_get_binding_value_1_object RH.
       applys_and red_expr_abort A. splits~. absurd_neg.
      cases_if; false.
Qed. *)

<<<<<<< HEAD
(* Daniele: this is now broken, since the return type of spec_get_value changed *)
Lemma ref_get_value_correct : forall runs,
(*
  runs_type_correct runs -> forall S C rv o,
=======
Lemma ref_get_value_correct : forall runs S C rv o,
  runs_type_correct runs ->
>>>>>>> 0b5f05d0
  ref_get_value runs S C rv = o ->
  red_expr S C (spec_get_value rv) o /\
    (~ abort o -> exists S' v, o = out_ter S' v).
*)
  runs_type_correct runs -> forall S C rv o,
  ref_get_value runs S C rv = o ->
  red_spec S C (spec_get_value rv) (ret S o) /\
    (~ abort o -> exists S' v, o = out_ter S' v).

Proof.
(*
  introv RC E. destruct rv; tryfalse.
   inverts E. splits. apply~ red_spec_ref_get_value_value. intros. auto*.
   tests: (ref_is_property r).
    destruct r as [rb rn rs]; destruct rb as [v|?]; try solve [inverts C; false].
      split.
       apply~ red_spec_ref_get_value_ref_b. reflexivity.
        cases_if; destruct v as [()|l]; simpls; try (solve [inverts C0; false]);
         cases_if; first [ applys~ prim_value_get_correct RC | applys~ run_object_get_correct RC ].
       intro Rn. destruct v. destruct p; simpls; tryfalse;
         try solve [ forwards~ (_&?): run_error_correct C E; false ]; cases_if; tryfalse.
        simpls. cases_if. forwards~ (_&?): run_object_get_correct RC E.
    forwards~ (E'&?): env_record_get_binding_value_correct E. splits~.
     apply* red_spec_ref_get_value_ref_c.
    destruct r as [rb rn rs]; destruct rb as [[()|l]|?]; simpls; tryfalse;
      try (false C0; first [ solve [left~] | solve [right~] ]); split.
     apply~ red_spec_ref_get_value_ref_a. constructors. apply~ run_error_correct.
     introv Eq. forwards~ (_&?): run_error_correct C E. false.
     apply~ red_spec_ref_get_value_ref_c. reflexivity.
      applys~ env_record_get_binding_value_correct RC.
     intros. forwards~ (_&?): env_record_get_binding_value_correct E.
Qed.*) Admitted.



Lemma object_put_correct : forall runs S C l x v str o,
  runs_type_correct runs ->
  object_put runs S C l x v str = o ->
  red_expr S C (spec_object_put l x v str) o.
Admitted.

Lemma env_record_set_mutable_binding_correct : forall runs S C L x v str o,
  runs_type_correct runs ->
  env_record_set_mutable_binding runs S C L x v str = o ->
  red_expr S C (spec_env_record_set_mutable_binding L x v str) o.
Admitted.

Lemma ref_put_value_correct : forall runs S C rv v o,
  runs_type_correct runs ->
  ref_put_value runs S C rv v = o ->
  red_expr S C (spec_put_value rv v) o.
Admitted.

Definition run_expr_get_value_post K o o1 :=
  (eqabort o1 o \/
    exists S1, exists (v1 : value), o1 = out_ter S1 v1 /\
      K S1 v1 = result_some o).

Lemma run_expr_get_value_correct : forall runs S C e K o,
  runs_type_correct runs ->
  run_expr_get_value runs S C e K = o -> exists o1,
    red_expr S C (spec_expr_get_value e) o1 /\
      run_expr_get_value_post K o o1.
Admitted.

Ltac run_select_lemma_run_expr_get_value T ::=
  match T with run_expr_get_value _ _ _ _ _ => constr:(run_expr_get_value_correct) end.

Ltac run_post_run_expr_get_value ::=
  let Er := fresh "Er" in
  let Ab := fresh "Ab" in
  match goal with
  | H: run_expr_get_value_post _ _ _ |- _ =>
    let O1 := fresh "O1" in
    let S1 := fresh "S" in
    let v1 := fresh "v" in
    destruct H as [(Er&Ab)|(S1&v1&O1&H)];
    [ try abort_expr | try subst_hyp O1 ]
  end.

Lemma env_record_create_mutable_binding_correct : forall runs S C L x deletable_opt o,
  runs_type_correct runs ->
  env_record_create_mutable_binding runs S C L x deletable_opt = o ->
  red_expr S C (spec_env_record_create_mutable_binding L x deletable_opt) o.
Admitted.

Lemma env_record_create_set_mutable_binding_correct : forall runs S C L x deletable_opt v str o,
  runs_type_correct runs ->
  env_record_create_set_mutable_binding runs S C L x deletable_opt v str = o ->
  red_expr S C (spec_env_record_create_set_mutable_binding L x deletable_opt v str) o.
Admitted.

Lemma env_record_create_immutable_binding_correct : forall S C L x o,
  env_record_create_immutable_binding S L x = o ->
  red_expr S C (spec_env_record_create_immutable_binding L x) o.
Admitted.

Lemma env_record_initialize_immutable_binding_correct : forall S C L x v o,
  env_record_initialize_immutable_binding S L x v = o ->
  red_expr S C (spec_env_record_initialize_immutable_binding L x v) o.
Admitted.

Lemma object_default_value_correct : forall runs S C l pref o,
  runs_type_correct runs ->
  object_default_value runs S C l pref = o ->
  red_expr S C (spec_object_default_value l pref) o.
Admitted. (* OLD
  introv RC E. unfolds in E. rewrite_morph_option; simpls; tryfalse.
  forwards~ OM: run_object_method_correct (rm EQx).
  applys~ red_spec_object_default_value OM. destruct~ b.
   apply~ red_spec_object_default_value_1_default.
    apply~ red_spec_object_default_value_2.
    deal_with_regular_lemma E if_value_out; substs.
     forwards~ (E&_): run_object_get_correct RC (rm HE).
      applys~ red_spec_object_default_value_sub_1 E.
      apply~ red_expr_abort.
     forwards~ (E&?): run_object_get_correct RC (rm HE).
      applys~ red_spec_object_default_value_sub_1 E.
      rewrite_morph_option; simpls; tryfalse.
      forwards~ RCa: run_callable_correct (rm EQx). destruct o.
       forwards~ (E1&E2): if_empty_label_out (rm H0).
        rewrite res_overwrite_value_if_empty_empty in E2. destruct v; simpls; tryfalse.
        deal_with_regular_lemma E2 if_value_out; substs.
         apply RC in HE. applys~ red_spec_object_default_value_sub_2_callable HE.
          apply* RCa. apply~ red_expr_abort.
         apply RC in HE. applys~ red_spec_object_default_value_sub_2_callable HE.
          apply* RCa. destruct v.
           inverts H1. apply~ red_spec_object_default_value_sub_3_prim.
           apply~ red_spec_object_default_value_sub_3_object.
            apply~ red_spec_object_default_value_3.
            (* This part is a big copy-paste of the previous *)
            deal_with_regular_lemma H1 if_value_out; substs.
             forwards~ (E0&_): run_object_get_correct RC (rm HE0).
              applys~ red_spec_object_default_value_sub_1 E0.
              apply~ red_expr_abort.
             forwards~ (E0&?): run_object_get_correct RC (rm HE0).
              applys~ red_spec_object_default_value_sub_1 E0.
              rewrite_morph_option; simpls; tryfalse.
              forwards~ RCa0: run_callable_correct (rm EQx). destruct o1.
               forwards~ (E3&E4): if_empty_label_out (rm H1).
                rewrite res_overwrite_value_if_empty_empty in E4.
                destruct v; simpls; tryfalse.
                deal_with_regular_lemma E4 if_value_out; substs.
                 apply RC in HE. applys~ red_spec_object_default_value_sub_2_callable HE.
                  apply* RCa0. apply~ red_expr_abort.
                 apply RC in HE. applys~ red_spec_object_default_value_sub_2_callable HE.
                  apply* RCa0. destruct v.
                   inverts H4. apply~ red_spec_object_default_value_sub_3_prim.
                   apply~ red_spec_object_default_value_sub_3_object.
                     forwards~ (?&?): run_error_correct (rm H4).
                     apply~ red_spec_object_default_value_4.
               forwards~ (?&?): run_error_correct (rm H1).
                apply~ red_spec_object_default_value_sub_2_not_callable.
                 apply~ red_spec_object_default_value_4.
       apply~ red_spec_object_default_value_sub_2_not_callable.
        (* This part is a big copy-paste of the previous *)
        apply~ red_spec_object_default_value_3.
        deal_with_regular_lemma H0 if_value_out; substs.
         forwards~ (E0&_): run_object_get_correct RC (rm HE).
          applys~ red_spec_object_default_value_sub_1 E0.
          apply~ red_expr_abort.
         forwards~ (E0&?): run_object_get_correct RC (rm HE).
          applys~ red_spec_object_default_value_sub_1 E0.
          rewrite_morph_option; simpls; tryfalse.
          forwards~ RCa0: run_callable_correct (rm EQx). destruct o.
           forwards~ (E3&E4): if_empty_label_out (rm H1).
            rewrite res_overwrite_value_if_empty_empty in E4.
            destruct v0; simpls; tryfalse.
            deal_with_regular_lemma E4 if_value_out; substs.
             apply RC in HE. applys~ red_spec_object_default_value_sub_2_callable HE.
              apply* RCa0. apply~ red_expr_abort.
             apply RC in HE. applys~ red_spec_object_default_value_sub_2_callable HE.
              apply* RCa0. destruct v0.
               inverts H2. apply~ red_spec_object_default_value_sub_3_prim.
               apply~ red_spec_object_default_value_sub_3_object.
                 forwards~ (?&?): run_error_correct (rm H2).
                 apply~ red_spec_object_default_value_4.
           forwards~ (?&?): run_error_correct (rm H1).
            apply~ red_spec_object_default_value_sub_2_not_callable.
             apply~ red_spec_object_default_value_4.
Qed. *)


(** Conversions *)

Definition if_to_primitive_post K o o1 :=
  (eqabort o1 o \/
    exists S, exists (w : prim), o1 = out_ter S w /\
      K S w = result_some o).

Lemma if_to_primitive_correct : forall runs S C v prefo K o,
  runs_type_correct runs ->
  if_primitive (to_primitive runs S C v prefo) K = o -> exists o1,
    red_expr S C (spec_to_primitive v prefo) o1 /\
      if_to_primitive_post K o o1.
Admitted.

Definition if_to_number_post K o o1 :=
  (eqabort o1 o \/
    exists S, exists (n : number), o1 = out_ter S n /\
      K S n = result_some o).

Lemma if_to_number_correct : forall runs S C v K o,
  runs_type_correct runs ->
  if_number (to_number runs S C v) K = o -> exists o1,
    red_expr S C (spec_to_number v) o1 /\
      if_to_number_post K o o1.
Admitted.

(* TODO:  to_int32, to_uint32 *)

Definition if_to_string_post K o o1 :=
  (eqabort o1 o \/
    exists S, exists (s : string), o1 = out_ter S s /\
      K S s = result_some o).

Lemma if_to_string_correct : forall runs S C v K o,
  runs_type_correct runs ->
  if_string (to_string runs S C v) K = o -> exists o1,
    red_expr S C (spec_to_string v) o1 /\
      if_to_string_post K o o1.
Admitted. (* OLD
  introv RC E. destruct v; simpls.
   inverts E. splits*. apply~ red_spec_to_string_prim.
   deal_with_regular_lemma E if_success_primitive_out; substs.
    forwards~ DV: object_default_value_correct HE.
     splits; [| intros; false ]. apply~ red_spec_to_string_object.
       applys~ red_spec_to_primitive_pref_object DV.
     apply~ red_expr_abort.
    forwards~ DV: object_default_value_correct HE.
     applys_and red_spec_to_string_object.
      applys~ red_spec_to_primitive_pref_object DV.
     splits*. apply~ red_spec_to_string_1.
Qed. *)


<<<<<<< HEAD
Definition run_expr_get_value_post K o o1 :=
  (eqabort o1 o \/
    exists S1, exists (v1 : value), o1 = out_ter S1 v1 /\
      K S1 v1 = result_some o).


Lemma run_expr_get_value_correct : forall runs,
(*
 runs_type_correct runs -> forall S C e K o,
  run_expr_get_value runs S C e K = o -> exists o1,
    red_expr S C (spec_expr_get_value e) o1 /\
      run_expr_get_value_post K o o1. *)

 runs_type_correct runs -> forall S C e K o,
  run_expr_get_value runs S C e K = o -> exists o1,
    red_spec S C (spec_expr_get_value e) (ret S o1) /\
      run_expr_get_value_post K o o1. 

Admitted.


Ltac run_select_lemma_run_expr_get_value T ::=
  match T with run_expr_get_value _ _ _ _ _ => constr:(run_expr_get_value_correct) end.

=======
>>>>>>> 0b5f05d0
Ltac run_select_lemma_if_to_string T ::=
  match T with if_string (to_string _ _ _ _) _ => constr:(if_to_string_correct) end.

Ltac run_post_if_to_string ::=
  let Er := fresh "Er" in
  let Ab := fresh "Ab" in
  match goal with
  | H: if_to_string_post _ _ _ |- _ =>
    let O1 := fresh "O1" in
    let S1 := fresh "S" in
    let s := fresh "s" in
    destruct H as [(Er&Ab)|(S1&s&O1&H)];
    [ try abort_expr | try subst_hyp O1 ]
  end.


(**************************************************************)
(* Auxiliary results for [spec_expr_get_value_conv] *)

Definition run_expr_get_value_bool_post K1 K2 o (y1:specret value) :=
     (exists o1, y1 = specret_out o1 /\ eqabort o1 o)
  \/ (exists S b, y1 = specret_val S b /\
       (   (b = true /\ K1 S = result_some o)
        \/ (b = false /\ K2 S = result_some o))).

Ltac run_post_expr_get_value_bool H := (* todo: integrate into run_post *)
  let o1 := fresh "o1" in
  let Eq := fresh "Eq" in
  let S1 := fresh "S" in
  let b := fresh "b" in
  let O1 := fresh "O1" in
  let EB := fresh "EB" in
  destruct H as [(o1&Eq&Er&Ab)|(S1&b&O1&[(EB&H)|(EB&H)])];
  [ try abort
  | try subst_hyp O1; try subst_hyp EB
  | try subst_hyp O1; try subst_hyp EB ].


Hint Unfold eqabort. (* todo move *)

(* todo: backport *)
Axiom red_spec_expr_get_value_conv_2 : forall S0 S C v,
      red_spec S0 C (spec_expr_get_value_conv_2 (out_ter S v)) (vret S v).


(* Daniele: broken because of change of type in spec_expr_get_value  *)
Lemma run_expr_get_value_post_to_bool : forall S C e o o1 (K1 K2:state->result),
(*
  red_expr S C (spec_expr_get_value e) o1 ->
  run_expr_get_value_post (fun S v => if convert_value_to_boolean v then K1 S else K2 S) o o1 ->
  exists (y1:specret value), red_spec S C (spec_expr_get_value_conv spec_to_boolean e) y1 /\
    run_expr_get_value_bool_post K1 K2 o y1.
*)
  (*red_expr S C (spec_expr_get_value e) o1 ->*)
  red_spec S C (spec_expr_get_value e) (ret S o1) ->
  run_expr_get_value_post (fun S v => if convert_value_to_boolean v then K1 S else K2 S) o o1 ->
  exists (y1:specret value), red_spec S C (spec_expr_get_value_conv spec_to_boolean e) y1 /\
    run_expr_get_value_bool_post K1 K2 o y1.

Proof.
<<<<<<< HEAD
(*
  introv HR HP. run_post. 
=======
  introv HR HP. run_post.
>>>>>>> 0b5f05d0
  exists (@specret_out value o1). splits.
    subst. apply* red_spec_expr_get_value_conv. abort.
    subst. left. exists* o1.
  exists (specret_val S1 (value_prim (convert_value_to_boolean v))). splits.
    applys* red_spec_expr_get_value_conv.
     applys* red_spec_expr_get_value_conv_1.
     applys* red_spec_to_boolean.
     applys* red_spec_expr_get_value_conv_2.
    right. exists S1 __. split*.
     destruct (convert_value_to_boolean v); inverts* HP.
Qed.*) Admitted.


Lemma run_construct_prealloc_correct : forall runs S C B args o,
  runs_type_correct runs ->
  run_construct_prealloc runs S C B args = o ->
  red_expr S C (spec_construct_prealloc B args) o.
Admitted.

Lemma run_construct_default_correct : forall runs S C l args o,
  runs_type_correct runs ->
  run_construct_default runs S C l args = o ->
  red_expr S C (spec_construct_default l args) o.
Admitted.

Lemma run_construct_correct : forall runs S C co l args o,
  runs_type_correct runs ->
  run_construct runs S C co l args = o ->
  red_expr S C (spec_construct_1 co l args) o.
Admitted.

Lemma run_call_default_correct : forall runs S C lf o,
  runs_type_correct runs ->
  run_call_default runs S C lf = o ->
  red_expr S C (spec_call_default_1 lf) o.
Admitted.

Lemma creating_function_object_proto_correct : forall runs S C l o,
  runs_type_correct runs ->
  creating_function_object_proto runs S C l = o ->
  red_expr S C (spec_creating_function_object_proto l) o.
Admitted.

Lemma creating_function_object_correct : forall runs S C names bd X str o,
  runs_type_correct runs ->
  creating_function_object runs S C names bd X str = o ->
  red_expr S C (spec_creating_function_object names bd X str) o.
Admitted.

(* TODO:  Complete *)

(**************************************************************)
(** ** Main theorem *)

Lemma run_elements_correct : forall runs,
  runs_type_correct runs -> forall rv,
  follow_elements rv (fun S C => run_elements runs S C rv).
Admitted. (* OLD
  intros runs [IHe IHs IHp IHc IHhi IHw IHowp IHop IHpo] rv S C es S' res R.
  gen rv S C S' res R. induction es; simpls; introv R.
   unmonad. apply~ red_prog_1_nil.
   destruct a.
    (* stat *)
    unmonad.
     (* Throw case *)
     forwards~ RC: IHs (rm E). applys~ red_prog_1_cons_stat RC. abort_prog.
     (* Other cases *)
     forwards~ RC: IHs (rm E). applys~ red_prog_1_cons_stat RC. apply~ red_prog_2.
     rewrite <- res_type_res_overwrite_value_if_empty in HE.
     tests N: (res_type R0 = restype_normal).
      rewrite N in HE. forwards~ (E1&E2): if_empty_label_out (rm HE).
       rewrite <- res_label_res_overwrite_value_if_empty in E1.
       destruct R0 as [rt0 rv0 rl0]. simpls. substs. fold (res_normal rv0) in *.
       forwards~ (rv'&Erv'&?): res_overwrite_value_if_empty_resvalue.
       rewrite <- Erv' in *. applys~ red_prog_3.
       rewrite res_overwrite_value_if_empty_empty in E2. forwards~: IHes E2.
      rewrite res_overwrite_value_if_empty_empty in *.
       asserts H: (out_ter S0 (res_overwrite_value_if_empty rv R0) = out_ter S' res).
         destruct R0 as [rt0 rv0 rl0]. destruct rt0; simpls; tryfalse; inverts~ HE.
       clear HE. inverts H. destruct R0 as [rt0 rv0 rl0]. simpls.
       unfold res_overwrite_value_if_empty in *. cases_if; simpls; substs;
        abort_prog; constructors; intro H; unfolds in H; simpls; false.
    (* func_decl *)
    forwards RC: IHes (rm R). apply~ red_prog_1_cons_funcdecl.
Qed. *)

Lemma run_expr_correct : forall runs,
  runs_type_correct runs ->
   follow_expr (run_expr runs).
Proof.
(*
  introv RC. intros S C e o R. unfolds in R. destruct e.

  (* this *)
  run_inv. apply~ red_expr_this.
  (* identifier *)
  (* apply~ red_expr_identifier. *)
  skip. (* TODO *)
  (* literal *)
  run_inv. apply~ red_expr_literal.
  (* object *)
  skip. (* TODO *)
  (* function *)
  skip. (* TODO *)
  (* Access *)
  unfolds in R.
  run red_expr_access. run red_expr_access_1. cases_if.
    run. applys red_expr_access_2.
       applys* red_spec_check_object_coercible_undef_or_null.
     abort_expr.
    applys red_expr_access_2.
      applys* red_spec_check_object_coercible_return.
     run red_expr_access_3. applys* red_expr_access_4.
  (* member *)
  run_hyp R. apply~ red_expr_member.
  (* new *)
  skip. (* TODO *)
  (* call *)
  unfolds in R.
  skip. (* TODO *)
  (* unary operators *)
  skip. (* TODO *)
  (* binary operators *)
  skip. (* TODO *)
  (* conditionnal *)
  unfolds in R. (* run red_expr_conditional. *)
   (* applys~ red_spec_expr_get_value_conv R1. *)
  skip. (* TODO *)
  (* assign *)
  unfolds in R.
  (* run_pre as o1 R1. (* There is a probleme there with the final name of [R]. *)
  run red_expr_assign. *)
  skip. (* TODO *)

Qed.*) Admitted. (* OLD:
    (* object *)
    unfold call_object_new in R. destruct S as [SH SE [fl SF]]. unmonad; simpls.
     (* Abort case *)
     inverts HE. false~ Hnn.
     (* Normal case *)
     unmonad. skip. (* TODO:  Needs an intermediate lemma for [init_object]. *)
    (* function *)
    skip. (* TODO *)
    (* new *)
    skip. (* TODO *)
    (* call *)
    unmonad.
     (* Abort case *)
     forwards~ RC: IHe (rm HE). applys~ red_expr_call RC. abort_expr.
     (* Normal case *)
     forwards~ RC: IHe (rm HE). applys~ red_expr_call RC.
     skip. (* TODO *)
    (* unary_op *)
    destruct~ u; simpls; cases_if; try solve [false~ n].
     (* Delete *)
     unmonad.
      (* Abort case *)
      forwards~ RC: IHe (rm HE). applys~ red_expr_delete RC. abort_expr.
      (* Normal case *)
      forwards~ RC: IHe (rm HE). applys~ red_expr_delete RC.
      destruct rv; try solve [ inverts H0; apply~ red_expr_delete_1_not_ref; absurd_neg ].
      cases_if.
       inverts H0. apply* red_expr_delete_1_ref_unresolvable.
       destruct r as [[rbv|rbel] rn rs]; simpls.
        skip. (* TODO:  check in the interpreter that the reference base is neither null nor undefined. *)
        apply~ red_expr_delete_1_ref_env_record. reflexivity.
         skip. (* TODO:  Needs a lemma [env_record_delete_binding_correct]. *)
     (* Void *)
     unmonad.
      (* Abort case *)
      forwards~ RC: IHe (rm HE). apply~ red_expr_unary_op.
       simpl. cases_if~; tryfalse.
       applys~ red_spec_expr_get_value RC. skip. skip. (* Old [abort_expr], two times *)
      (* Normal case *)
      forwards~ RC: IHe (rm HE).
       inverts HM as HM; simpl_after_regular_lemma; rm_variables.
        apply~ red_expr_unary_op.
         simpl. cases_if~; tryfalse.
         applys~ red_spec_expr_get_value RC. applys~ red_spec_expr_get_value_1 H0.
         abort_expr.
        apply~ red_expr_unary_op. simpl. cases_if~; tryfalse.
         applys~ red_spec_expr_get_value RC. applys~ red_spec_expr_get_value_1 H0.
         apply~ red_expr_unary_op_1. apply~ red_expr_unary_op_void.
     (* TypeOf *)
     skip. (* TODO *)
     (* Post Incr *)
     skip. (* TODO *)
     (* Post Decr *)
     skip. (* TODO *)
     (* Pre Incr *)
     skip. (* TODO *)
     (* Pre Decr *)
     skip. (* TODO *)
     (* Add *)
     skip. (* TODO *)
     (* Neg *)
     skip. (* TODO *)
     (* Bitwise *)
     skip. (* TODO *)
     (* Not *)
     skip. (* TODO *)
    (* binary_op *)
    unfolds in R. destruct~ b; simpls.
     (* Mult *)
     skip. (* TODO *)
     (* Div *)
     skip. (* TODO *)
     (* Mod *)
     skip. (* TODO *)
     (* Add *)
     skip. (* TODO *)
     (* Sub *)
     skip. (* TODO *)
     (* Left shift *)
     skip. (* TODO *)
     (* Right shift *)
     skip. (* TODO *)
     (* Unsigned right shift *)
     skip. (* TODO *)
     (* Lesser *)
     skip. (* TODO *)
     (* Greater *)
     skip. (* TODO *)
     (* Lesser or equal *)
     skip. (* TODO *)
     (* Greater or equal *)
     skip. (* TODO *)
     (* Instance of *)
     unmonad.
      (* Abort case *)
      forwards~ RC: IHe (rm HE). apply~ red_expr_binary_op.
       applys~ red_spec_expr_get_value RC. skip. skip. (* Old [abort_expr], two times *)
      (* Normal case *)
      forwards~ RC1: IHe (rm HE).
       inverts HM as HM; simpl_after_regular_lemma; rm_variables.
        apply~ red_expr_binary_op.
         applys~ red_spec_expr_get_value RC1. applys~ red_spec_expr_get_value_1 H0.
         abort_expr.
        apply~ red_expr_binary_op.
          applys~ red_spec_expr_get_value RC1. applys~ red_spec_expr_get_value_1 H0.
         unmonad.
          (* Abort case *)
          forwards~ RC2: IHe (rm HE).
           applys~ red_expr_binary_op_1.
             applys~ red_spec_expr_get_value RC2. skip. skip. (* Old [abort_expr], two times *)
          (* Normal case *)
          forwards~ RC2: IHe (rm HE).
           inverts HM as HM; simpl_after_regular_lemma; rm_variables.
            apply~ red_expr_binary_op_1.
              applys~ red_spec_expr_get_value RC2. applys~ red_spec_expr_get_value_1 H1.
             abort_expr.
            apply~ red_expr_binary_op_1.
              applys~ red_spec_expr_get_value RC2. applys~ red_spec_expr_get_value_1 H1.
            apply~ red_expr_binary_op_2. destruct v0.
             forwards~ (RE&A): run_error_correct H2.
              apply~ red_expr_binary_op_instanceof_non_object.
              destruct p; discriminate.
             rewrite_morph_option; tryfalse. simpls. rewrite_morph_option; simpls.
              substs. apply~ red_expr_binary_op_instanceof_normal.
               skip. (* TODO *)
              substs. forwards~ (RE&A): run_error_correct H2.
               unmonad. applys~ red_expr_binary_op_instanceof_non_instance R.
     (* In *)
     skip. (* TODO *)
     (* Equal *)
     skip. (* TODO *)

     (* Disequal *)
     skip. (* TODO *)
     (* Strict equal *)
     skip. (* TODO *)
     (* Strict disequal *)
     skip. (* TODO *)
     (* Bitwise and *)
     skip. (* TODO *)
     (* Bitwise or *)
     skip. (* TODO *)
     (* Bitwise xor *)
     skip. (* TODO *)
     (* And *)
     skip. (* TODO *)
     (* Or *)
     skip. (* TODO *)
     (* Comma *)
     skip. (* TODO *)
    (* conditionnal *)
    skip. (* TODO *)
    (* assign *)
    skip. (* TODO *)
*)

Hint Extern 1 (red_stat ?S ?C ?s ?o) =>
  match goal with H: _ = result_some o |- _ => run_hyp H end.
Hint Extern 1 (red_expr ?S ?C ?s ?o) =>
  match goal with H: _ = result_some o |- _ => run_hyp H end.



(* todo: first simplify to make proof easier, then backport *)
Definition run_stat_try' runs S C t1 t2o t3o : result :=
  Let finally := fun res =>
    match t3o with
    | None => res
    | Some t3 =>
      if_ter res (fun S1 R =>
        if_success (runs_type_stat runs S1 C t3) (fun S2 rv' =>
          out_ter S2 R))
    end
  in
  if_any_or_throw (runs_type_stat runs S C t1) finally (fun S1 v =>
    match t2o with
    | None => finally (out_ter S1 (res_throw v))
    | Some (x, t2) =>
      Let lex := execution_ctx_lexical_env C in
      Let p := lexical_env_alloc_decl S1 lex in (* todo Let pair *)
      let '(lex', S') := p in
      match lex' with
      | L :: oldlex =>
        if_void (env_record_create_set_mutable_binding
          runs S' C L x None v throw_irrelevant) (fun S2 =>
            let C' := execution_ctx_with_lex C lex' in
            finally (runs_type_stat runs S2 C' t2))
      | nil =>
        impossible_with_heap_because S1 "Empty lexical environnment in [run_stat_try]."
      end
    end).


Lemma run_stat_correct : forall runs,
  runs_type_correct runs ->
   follow_stat (run_stat runs).
Proof.
  introv RC. intros S C t o R. unfolds in R. destruct t.

(*
  Focus 3.
  (* Block *)
  applys red_stat_block. gen o. generalize resvalue_empty as rv.
  induction l; introv R; simpls.
  run_inv. applys* red_stat_block_1_nil.
   --waiting for out lemma ... run red_stat_block_1_cons.

  | red_stat_block_2 : forall S0 S C ts R rv o,
      res_type R <> restype_throw ->
      red_stat S C (stat_block_3 (out_ter S (res_overwrite_value_if_empty rv R)) ts) o ->
      red_stat S0 C (stat_block_2 rv (out_ter S R) ts) o

  | red_stat_block_3 : forall S0 S C ts rv o,
      red_stat S C (stat_block_1 rv ts) o ->
      red_stat S0 C (stat_block_3 (out_ter S rv) ts) o
  *)



Focus 5.
  (* If *)
  unfolds in R.
  run_pre. forwards* (y1&R2&K): run_expr_get_value_post_to_bool (rm R1) (rm R).
  applys* red_stat_if (rm R2). run_post_expr_get_value_bool K.
    applys* red_stat_if_1_true.
    destruct o0.
      applys* red_stat_if_1_false.
      run_inv. applys* red_stat_if_1_false_implicit.

Focus 9.
  (* Return *)
<<<<<<< HEAD
  unfolds in R. rename o0 into ov. destruct ov. 
(*
    run red_stat_return_some. 
=======
  unfolds in R. rename o0 into ov. destruct ov.
    run red_stat_return_some. abort. (* TOFIX:  This [abort] should be dealt by the [run] tactic. *)
>>>>>>> 0b5f05d0
     applys* red_stat_return_1.
    run_inv. applys* red_stat_return_none.
*) skip.
(*Focus 11.*)
  (* Try *)
  (*
  skip_rewrite (run_stat_try = run_stat_try') in R.
  rename o0 into co, o1 into fo.
  unfolds in R. let_simpl.
  *) skip.
  (*  --does not work
  asserts finally_correct: (forall S C R o, (* todo: could change the design so that out_ter S R  can be generalized to o1 *)
    finally (result_some (out_ter S R)) = result_some o ->
      red_stat S C (stat_try_4 R fo) o).
    clear R. introv HR. subst finally. destruct fo.
      run_pre. run_inv. applys red_stat_try_4_finally.
   *)




Admitted. (* OLD:
   intros S C t S' res R. destruct t; simpl in R; dealing_follows.
    (* Expression *)
    apply~ red_stat_expr. unmonad.
     (* Abort case *)
     forwards~ RC: IHe (rm HE). applys~ red_spec_expr_get_value RC.
      abort_expr.
     (* Normal case *)
     forwards~ RC: IHe (rm HE). applys~ red_spec_expr_get_value RC.
      inverts HM as HM; simpl_after_regular_lemma; rm_variables;
       apply~ red_spec_expr_get_value_1.
    (* Label *)
    skip. (* TODO *)
    (* Block *)
    skip. (* TODO *)
    (* Variable declaration *)
    skip. (* TODO *)
    (* If *)
    unfolds in R. unmonad.
     forwards~ RC: IHe (rm HE). apply~ red_stat_if.
      apply~ red_spec_expr_get_value_conv_stat.
       applys~ red_spec_expr_get_value RC. skip. skip. (* Old [abort_expr/stat], two times *)
     forwards~ RC: IHe (rm HE). apply~ red_stat_if.
      inverts HM as HM; simpl_after_regular_lemma; rm_variables.
       apply~ red_spec_expr_get_value_conv_stat.
        applys~ red_spec_expr_get_value RC.
         applys~ red_spec_expr_get_value_1 H0.
        abort_stat.
       apply~ red_spec_expr_get_value_conv_stat.
        applys~ red_spec_expr_get_value RC.
         applys~ red_spec_expr_get_value_1 H0.
        apply~ red_spec_expr_get_value_conv_stat_1. apply~ red_spec_to_boolean.
         apply~ red_spec_expr_get_value_conv_stat_2.
         cases_if.
          forwards~ RCt: IHs (rm H1).
           apply~ red_stat_if_1_true.
          destruct o; unmonad.
           forwards~ RCt: IHs (rm H1).
            apply~ red_stat_if_1_false.
           apply~ red_stat_if_1_false_implicit.
    (* Do-while *)
    false.
    (* While *)
    forwards~ RC: IHw R. apply~ red_stat_while.
    (* With *)
    skip. (* TODO *)
    (* Throw *)
    unfolds in R. unmonad.
     forwards~ RC: IHe (rm HE). apply~ red_stat_throw.
      applys~ red_spec_expr_get_value RC. skip. skip. (* Old [abort_expr/stat], two times *)
     forwards~ RC: IHe (rm HE).
      inverts HM as HM; simpl_after_regular_lemma; rm_variables.
       apply~ red_stat_throw.
        applys~ red_spec_expr_get_value RC.
         applys~ red_spec_expr_get_value_1 H0.
        abort_stat.
       apply~ red_stat_throw.
        applys~ red_spec_expr_get_value RC.
         applys~ red_spec_expr_get_value_1 H0.
        apply~ red_stat_throw_1.
    (* Return *)
    destruct o; simpls; unmonad.
     forwards~ RC: IHe (rm HE). apply~ red_stat_return_some.
      applys~ red_spec_expr_get_value RC. skip. skip. (* Old [abort_expr/stat], two times *)
     forwards~ RC: IHe (rm HE).
      inverts HM as HM; simpl_after_regular_lemma; rm_variables.
       apply~ red_stat_return_some.
        applys~ red_spec_expr_get_value RC.
         applys~ red_spec_expr_get_value_1 H0.
        abort_stat.
       apply~ red_stat_return_some.
        applys~ red_spec_expr_get_value RC.
         applys~ red_spec_expr_get_value_1 H0.
        apply~ red_stat_return_1.
     apply~ red_stat_return_none.
    (* Break *)
    unmonad. apply~ red_stat_break.
    (* Continue *)
    unmonad. apply~ red_stat_continue.
    (* Try *)
    skip. (* TODO *)
    (* For-in *)
    skip. (* TODO *)
    (* For-in-var *)
    skip. (* TODO *)
    (* Debugger *)
    unmonad. apply~ res_stat_debugger.
    (* switch *)
    skip. (* TODO *)
*)

Lemma run_prog_correct : forall runs,
  runs_type_correct runs ->
   follow_prog (run_prog runs).
Proof.
  introv RC. intros S C p o R. unfolds in R. destruct p.
  apply~ red_prog_prog. applys~ run_elements_correct R.
Qed.

Lemma run_call_correct : forall runs,
  runs_type_correct runs -> forall l (vs : list value),
  follow_call l vs
    (fun S C (vthis : value) =>
      run_call runs S C l vthis vs).
Proof.
   introv RC. intros l vs S C v S' res R. unfolds in R.
Admitted. (* OLD:
   intros l vs S C v S' res R. simpls. unfolds in R. unmonad.
   name_object_method. do 2 (destruct B as [B|]; tryfalse). destruct B; tryfalse.
    (* Call Default *)
    skip. (* TODO *)
    (* Call Prealloc *)
    splits.
     apply~ red_spec_call. applys run_object_method_correct EQB.
      apply~ red_spec_call_1_prealloc. unmonad.
      skip. (* TODO *)
     skip. (* TODO *)
*)

Lemma run_function_has_instance_correct : forall runs,
  runs_type_correct runs ->
  follow_function_has_instance (run_function_has_instance runs).
Admitted. (* OLD:
   intros S C lo lv S' res R. simpls. rewrite_morph_option; tryfalse.
    simpls. unmonad. applys_and red_spec_function_has_instance_2 R0. destruct v; tryfalse.
     destruct p; inverts R. splits*.
      apply~ red_spec_function_has_instance_3_null.
     cases_if.
      substs. inverts R. splits*. apply~ red_spec_function_has_instance_3_eq.
      applys_and red_spec_function_has_instance_3_neq n.
       forwards~: IHhi C R.
*)

Lemma run_stat_while_correct : forall runs,
  runs_type_correct runs -> forall (ls : label_set) e t,
  follow_stat_while ls e t
    (fun S C rv => run_stat_while runs S C rv ls e t).
Proof.
(* Daniele: broken
  intros runs IH ls e t S C rv o R. unfolds in R.
  run_pre. forwards* (y1&R2&K): run_expr_get_value_post_to_bool (rm R1) (rm R).
  applys* red_stat_while_1 (rm R2). run_post_expr_get_value_bool K.
    run red_stat_while_2_true.
     let_simpl. applys red_stat_while_3 rv'. case_if; case_if*.
     case_if in K.
       applys red_stat_while_4_not_continue. rew_logic*. case_if in K.
         run_inv. applys* red_stat_while_5_break.
         applys* red_stat_while_5_not_break. case_if in K; run_inv.
           applys* red_stat_while_6_abort.
           applys* red_stat_while_6_normal.
            applys* runs_type_correct_stat_while.
       rew_logic in *. applys* red_stat_while_4_continue.
        applys* runs_type_correct_stat_while.
   run_inv. applys red_stat_while_2_false.
*)
Admitted. (*faster*)


(* OLD:
   intros ls e t S C v S' res R. simpls. unfolds in R. apply~ red_stat_while_1.
   unmonad.
    forwards~ RC: IHe (rm HE).
     apply~ red_spec_expr_get_value_conv_stat.
      applys~ red_spec_expr_get_value RC. skip. skip. (* Old [abort_expr/stat], two times *)
    forwards~ RC: IHe (rm HE).
     inverts HM as HM; simpl_after_regular_lemma; rm_variables.
     apply~ red_spec_expr_get_value_conv_stat. applys~ red_spec_expr_get_value RC.
       applys~ red_spec_expr_get_value_1 H0.
      abort_stat.
     apply~ red_spec_expr_get_value_conv_stat. applys~ red_spec_expr_get_value RC.
       applys~ red_spec_expr_get_value_1 H0.
      apply~ red_spec_expr_get_value_conv_stat_1. apply* red_spec_to_boolean.
      apply~ red_spec_expr_get_value_conv_stat_2.
      cases_if.
       unmonad. forwards~ RCs: IHs (rm HR). applys~ red_stat_while_2_true RCs.
        apply~ red_stat_while_3. destruct R as [Rt Rv Rl]; simpls.
        tests: (Rt = restype_break).
         cases_if in HE; inverts HE.
          do 2 cases_if; apply~ red_stat_while_4_break.
          apply~ red_stat_while_4_abrupt; try absurd_neg.
        tests: (Rt = restype_continue).
         cases_if in HE; inverts HE.
          forwards~ RCw: IHw (rm H3).
           do 2 cases_if; applys~ red_stat_while_4_continue RCw.
          apply~ red_stat_while_4_abrupt; try absurd_neg.
        tests: (Rt = restype_normal).
         forwards~ (E1&E2): if_empty_label_out (rm HE). simpls. substs.
         forwards~ RCw: IHw (rm E2).
         do 2 cases_if; apply~ red_stat_while_4_continue.
        destruct Rt; tryfalse; inverts HE; apply~ red_stat_while_4_abrupt; absurd_neg.
       unmonad. apply~ red_stat_while_2_false.
*)

(*
Lemma run_object_get_own_prop_correct : forall runs,
  runs_type_correct runs -> forall l,
  follow_object_get_own_prop l
    (fun S C => run_object_get_own_prop runs S C l).
Admitted. (* OLD:
   introv E R. simpls. unfolds in E. unmonad_passing.
    applys_and red_spec_object_get_own_prop R0. name_passing_def.
    asserts Co: (forall K o,
        passing_output K red_expr C p0 o ->
        red_expr S C (spec_object_get_own_prop_1 builtin_get_own_prop_default l x K) o /\
          (p0 = passing_abort o -> abort o)).
      introv R1. unmonad_passing.
      applys_and red_spec_object_get_own_prop_1_default R2.
      rewrite <- E in R1. sets_eq Ao: (Heap.read_option x1 x). destruct Ao; inverts R1.
       splits. apply~ red_spec_object_get_own_prop_2_some_data. absurd_neg.
       splits. apply~ red_spec_object_get_own_prop_2_none. absurd_neg.
    destruct x0.
     inverts E0. apply* Co.
     applys_and red_spec_object_get_own_prop_args_obj. applys_and Co. clear EQp0.
      unmonad_passing. destruct x0.
       substs. inverts R. splits.
        constructors. apply~ red_spec_object_get_own_prop_args_obj_1_undef.
        absurd_neg.
       rewrite H. constructors_and. unmonad_passing.
        destruct x0; simpls; try solve [ substs; inverts R ].
        applys_and red_spec_object_get_own_prop_args_obj_1_attrs R1.
        unmonad_passing.
         applys_and RC. constructors_and. destruct x0.
          applys_and red_spec_object_get_own_prop_args_obj_2_undef.
           applys_and red_spec_object_get_own_prop_args_obj_4.
           inverts~ R; tryfalse. inverts~ H0. splits~. absurd_neg.
          unmonad_passing.
           forwards~ G: run_object_get_correct Eo. constructors~.
            applys_and red_spec_object_get_own_prop_args_obj_2_attrs G. destruct a.
             applys_and red_spec_object_get_own_prop_args_obj_3.
              applys_and red_spec_object_get_own_prop_args_obj_4.
              inverts~ R; tryfalse. splits. inverts~ H0. absurd_neg.
             subst p. inverts R.
           subst p. inverts R. symmetry in H3. rewrite H3 in H0. inverts H0.
            forwards~ G: run_object_get_correct H3. constructors~.
            applys_and red_spec_object_get_own_prop_args_obj_2_attrs G. splits~.
            apply~ red_expr_abort.
           subst p. inverts R. false* No.
         applys_and RC. rewrite H0 in R. inverts R. splits. constructors.
          forwards*: RC K. constructors.
       substs. inverts R. splits. constructors.
        forwards*: Co K. constructors.
*)
*)

(*
Lemma run_object_get_prop_correct : forall runs,
  runs_type_correct runs -> forall l,
  follow_object_get_prop l
    (fun S C => run_object_get_prop runs S C l).
Admitted. (* OLD:
   introv E R. simpls. unfolds in E. unmonad_passing.
   applys_and red_spec_object_get_prop R0. destruct x0.
    applys_and red_spec_object_get_prop_1_default. unmonad_passing.
     applys_and RC. cases_if.
      subst x0. constructors_and. unmonad_passing.
       applys_and red_spec_object_get_prop_2_undef R1. destruct x0; tryfalse.
        destruct p0; subst p; inverts R. splits.
         apply~ red_spec_object_get_prop_3_null.
         absurd_neg.
        unmonad. splits.
         apply~ red_spec_object_get_prop_3_not_null. apply* RC0.
         apply* RC0.
      destruct x0; tryfalse. subst p. inverts R. constructors_and.
       splits. apply~ red_spec_object_get_prop_2_not_undef. absurd_neg.
     subst p. inverts R. applys_and RC.  splits. constructors.
      forwards*: RC K. constructors.
*)
*)

Lemma object_proto_is_prototype_of_correct : forall runs,
  runs_type_correct runs ->
  follow_object_proto_is_prototype_of
    (object_proto_is_prototype_of runs).
Admitted.

Lemma run_equal_correct : forall runs,
  runs_type_correct runs ->
  follow_equal (run_equal runs).
Admitted.


Theorem runs_correct : forall num,
  runs_type_correct (runs num).
Proof.
  induction num.
   constructors; try solve [unfolds~ (* Temporary, to remove [True] properties *)];
     introv H; inverts H; introv P; inverts P.
   (* lets [IHe IHs IHp IHc IHhi IHw IHowp IHop IHpo IHeq]: (rm IHnum). *)
   constructors.
     apply~ run_expr_correct.
     apply~ run_stat_correct.
     apply~ run_prog_correct.
     apply~ run_call_correct.
     apply~ run_function_has_instance_correct.
     apply~ run_stat_while_correct.
     solve [unfolds*]. (* apply~ run_object_get_own_prop_correct. *)
     solve [unfolds*]. (* apply~ run_object_get_prop_correct. *)
     apply~ object_proto_is_prototype_of_correct.
     apply~ run_equal_correct.
Qed.

<|MERGE_RESOLUTION|>--- conflicted
+++ resolved
@@ -1121,15 +1121,12 @@
       cases_if; false.
 Qed. *)
 
-<<<<<<< HEAD
+
 (* Daniele: this is now broken, since the return type of spec_get_value changed *)
-Lemma ref_get_value_correct : forall runs,
+
+Lemma ref_get_value_correct : forall runs S C rv o,
 (*
-  runs_type_correct runs -> forall S C rv o,
-=======
-Lemma ref_get_value_correct : forall runs S C rv o,
-  runs_type_correct runs ->
->>>>>>> 0b5f05d0
+  runs_type_correct runs ->
   ref_get_value runs S C rv = o ->
   red_expr S C (spec_get_value rv) o /\
     (~ abort o -> exists S' v, o = out_ter S' v).
@@ -1188,13 +1185,29 @@
     exists S1, exists (v1 : value), o1 = out_ter S1 v1 /\
       K S1 v1 = result_some o).
 
+Lemma run_expr_get_value_correct : forall runs,
+(*
+ runs_type_correct runs -> forall S C e K o,
+  run_expr_get_value runs S C e K = o -> exists o1,
+    red_expr S C (spec_expr_get_value e) o1 /\
+      run_expr_get_value_post K o o1. *)
+
+ runs_type_correct runs -> forall S C e K o,
+  run_expr_get_value runs S C e K = o -> exists o1,
+    red_spec S C (spec_expr_get_value e) (ret S o1) /\
+      run_expr_get_value_post K o o1. 
+
+Admitted.
+
+
+(*
 Lemma run_expr_get_value_correct : forall runs S C e K o,
   runs_type_correct runs ->
   run_expr_get_value runs S C e K = o -> exists o1,
     red_expr S C (spec_expr_get_value e) o1 /\
       run_expr_get_value_post K o o1.
 Admitted.
-
+*)
 Ltac run_select_lemma_run_expr_get_value T ::=
   match T with run_expr_get_value _ _ _ _ _ => constr:(run_expr_get_value_correct) end.
 
@@ -1366,13 +1379,15 @@
 Qed. *)
 
 
-<<<<<<< HEAD
+
+(*
 Definition run_expr_get_value_post K o o1 :=
   (eqabort o1 o \/
     exists S1, exists (v1 : value), o1 = out_ter S1 v1 /\
       K S1 v1 = result_some o).
-
-
+*)
+
+(*
 Lemma run_expr_get_value_correct : forall runs,
 (*
  runs_type_correct runs -> forall S C e K o,
@@ -1386,13 +1401,13 @@
       run_expr_get_value_post K o o1. 
 
 Admitted.
-
+*)
 
 Ltac run_select_lemma_run_expr_get_value T ::=
   match T with run_expr_get_value _ _ _ _ _ => constr:(run_expr_get_value_correct) end.
 
-=======
->>>>>>> 0b5f05d0
+
+
 Ltac run_select_lemma_if_to_string T ::=
   match T with if_string (to_string _ _ _ _) _ => constr:(if_to_string_correct) end.
 
@@ -1453,12 +1468,9 @@
     run_expr_get_value_bool_post K1 K2 o y1.
 
 Proof.
-<<<<<<< HEAD
+
 (*
   introv HR HP. run_post. 
-=======
-  introv HR HP. run_post.
->>>>>>> 0b5f05d0
   exists (@specret_out value o1). splits.
     subst. apply* red_spec_expr_get_value_conv. abort.
     subst. left. exists* o1.
@@ -1825,14 +1837,15 @@
 
 Focus 9.
   (* Return *)
-<<<<<<< HEAD
+skip.
+(*
   unfolds in R. rename o0 into ov. destruct ov. 
+    run red_stat_return_some. 
+*)
 (*
-    run red_stat_return_some. 
-=======
   unfolds in R. rename o0 into ov. destruct ov.
-    run red_stat_return_some. abort. (* TOFIX:  This [abort] should be dealt by the [run] tactic. *)
->>>>>>> 0b5f05d0
+    run red_stat_return_some. abort. (* TOFIX:  This [abort] should be dealt by the [run] tactic. *
+*)
      applys* red_stat_return_1.
     run_inv. applys* red_stat_return_none.
 *) skip.
