--- conflicted
+++ resolved
@@ -1613,44 +1613,7 @@
   Focus 1.
   run red_expr_object using run_construct_prealloc_correct.
   applys red_expr_object_0.
-<<<<<<< HEAD
   applys* init_object_correct.
-=======
-  gen S0. induction pds as [|(pn&pb) pds]; intros.
-  simpls. run_inv. applys red_expr_object_1_nil.
-  simpls. let_simpl. let_simpl. 
-  asserts follows_correct: (forall S A, follows S A = o ->
-      red_expr S C (expr_object_4 l x A pds) o). 
-    subst follows. clears R. introv HR.
-    run_pre. lets* H: object_define_own_prop_correct (rm O1).
-Axiom red_expr_object_4_define_own_prop : forall S S0 C A l x pds o o1,
-      red_expr S C (spec_object_define_own_prop l x A false) o1 ->
-      red_expr S C (expr_object_5 l pds o1) o ->
-      red_expr S C (expr_object_4 l x A pds) o.
-     applys* red_expr_object_4_define_own_prop. run_post.
-Axiom red_expr_object_5_next_property : forall S S0 C rv l pds o,
-      red_expr S C (expr_object_1 l pds) o ->
-      red_expr S0 C (expr_object_5 l pds (out_ter S rv)) o.
-     applys* red_expr_object_5_next_property. 
-    clear EQfollows.
-Axiom red_expr_object_1_cons : forall S C x l pn pb pds o, 
-      x = string_of_propname pn ->
-      red_expr S C (expr_object_2 l x pb pds) o ->
-      red_expr S C (expr_object_1 l ((pn,pb)::pds)) o.
-  applys* red_expr_object_1_cons x.
-  destruct pb.
-    run red_expr_object_2_val. applys* red_expr_object_3_val. 
-    run_pre. lets* H: create_new_function_in_correct (rm O1).
-     applys* red_expr_object_2_get. run_post.
-     applys* red_expr_object_3_get. 
-    run_pre. lets* H: create_new_function_in_correct (rm O1).
-Axiom red_expr_object_2_set : forall S C l x pds o o1 bd args,
-      red_expr S C (spec_create_new_function_in C args bd) o1 ->
-      red_expr S C (expr_object_3_set l x o1 pds) o ->
-      red_expr S C (expr_object_2 l x (propbody_set args bd) pds) o.
-     applys* red_expr_object_2_set. run_post.
-     applys* red_expr_object_3_set. 
->>>>>>> bcd14509
   (* function *)
   skip. (* TODO *)
   (* Access *)
