--- conflicted
+++ resolved
@@ -389,7 +389,7 @@
 
 
 (**************************************************************)
-<<<<<<< HEAD
+
 (** ** LATER: move to LibString *)
 
 Parameter is_substring : string -> string -> Prop.
@@ -401,7 +401,7 @@
 (* todo: extract in a more clever way ! *)
 Parameter int_of_char : Ascii.ascii -> int.
 
-=======
+(**************************************************************)
 (** ** LATER: move to LibReflect *)
 
 Global Instance If_dec : forall P Q R,
@@ -440,4 +440,3 @@
   FunctionalPred (binds h k).
 Proof. introv C I. applys functionalpred_make. apply binds_func. Qed.
 (* End of this little test. *)
->>>>>>> 5eb4f2c4
