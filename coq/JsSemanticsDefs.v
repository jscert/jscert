Set Implicit Arguments.
Require Export JsSyntax JsSyntaxAux.

(**************************************************************)
(** ** Implicit Types *)

Implicit Type b : bool.
Implicit Type n : number.
Implicit Type k : int.
Implicit Type s : string.
Implicit Type i : literal.
Implicit Type l : object_loc.
Implicit Type w : prim.
Implicit Type v : value.
Implicit Type r : ref.
Implicit Type T : type.

Implicit Type x : prop_name.
Implicit Type m : mutability. 
Implicit Type A : prop_attributes.
Implicit Type An : prop_descriptor.
Implicit Type L : env_loc. 
Implicit Type E : env_record. (* suggested R *)
Implicit Type D : decl_env_record.
Implicit Type X : lexical_env. 
Implicit Type O : object.
Implicit Type S : state.
Implicit Type C : execution_ctx.
Implicit Type P : object_properties_type.

Implicit Type e : expr.
Implicit Type p : prog.
Implicit Type t : stat.


(**************************************************************)
(** ** Operations on objects *)

(** Update the state by updating the object heap *)

Definition state_with_object_heap S new_object_heap :=
   match S with 
   | state_intro old_object_heap env_heap fresh_locs => 
     state_intro new_object_heap env_heap fresh_locs
   end.

(** Map a function to update the object heap of a state *)

Definition state_map_object_heap S F := 
  state_with_object_heap S (F (state_object_heap S)).

(** [object_write S l O] returns an updated state in which
    the location [l] is bound to the object [O]. *)

Definition object_write S l O :=
  state_map_object_heap S (fun H => Heap.write H l O).

(** [object_binds S l O] asserts that [l] is bound to the object [O]
    in the heap of the state [S]. *)

Definition object_binds S l O :=
  Heap.binds (state_object_heap S) l O.

(** [object_indom S l] asserts that [l] is bound to some object
    in [S]. *)

 Definition object_indom S l :=
  Heap.indom (state_object_heap S) l.

(** [object_proto S l v] asserts that the prototype field 
    of the object stored at address [l] in [S] contains the 
    value [v]. *)

Definition object_proto S l v :=
  exists O, object_binds S l O /\ object_proto_ O = v.

(** [object_class S l s] asserts that the class field 
    of the object stored at address [l] in [S] contains the 
    value [s]. *)

Definition object_class S l s :=
  exists O, object_binds S l O /\ object_class_ O = s.

(** [object_extensible S l v] asserts that the extensible field 
    of the object stored at address [l] in [S] contains the 
    value [b]. *)

Definition object_extensible S l b :=
  exists O, object_binds S l O /\ object_extensible_ O = b.

(** [object_prim_value S l v] asserts that the primitive value
    field of the object stored at address [l] in [S] contains the 
    value [v]. *)

Definition object_prim_value S l v :=
  exists O, object_binds S l O /\ object_prim_value_ O = Some v.

(** [object_call S l fco] asserts that the primitive value
    field of the object stored at address [l] in [S] contains  
    an option [fco] which may contain function code. *)

Definition object_call S l fco :=
  exists O, object_binds S l O /\ object_call_ O = fco.

(** [object_formal_parameters S l fp] asserts that the [[FormalParameters]]
    field of the object stored at address [l] in [S] contains  
    an option [fp] which may contain function formal parameters. *)

Definition object_formal_parameters S l fp :=
  exists O, object_binds S l O /\ object_formal_parameters_ O = fp.

(** [object_properties S l P] asserts that [P]
    is the content of the properties field of the object 
    stored at address [l] in [S]. *)

Definition object_properties S l P :=
  exists O, object_binds S l O /\ P = object_properties_ O.

(** Map a function [F] on the properties field of an object,
    and returns the updated object. *)

Definition object_map_properties O F :=
  object_with_properties O (F (object_properties_ O)).

(* LATER: fix naming conventions to avoid the need to insert
   "heap" in the two functions below *)

(** [object_heap_set_properties S l P' S'] asserts that the state
    [S] contains an object at location [l], and that [S'] 
    describes the heap after updated the properties of the
    object at location [l] with the map [P']. *)

Definition object_heap_set_properties S l P' S' :=
  exists O, object_binds S l O 
         /\ S' = object_write S l (object_with_properties O P').

(** [object_heap_map_properties S l F S'] asserts that the state
    [S] contains an object at location [l], and that [S'] 
    describes the heap after updated the properties of the
    object at location [l] by mapping function [F] onto it. *)

Definition object_heap_map_properties S l F S' :=
  exists O, object_binds S l O 
         /\ S' = object_write S l (object_map_properties O F).

(** [object_has_property S l x] asserts that the object stored 
    at address [l] in [S] has a properties field that binds the
    property name [x]. *)

Definition object_has_property S l x :=
  exists O, object_binds S l O /\ Heap.indom (object_properties_ O) x.

(** [object_binds_property S l x P] asserts that the object stored 
    at address [l] in [S] has a properties field that binds the
    property name [x] to the attributes [A]. *)

Definition object_binds_property S l x A :=
  exists O, object_binds S l O /\ Heap.binds (object_properties_ O) x A.

(** [object_set_property S l x A] modifies the object stored 
    at address [l] in [S] to add or update a property named [x] 
    and binds it to the attributes [A]; The operation returns 
    the updated state. *)

Definition object_set_property S l x A :=
  object_heap_map_properties S l (fun P => Heap.write P x A).

(** [object_rem_property S l x A] removes from the object stored 
    at address [l] in [S] the property named [x]; The operation  
    returns the updated state. *)

Definition object_rem_property S l x S' :=
  object_heap_map_properties S l (fun P => Heap.rem P x) S'.


(**************************************************************)
(** ** Smart constructors for property descriptors *)

(** Constructs a property descriptor with only the value field set *)

Definition prop_attributes_create_value v := {|
   prop_attributes_value := Some v;
   prop_attributes_writable := None;
   prop_attributes_get := None;
   prop_attributes_set := None;
   prop_attributes_enumerable := None;
   prop_attributes_configurable := None |}.

(** Constructs a fully-populated data property descriptor *)

Definition prop_attributes_create_data v bw be bc := {|
   prop_attributes_value := Some v;
   prop_attributes_writable := Some bw;
   prop_attributes_get := None;
   prop_attributes_set := None;
   prop_attributes_enumerable := Some be;
   prop_attributes_configurable := Some bc |}.

(** Constructs a fully-populated data property descriptor
    for a constant value *)

Definition prop_attributes_create_data_constant v :=
   prop_attributes_create_data v false false false.

(** Constructs a fully-populated data property descriptor
    for a writable value *)

Definition prop_attributes_create_data_writable v :=
   prop_attributes_create_data v true false false.

(** Constructs a fully-populated data property descriptor
    for a writable and configurable value *)

Definition prop_attributes_create_data_configurable v :=
   prop_attributes_create_data v true false true.

(** Constructs a fully-populated accessor property descriptor *)

Definition prop_attributes_create_accessor vset vget be bc := {|
   prop_attributes_value := None;
   prop_attributes_writable := None;
   prop_attributes_get := Some vget;
   prop_attributes_set := Some vset;
   prop_attributes_enumerable := Some be;
   prop_attributes_configurable := Some bc |}.

(** Two auxiliary functions for the subsequently-defined functions *)

Definition prop_attributes_field_or_false F A :=
  match F A with
  | None => false
  | Some b => b
  end.
  
Definition prop_attributes_field_or_undef F A :=
  match F A with
  | None => undef
  | Some b => b
  end.

(** Converts a property descriptor into a data descriptor *)

Definition prop_attributes_convert_to_data A := {|
   prop_attributes_value := Some (prop_attributes_field_or_undef prop_attributes_value A);
   prop_attributes_writable := Some (prop_attributes_field_or_false prop_attributes_writable A);
   prop_attributes_get := None;
   prop_attributes_set := None;
   prop_attributes_enumerable := Some (prop_attributes_field_or_false prop_attributes_enumerable A);
   prop_attributes_configurable := Some (prop_attributes_field_or_false prop_attributes_configurable A) |}.

(** Converts a property descriptor into an accessor descriptor *)

Definition prop_attributes_convert_to_accessor A := {|
   prop_attributes_value := None;
   prop_attributes_writable := None;
   prop_attributes_get := Some (prop_attributes_field_or_undef prop_attributes_get A);
   prop_attributes_set := Some (prop_attributes_field_or_undef prop_attributes_set A);
   prop_attributes_enumerable := Some (prop_attributes_field_or_false prop_attributes_enumerable A);
   prop_attributes_configurable := Some (prop_attributes_field_or_false prop_attributes_configurable A) |}.


(**************************************************************)
(** ** Classification of property descriptors *)

(** Characterization of data descriptors *)

Definition prop_attributes_is_data A :=
 ~ (   prop_attributes_value A = None 
    /\ prop_attributes_writable A = None).

(** Characterization of non-null data descriptors *)

Definition prop_descriptor_is_data An :=
  match An with
  | prop_descriptor_undef => False
  | prop_descriptor_some A => prop_attributes_is_data A
  end.

(** Characterization of accessor descriptors *)

Definition prop_attributes_is_accessor A :=
 ~ (   prop_attributes_get A = None 
    /\ prop_attributes_set A = None).

(** Characterization of non-null accessor descriptors *)

Definition prop_descriptor_is_accessor An :=
  match An with
  | prop_descriptor_undef => False
  | prop_descriptor_some A => prop_attributes_is_accessor A
  end.

(** Characterization of generic descriptors *)

Definition prop_attributes_is_generic A :=
     ~ prop_attributes_is_accessor A
  /\ ~ prop_attributes_is_data A.

(** Characterization of non-null generic descriptors *)

Definition prop_descriptor_is_generic An :=
  match An with
  | prop_descriptor_undef => False
  | prop_descriptor_some A => prop_attributes_is_generic A
  end.

(** Characterization of fully-populated data descriptors *)

Definition prop_attributes_fully_populated_data A :=
     prop_attributes_value A <> None
  /\ prop_attributes_writable A <> None
  /\ prop_attributes_enumerable A <> None
  /\ prop_attributes_configurable A <> None.

(** Characterization of non-null fully-populated data descriptors *)

Definition prop_descriptor_fully_populated_data An :=
  match An with
  | prop_descriptor_undef => False
  | prop_descriptor_some A => prop_attributes_fully_populated_data A
  end.

(** Characterization of fully-populated accessor descriptors *)

Definition prop_attributes_fully_populated_accessor A :=
     prop_attributes_get A <> None
  /\ prop_attributes_set A <> None
  /\ prop_attributes_enumerable A <> None
  /\ prop_attributes_configurable A <> None.

(** Characterization of non-null fully-populated accessor descriptors *)

Definition prop_descriptor_fully_populated_accessor An :=
  match An with
  | prop_descriptor_undef => False
  | prop_descriptor_some A => prop_attributes_fully_populated_accessor A
  end.

(** Characterization of fully-populated descriptors *)

Definition prop_attributes_fully_populated An :=
    (prop_descriptor_is_data An /\ prop_descriptor_fully_populated_data An)
 \/ (prop_descriptor_is_accessor An /\ prop_descriptor_fully_populated_accessor An).

 (* TEMP: alternative definition:
  match An with
  | prop_descriptor_undef => False
  | prop_descriptor_some A => 
         (   prop_attributes_is_data A 
         /\ prop_attributes_fully_populated_accessor A)
     \/ (prop_attributes_is_accessor A  
         /\ prop_attributes_fully_populated_accessor A).
  end.
  *)


(**************************************************************)
(** ** Auxiliary functions on references *)

(** The helper function [ref_kind_of] returns values given
    by the grammar [ref_kind]. This helper functions serves 
    as a basis for implementing methods characterizing the 
    different kind of references. *)

Inductive ref_kind := 
  | ref_kind_null
  | ref_kind_undef
  | ref_kind_primitive_base
  | ref_kind_object
  | ref_kind_env_record.

Definition ref_kind_of r :=
  match ref_base r with
  | ref_base_type_value v =>
    match v with
    | value_prim w =>
       match w with
       | prim_undef => ref_kind_undef
       | prim_null => ref_kind_null
       | prim_bool _ => ref_kind_primitive_base
       | prim_number _ => ref_kind_primitive_base
       | prim_string _ => ref_kind_primitive_base
       end
    | value_object _ => ref_kind_object
    end
 | ref_base_type_env_loc L =>
     ref_kind_env_record
 end.

(** [ref_has_primitive_base r] asserts that the reference [r]
    has a base value which is a boolean, a number or a string. *)

Definition ref_has_primitive_base r :=
  ref_kind_of r = ref_kind_primitive_base.

(** [ref_is_property r] asserts that the reference [r]
    either has a primitive base or has an object as base. *)

Definition ref_is_property r :=
  let k := ref_kind_of r in
     k = ref_kind_primitive_base
  \/ k = ref_kind_object.

(** [ref_is_env_record r L] asserts that the reference [r]
    either has the environment record L as base. *)

Definition ref_is_env_record r L :=
  ref_base r = ref_base_type_env_loc L.

(** [ref_is_unresolvable r] asserts that the reference [r]
    as either [undef] for base. *)

Definition ref_is_unresolvable r :=
  ref_kind_of r = ref_kind_undef.  (* todo: double check *)
  
(** [ref_create_value] is a smart constructor for building 
    a reference on top of a value. *)

Definition ref_create_value v x strict :=
  {| ref_base := ref_base_type_value v;
     ref_name := x;
     ref_strict := strict |}.

(** [ref_create_env_loc] is a smart constructor for building 
    a reference on top of the location of an environment record. *)

Definition ref_create_env_loc L x strict :=
  {| ref_base := ref_base_type_env_loc L;
     ref_name := x;
     ref_strict := strict |}.

(** [valid_lhs_for_assign R] asserts that [R] will not satisfy
    the condition under which a SyntaxError gets triggered 
    (see the semantics of simple assignement in the spec). *)

Open Scope string_scope. (* todo: move *)

Definition valid_lhs_for_assign R :=
  ~ (exists r, 
         R = ret_ref r 
      /\ ref_strict r = true
      /\ ref_kind_of r = ref_kind_env_record
      /\ let s := ref_name r in
         (s = "eval" \/ s = "arguments")).


(**************************************************************)
(** ** Operations on mutability flags *)

(** Smart constructor for building a mutability flag from a boolean *)

Definition mutability_of_bool deletable :=
  if (deletable:bool)
    then mutability_deletable 
    else mutability_nondeletable. 

(** Characterization of mutability flags that allow for a mutation *)

Definition mutability_is_mutable mu :=
  mu <> mutability_immutable. 


(**************************************************************)
(** ** Operations on environment records *)

(** Update the state by updating the environment record heap *)

Definition state_with_env_record_heap S new_env_heap :=
   match S with 
   | state_intro object_heap old_env_heap fresh_locs => 
     state_intro object_heap new_env_heap fresh_locs
   end.

(** Map a function to update the environment record heap of a state *)

Definition state_map_env_record_heap S F := 
  state_with_env_record_heap S (F (state_env_record_heap S)).

(** [env_record_write S L E] modifies the state [S] in order
    to write the object record [E] at location [L].
    The operation returns the updated state. *)

Definition env_record_write S L E :=
   state_map_env_record_heap S (fun H => Heap.write H L E).

(** [env_record_alloc S E] returns a pair [(L,S')]
    made of a fresh environment record location [L],
    and an updated state [S'] in which [L] is bound
    to the environment record [E]. *) 

Definition env_record_alloc S E :=
   (* TODO: implem will change; it should use env_record_write. *)
   match S with state_intro cells bindings (L:::alloc) =>
     let bindings' := Heap.write bindings L E in
     (L, state_intro cells bindings' alloc)
   end.

(** [env_record_binds S L E] asserts that [L] is bound to 
    the environment record [E] in the state [S]. *)

Definition env_record_binds S L E :=
  Heap.binds (state_env_record_heap S) L E.

(** Shorthand for provide_this falgs. *)

Definition provide_this_true : provide_this_flag := true.
Definition provide_this_false : provide_this_flag := false.

(** A smart constructor for building an object environment 
    record on an object [l], using the value [false] for the
    [provide_this] field. (This is the default behavior.) *)

Definition env_record_object_default l :=
  env_record_object l provide_this_false.


(**************************************************************)
(** ** Operations on declarative environments *)

(** The empty declarative environment *)

Definition decl_env_record_empty : decl_env_record :=
  Heap.empty.

(** [decl_env_record_binds D x mu v] asserts that the
    declarative environment [D] maps the property name
    [x] to the value [v] with the mutability flag [mu] *)

Definition decl_env_record_binds D x (mu : mutability) v :=
  Heap.binds D x (mu, v).

(** [decl_env_record_indom D x] asserts that the
    declarative environment [D] binds the property name [x]. *)

Definition decl_env_record_indom D x := 
  Heap.indom (D:decl_env_record) x. 

(** [decl_env_record_write D x mu v] returns an updated
    declarative enviromnent with a new binding from [x] to
    [v] with mutability flag [mu]. *)

Definition decl_env_record_write D x mu v : decl_env_record :=
  Heap.write D x (mu, v).

(** [decl_env_record_rem D x] returns an updated declarative 
    enviromnent with a new binding for [x] removed. *)

Definition decl_env_record_rem D x : decl_env_record :=
  Heap.rem (D:decl_env_record) x.

(** TODO: Change the following definition to a relation. *)

Definition env_record_write_decl_env S L x mu v := 
  match Heap.read (state_env_record_heap S) L with
  | env_record_decl D => 
     let env' := decl_env_record_write D x mu v in
     env_record_write S L (env_record_decl env')
  | env_record_object _ _ => S (* It should never happen *)
  end. 


(**************************************************************)
(** ** Operations on lexical environment *)

(** [lexical_env_alloc S lex E] returns a pair [(lex',S')]
    made of lexical environment [le'] that extends the
    lexical environment [lex] with a environment record
    location [L], which, in the updated state [S'],
    is bound to an environment record [E]. *) 

Definition lexical_env_alloc S lex E :=
  let '(L,S') := env_record_alloc S E in
  let lex' := (L::lex) in
  (lex',S').

(** [lexical_env_alloc_decl S lex] returns a pair [(lex',S')]
    made of lexical environment [lex'] that extends the
    lexical environment [lex] with an environment record
    bound at some location [L], which is bound in the 
    updated state [S'] to an empty declarative environment. *) 

Definition lexical_env_alloc_decl S lex :=
  lexical_env_alloc S lex decl_env_record_empty.

(** [lexical_env_alloc_object S lex l pt] returns a pair [(lex',S')]
    made of lexical environment [le'] that extends the
    lexical environment [lex] with an environment record
    at some location [L], which, in the updated state [S'],
    is bound to an object environment record built on the
    object location [l]. [pt] is used for [provide_this] flag. *) 

Definition lexical_env_alloc_object S lex l pt :=
  lexical_env_alloc S lex (env_record_object l pt).


(**************************************************************)
(** ** Operations on execution contexts *)

(** A smart constructor for execution contexts whose variable
    context is identical to their lexical context. *)

Definition execution_ctx_intro_same X lthis strict :=
  execution_ctx_intro X X lthis strict.

(** A smart constructor for modifying the lexical environment
    of an execution context. *)

Definition execution_ctx_with_lex C lex :=
  match C with execution_ctx_intro x1 x2 x3 x4 =>
    execution_ctx_intro lex x2 x3 x4 end.

(** A smart constructor for modifying an execution context 
    by changing the lexical environment and the this binding
    of an execution context. *)

Definition execution_ctx_with_lex_this C lex lthis :=
  match C with execution_ctx_intro x1 x2 x3 x4 =>
    execution_ctx_intro lex x2 lthis x4 end.
    
(**************************************************************)
(** ** Auxilary functions for function_code *)  

Definition function_code_strict fc :=
  match fc with
    | function_code_code p s => s
    | function_code_builtin _ => false
  end. 
  
(* TODO : retrieve function and variable declarations from code *)
Parameter function_declarations : function_code -> list function_declaration.  
Parameter variable_declarations : function_code -> list string.


(****************************************************************)
(** ** Intermediate expression for the Pretty-Big-Step semantic *)

(** Grammar of preferred types for use by the default_value 
    conversion. *)

Inductive preftype :=
  | preftype_number
  | preftype_string.

Implicit Type pref : preftype. 

(** Grammar of extended expressions *)

Inductive ext_expr :=

  (** Extended expressions include expressions *)

  | expr_basic : expr -> ext_expr

  (** Extended expressions for lists of expressions *)

  | expr_list_then : (list value -> ext_expr) -> list expr -> ext_expr (* [expr_list_then k es] evaluates all the expressions of [es], then call [k] on the generated list of value. *)
  | expr_list_then_1 : (list value -> ext_expr) -> list value -> list expr -> ext_expr (* [expr_list_then_1 k vs es] has already computed all the values [vs], and starts executing [es]. *)
  | expr_list_then_2 : (list value -> ext_expr) -> list value -> out -> list expr -> ext_expr (* [expr_list_then_2 k vs o es] has evaluated the first of the expressions left, that has returned [o]. *)

  (** Extended expressions associated with primitive expressions *)

  | expr_object_1 : object_loc -> list string -> list value -> ext_expr (* All the expressions of the object have been evaluated. *)

  | expr_access_1 : out -> expr -> ext_expr (* The left expression has been executed *)
  | expr_access_2 : object_loc -> out -> ext_expr (* The left expression has been converted to a location and the right expression is executed. *)
  | expr_access_3 : value -> value -> ext_expr

  | expr_new_1 : out -> list expr -> ext_expr (* The function has been evaluated. *)
  | expr_new_2 : object_loc -> function_code -> list value -> ext_expr (* The arguments too. *)
  | expr_new_3 : object_loc -> out -> ext_expr (* The call has been executed. *)
  | expr_call_1 : out -> list expr -> ext_expr (* The function has been evaluated. *) 
  | expr_call_2 : object_loc -> object_loc -> list expr -> ext_expr (* A check is performed on the location returned to know if it's a special one. *)
  | expr_call_3 : object_loc -> function_code -> list value -> ext_expr (* The arguments have been executed. *)
  | expr_call_4 : out -> ext_expr (* The call has been executed. *)

  | expr_unary_op_1 : unary_op -> out -> ext_expr (* The argument have been executed. *)
  | expr_unary_op_2 : unary_op -> value -> ext_expr (* The argument is a value. *)
  | expr_delete_1 : out -> ext_expr
  | expr_delete_2 : string -> bool -> out -> ext_expr
  | expr_delete_3 : ref -> env_loc -> bool -> ext_expr
  | expr_typeof_1 : out -> ext_expr
  | expr_typeof_2 : out -> ext_expr
  | expr_prepost_1 : unary_op -> out -> ext_expr
  | expr_prepost_2 : unary_op -> ret -> out -> ext_expr
  | expr_prepost_3 : unary_op -> ret -> out -> ext_expr
  | expr_prepost_4 : value -> out -> ext_expr
  | expr_unary_op_neg_1 : out -> ext_expr
  | expr_unary_op_bitwise_not_1 : int -> ext_expr
  | expr_unary_op_not_1 : out -> ext_expr

  | expr_binary_op_1 : out -> binary_op -> expr -> ext_expr (* The right argument have been executed. *)
  | expr_binary_op_2 : option out -> value -> binary_op -> expr -> ext_expr (* The execution checks if this value matches the lazy evaluation rules. *)
  | expr_binary_op_3 : value -> binary_op -> ext_expr -> ext_expr (* It does not:  the right expression is executed. *)
  | expr_binary_op_4 : value -> binary_op -> out -> ext_expr
  | expr_binary_op_5 : value -> binary_op -> value -> ext_expr
  | expr_binary_op_add_1 : value -> value -> ext_expr

  | expr_assign_1 : out -> option binary_op -> expr -> ext_expr (* The left expression has been executed *)
  | expr_assign_2 : ref -> out -> ext_expr (* The right expression has been executed *)
  | expr_assign_3 : ref -> value -> ext_expr
  | expr_assign_2_op : ref -> value -> binary_op -> out -> ext_expr (* The right expression has been executed and there was an operator.  *)

(* TODO: we could separate ext_spec from ext_expr,
   and separate red_spec from red_expr *)

  (** Extended expressions for conversions *)

  | spec_to_primitive : value -> preftype -> ext_expr 
  | spec_to_boolean : value -> ext_expr
  | spec_to_number : value -> ext_expr
  | spec_to_number_1 : out -> ext_expr
  | spec_to_integer : value -> ext_expr
  | spec_to_integer_1 : out -> ext_expr
  | spec_to_string : value -> ext_expr
  | spec_to_string_1 : out -> ext_expr
  | spec_to_object : value -> ext_expr

  | spec_to_int32 : value -> (int -> ext_expr) -> ext_expr
  | spec_check_object_coercible : value -> ext_expr

  | spec_to_default : object_loc -> preftype -> ext_expr 
  | spec_to_default_1 : object_loc -> preftype -> preftype -> ext_expr
  | spec_to_default_2 : object_loc -> preftype -> ext_expr
  | spec_to_default_3 : ext_expr
  | spec_to_default_sub_1 : object_loc -> string -> ext_expr -> ext_expr
  | spec_to_default_sub_2 : object_loc -> out -> expr -> ext_expr
  | spec_to_default_sub_3 : out -> ext_expr -> ext_expr
  | spec_to_default_sub_4 : value -> ext_expr -> ext_expr

  | spec_convert_twice : ext_expr -> ext_expr -> (value -> value -> ext_expr) -> ext_expr
  | spec_convert_twice_1 : out -> ext_expr -> (value -> value -> ext_expr) -> ext_expr
  | spec_convert_twice_2 : out -> (value -> ext_expr) -> ext_expr


  (** Extended expressions for conversions *)
  | spec_eq : value -> value -> ext_expr
  | spec_eq0 : value -> value -> ext_expr
  | spec_eq1 : value -> value -> ext_expr
  | spec_eq2 : ext_expr -> value -> value -> ext_expr

  (** Extended expressions for operations on objects *)

  | spec_object_get : value -> prop_name -> ext_expr 
  | spec_object_get_1 : object_loc -> prop_descriptor -> ext_expr 
  | spec_object_get_2 : object_loc -> option value -> ext_expr
  | spec_object_can_put : object_loc -> prop_name -> ext_expr
  | spec_object_can_put_1 : object_loc -> prop_name -> prop_descriptor -> ext_expr
  | spec_object_can_put_2 : object_loc -> prop_name -> bool -> ext_expr
  | spec_object_can_put_3 : object_loc -> prop_name -> value -> ext_expr
  | spec_object_can_put_4 : object_loc -> prop_descriptor -> ext_expr
  | spec_object_put : object_loc -> prop_name -> value -> bool -> ext_expr
  | spec_object_put_1 : object_loc -> prop_name -> value -> bool -> out -> ext_expr
  | spec_object_put_2 : object_loc -> prop_name -> value -> bool -> prop_descriptor -> ext_expr
  | spec_object_put_3 : object_loc -> prop_name -> value -> bool -> prop_descriptor -> ext_expr
  | spec_object_get_special : value -> prop_name -> ext_expr
  | spec_object_get_special_1 : prop_name -> out -> ext_expr
  | spec_object_put_special : value -> prop_name -> value -> bool -> ext_expr
  | spec_object_has_prop : object_loc -> prop_name -> ext_expr
  | spec_object_delete : object_loc -> prop_name -> bool -> ext_expr
  | spec_object_delete_1 : object_loc -> prop_name -> bool -> prop_descriptor -> ext_expr
  | spec_object_delete_2 : object_loc -> prop_name -> bool -> bool -> ext_expr
 
  | spec_object_define_own_prop : object_loc -> prop_name -> prop_attributes -> bool -> ext_expr
  | spec_object_define_own_prop_1 : object_loc -> prop_name -> prop_descriptor -> prop_attributes -> bool -> bool -> ext_expr
  | spec_object_define_own_prop_2 : object_loc -> prop_name -> prop_attributes -> prop_attributes -> bool -> ext_expr
  | spec_object_define_own_prop_3 : object_loc -> prop_name -> prop_attributes -> prop_attributes -> bool -> ext_expr
  | spec_object_define_own_prop_4a : object_loc -> prop_name -> prop_attributes -> prop_attributes -> bool -> ext_expr
  | spec_object_define_own_prop_4b : object_loc -> prop_name -> prop_attributes -> prop_attributes -> bool -> ext_expr
  | spec_object_define_own_prop_4c : object_loc -> prop_name -> prop_attributes -> prop_attributes -> bool -> ext_expr
  | spec_object_define_own_prop_5 : object_loc -> prop_name -> prop_attributes -> prop_attributes -> bool -> ext_expr

  (** Extended expressions for operations on references and values *)

  | spec_get_value : ret -> ext_expr
  | spec_put_value : ret -> value -> ext_expr

  (** Shorthand for calling [red_expr] then [ref_get_value] *)

  | spec_expr_get_value : expr -> ext_expr 
  | spec_expr_get_value_1 : out -> ext_expr

  (** Extended expressions for operations on environment records *)

  | spec_env_record_has_binding : env_loc -> prop_name -> ext_expr
  | spec_env_record_has_binding_1 : env_loc -> prop_name -> env_record -> ext_expr
  | spec_env_record_get_binding_value : env_loc -> prop_name -> bool -> ext_expr
  | spec_env_record_get_binding_value_1 : env_loc -> prop_name -> bool -> env_record -> ext_expr
  | spec_env_record_get_binding_value_2 : prop_name -> bool -> object_loc -> out -> ext_expr
  | spec_env_record_set_binding_value : env_loc -> prop_name -> value -> bool -> ext_expr

  | spec_env_record_create_immutable_binding : env_loc -> prop_name -> ext_expr
  | spec_env_record_initialize_immutable_binding : env_loc -> prop_name -> value -> ext_expr
  | spec_env_record_create_mutable_binding : env_loc -> prop_name -> option bool -> ext_expr
  | spec_env_record_create_mutable_binding_1 : env_loc -> prop_name -> bool -> env_record -> ext_expr
  | spec_env_record_create_mutable_binding_2 : env_loc -> prop_name -> bool -> object_loc -> out -> ext_expr
  | spec_env_record_set_mutable_binding : env_loc -> prop_name -> value -> bool -> ext_expr
  | spec_env_record_set_mutable_binding_1 : env_loc -> prop_name -> value -> bool -> env_record -> ext_expr
  | spec_env_record_delete_binding : env_loc -> prop_name -> ext_expr
  | spec_env_record_delete_binding_1 : env_loc -> prop_name -> env_record -> ext_expr

  | spec_env_record_create_set_mutable_binding : env_loc -> prop_name -> option bool -> value -> bool -> ext_expr
  | spec_env_record_create_set_mutable_binding_1 : out -> env_loc -> prop_name -> value -> bool -> ext_expr

  | spec_env_record_implicit_this_value : env_loc -> prop_name -> ext_expr
  | spec_env_record_implicit_this_value_1 : env_loc -> prop_name -> env_record -> ext_expr

  (** Extended expressions for operations on lexical environments *)

  | spec_lexical_env_get_identifier_ref : lexical_env -> prop_name -> bool -> ext_expr
  | spec_lexical_env_get_identifier_ref_1 : env_loc -> lexical_env -> prop_name -> bool -> ext_expr
  | spec_lexical_env_get_identifier_ref_2 : env_loc -> lexical_env -> prop_name -> bool -> out -> ext_expr

  (** Extended expressions for function calls *)

  (* TODO: the definitions below will change *)
  | spec_execution_ctx_function_call : type -> function_code -> value -> list value -> ext_expr
  | spec_execution_ctx_function_call_1 : type -> function_code -> list value -> out -> ext_expr
  | spec_execution_ctx_binding_instantiation : type -> option object_loc -> function_code -> list value -> ext_expr
  | spec_execution_ctx_binding_instantiation_1 : type -> option object_loc -> function_code -> list value -> env_loc -> ext_expr
  | spec_execution_ctx_binding_instantiation_2 : type -> object_loc -> function_code -> list value -> env_loc -> list string -> ext_expr
  | spec_execution_ctx_binding_instantiation_3 : type -> object_loc -> function_code -> list value -> env_loc -> string -> list string -> value -> out -> ext_expr
  | spec_execution_ctx_binding_instantiation_4 : type -> object_loc -> function_code -> list value -> env_loc -> string -> list string -> value -> out -> ext_expr
  | spec_execution_ctx_binding_instantiation_5 : type -> object_loc -> function_code -> list value -> env_loc -> list string -> out -> ext_expr
  | spec_execution_ctx_binding_instantiation_6 : type -> option object_loc -> function_code -> list value -> env_loc -> ext_expr
  | spec_execution_ctx_binding_instantiation_7 : type -> option object_loc -> function_code -> list value -> env_loc -> list function_declaration -> out -> ext_expr
  | spec_execution_ctx_binding_instantiation_8 : type -> option object_loc -> function_code -> list value -> env_loc -> function_declaration -> list function_declaration -> strictness_flag -> out -> ext_expr
  | spec_execution_ctx_binding_instantiation_9 : type -> option object_loc -> function_code -> list value -> env_loc -> function_declaration -> list function_declaration -> strictness_flag -> object_loc -> out -> ext_expr
  | spec_execution_ctx_binding_instantiation_10 : type -> option object_loc -> function_code -> list value -> function_declaration -> list function_declaration -> strictness_flag -> object_loc -> prop_attributes -> option bool -> ext_expr
  | spec_execution_ctx_binding_instantiation_11 : type -> option object_loc -> function_code -> list value -> env_loc -> function_declaration -> list function_declaration -> strictness_flag -> object_loc -> out -> ext_expr
  | spec_execution_ctx_binding_instantiation_12 : type -> option object_loc -> function_code -> list value -> env_loc -> ext_expr
  | spec_execution_ctx_binding_instantiation_13 : type -> option object_loc -> function_code -> list value -> env_loc -> list string -> out -> ext_expr
  | spec_execution_ctx_binding_instantiation_14 : type -> option object_loc -> function_code -> list value -> env_loc -> string -> list string -> out -> ext_expr
  
  | spec_creating_function_object : list string -> prog -> lexical_env -> strictness_flag -> ext_expr

(** Grammar of extended statements *)

with ext_stat :=

  (** Extended expressions include statements *)

  | stat_basic : stat -> ext_stat

  (** Extended statements associated with primitive statements *)

  | stat_seq_1 : out -> stat -> ext_stat (* The first statement has been executed. *)
  
  | stat_var_decl_1 : out -> ext_stat (* Ignore its argument and returns [undef] *)

  | stat_if_1 : value -> stat -> option stat -> ext_stat

  (* TODO: arthur suggests changing the order of the arguments so that expr and stat are always the last two arguments *)
  | stat_while_1 : expr -> stat -> value -> ext_stat (* The condition have been executed. *)
  | stat_while_2 : expr -> stat -> out -> ext_stat (* The condition have been executed and converted to a boolean. *)
  
  | stat_for_in_1 : expr -> stat -> out -> ext_stat
  | stat_for_in_2 : expr -> stat -> out -> ext_stat
  | stat_for_in_3 : expr -> stat -> out -> ext_stat
  | stat_for_in_4 : expr -> stat -> object_loc -> option ret -> option out -> set prop_name -> set prop_name -> ext_stat
  | stat_for_in_5 : expr -> stat -> object_loc -> option ret -> option out -> set prop_name -> set prop_name -> prop_name -> ext_stat
  | stat_for_in_6 : expr -> stat -> object_loc -> option ret -> option out -> set prop_name -> set prop_name -> prop_name -> ext_stat
  | stat_for_in_7 : expr -> stat -> object_loc -> option ret -> option out -> set prop_name -> set prop_name -> out -> ext_stat
  | stat_for_in_8 : expr -> stat -> object_loc -> option ret -> option out -> set prop_name -> set prop_name -> out -> ext_stat
  | stat_for_in_9 : expr -> stat -> object_loc -> option ret -> option out -> set prop_name -> set prop_name -> res -> ext_stat

  | stat_with_1 : stat -> value -> ext_stat (* The expression have been executed. *)
  
  | stat_throw_1 : out -> ext_stat (* The expression have been executed. *)

  | stat_try_1 : out -> option (string*stat) -> option stat -> ext_stat (* The try block has been executed. *)
  | stat_try_2 : out -> lexical_env -> stat -> option stat -> ext_stat (* The catch block is actived and will be executed. *)
  | stat_try_3 : out -> option stat -> ext_stat (* The try catch block has been executed:  there only stay an optional finally. *)
  | stat_try_4 : res -> out -> ext_stat (* The finally has been executed. *)

  (* Auxiliary forms for performing [red_expr] then [ref_get_value] and a conversion *)

  | spec_expr_get_value_conv : expr -> (value -> ext_expr) -> (value -> ext_stat) -> ext_stat
  | spec_expr_get_value_conv_1 : out -> (value -> ext_expr) -> (value -> ext_stat) -> ext_stat
  | spec_expr_get_value_conv_2 : out -> (value -> ext_stat) -> ext_stat

(** Grammar of extended programs *)

with ext_prog :=

  (** Extended expressions include statements *)

  | prog_basic : prog -> ext_prog

  (** Extended programs associated with primitive programs *)

  | prog_seq_1 : out -> prog -> ext_prog (* The first program has been executed. *)
.


(** Coercions *)

Coercion expr_basic : expr >-> ext_expr.
Coercion stat_basic : stat >-> ext_stat.
Coercion prog_basic : prog >-> ext_prog.


(**************************************************************)
(** ** Extracting outcome from an extended expression. *)

(** The [out_of_ext_*] family of definitions is used by
    the generic abort rule, which propagates exceptions,
    and divergence, break and continues. *)

Definition out_of_ext_expr (e : ext_expr) : option out :=
  match e with
  (* TODO: update later
  | expr_basic _ => None
  | expr_list_then _ _ => None
  | expr_list_then_1 _ _ _ => None
  | expr_list_then_2 _ _ o _ => Some o
  | expr_object_1 _ _ _ => None
  | expr_access_1 o _ => Some o
  | expr_access_2 _ o => Some o
  | expr_new_1 o _ => Some o
  | expr_new_2 _ _ _ => None
  | expr_new_3 _ o => Some o
  | expr_call_1 o _ => Some o
  | expr_call_2 _ _ _ => None
  | expr_call_3 _ _ _ => None
  | expr_call_4 o => Some o
  | expr_unary_op_1 _ o => Some o
  | expr_unary_op_2 _ _ => None
  | expr_binary_op_1 o _ _ => Some o
  | expr_binary_op_2 _ _ _ _ => None
     (* TODO (Arthur does not understand this comment:
        If the `option out' is not `None' then the `out' is returned anyway, 
        independently of wheither it aborts or not. *)
  | expr_binary_op_3 _ _ _ => None
  | expr_binary_op_add_1 _ _ => None
  | expr_assign_1 o _ _ => Some o
  | expr_assign_2 _ o => Some o
  | expr_assign_2_op _ _ _ o => Some o
  | spec_to_number_1 o => Some o
  | spec_to_integer_1 o => Some o
  | spec_to_string_1 o => Some o
  | spec_to_default_1 _ _ _ => None
  | spec_to_default_2 _ _ => None
  | spec_to_default_3 => None
  | spec_to_default_sub_1 _ _ _ => None
  | spec_to_default_sub_2 _ _ _ => None
  | spec_convert_twice _ _ _ => None
  | spec_convert_twice_1 o _ _ => Some o
  | spec_convert_twice_2 o _ => Some o
  (* TODO: missing new extended forms here *)
  *)
  | _ => None 
  (* TODO: remove the line above to ensure that nothing forgotten *)
  end.

Definition out_of_ext_stat (p : ext_stat) : option out :=
  match p with
  (* TODO: update later
  | stat_basic _ => None
  | stat_seq_1 o _ => Some o
  | stat_var_decl_1 o => Some o
  | stat_if_1 o _ _ => Some o
  | stat_if_2 o _ _ => out_some_out o
  | stat_if_3 o _ _ => out_some_out o
  | stat_while_1 _ o _ => Some o
  | stat_while_2 _ _ _ => None
  | stat_while_3 _ _ o => Some o
  | stat_throw_1 o => Some o
  | stat_try_1 o _ _=> Some o
  | stat_try_2 _ _ _ => None
  | stat_try_3 o _ => Some o
  | stat_try_4 _ o => Some o
  | stat_with_1 o _ => Some o
  *)
  | _ => None
  end.

Definition out_of_ext_prog (p : ext_prog) : option out :=
  match p with
  | prog_basic _ => None
  | prog_seq_1 o _ => Some o
  end.


(**************************************************************)
(** ** Rules for propagating aborting expressions *)

(** Definition of aborting programs --
   TODO: define [abort] as "not a normal behavior",
   by taking the negation of being of the form [ter (normal ...)]. *)

Inductive abort : out -> Prop :=
  | abort_div :
      abort out_div
  | abort_break : forall S la,
      abort (out_ter S (res_break la))
  | abort_continue : forall S la,
      abort (out_ter S (res_continue la))
  | abort_return : forall S la,
      abort (out_ter S (res_return la))
  | abort_throw : forall S v,
      abort (out_ter S (res_throw v)).

(** Definition of normal results -- TODO: not used ? *)

Inductive is_res_normal : res -> Prop :=
  | is_res_normal_intro : forall v,
      is_res_normal (res_normal v).

(** Definition of exception results, used in the
    semantics of try-catch blocks. *)

Inductive is_res_throw : res -> Prop :=
  | is_res_throw_intro : forall v,
      is_res_throw (res_throw v).
      
Inductive is_res_break : res -> Prop :=
  | is_res_break_intro : forall label,
      is_res_break (res_break label).

Inductive is_res_continue : res -> Prop :=
  | is_res_continue_intro: forall label,
      is_res_continue (res_continue label).

(** Definition of the behaviors caught by an exception handler,
    and thus not propagated by the generic abort rule *)

Inductive abort_intercepted : ext_stat -> out -> Prop :=
  | abort_intercepted_stat_try_1 : forall S v cb fio o,
      abort_intercepted (stat_try_1 o (Some cb) fio) (out_ter S (res_throw v))
  | abort_intercepted_stat_try_3 : forall S r fio o,
      abort_intercepted (stat_try_3 o fio) (out_ter S r).


(**************************************************************)
(** Macros for exceptional behaviors in reduction rules *)

(* TODO: change to proper transitions into allocated errors *)

(** "Syntax error" behavior *)

Definition out_syntax_error S :=
  out_ter S (res_throw builtin_syntax_error).

(** "Type error" behavior *)

Definition out_type_error S :=
  out_ter S (res_throw builtin_type_error).

(** "Reference error" behavior *)

Definition out_ref_error S :=
  out_ter S (res_throw builtin_ref_error).

(** The "void" result is used by specification-level functions
    which do not produce any javascript value, but only perform
    side effects. (We return the value [undef] in the implementation.)
    -- TODO : sometimes we used false instead  -- where? fix it.. *)

Definition out_void S := 
  out_ter S undef.

(** [out_reject S bthrow] throws a type error if
    [bthrow] is true, else returns the value [false] *)

Definition out_reject S bthrow :=
  ifb bthrow = true 
    then (out_type_error S) 
    else (out_ter S false).

(** [out_ref_error_or_undef S bthrow] throws a type error if
    [bthrow] is true, else returns the value [undef] *)

Definition out_ref_error_or_undef S (bthrow:bool) :=
  if bthrow 
    then (out_ref_error S) 
    else (out_ter S undef).


(**************************************************************)
(** Constants used for tracing the use of [throw]/[strict] flags. *)

Definition throw_true : strictness_flag := true.
Definition throw_false : strictness_flag := false.
Definition throw_irrelevant : strictness_flag := false.


(**************************************************************)
(**************************************************************)
(**************************************************************)


(**************************************************************)
(** ** Auxiliary definition for the evaluation of a program code *)

(* TODO: fix

(** Computing local variables of a statement or a program *)

(* TODO: problem below if we do Open Scope string_scope (why?).*) 
(* TODO: rename lx into xs *)
Fixpoint defs_stat (lx:list string) (t:stat) : (list string) :=
  let d := defs_stat lx in
  match t with
  | stat_expr e => nil
  | stat_seq p1 p2 => (d p1) ++ (d p2)
  | stat_var_decl y oe => ifb In y lx then nil else (y::nil)
  | stat_if e1 p2 None => d p2
  | stat_if e1 p2 (Some p3) => d p2 ++ d p3
  | stat_while e1 p2 => d p2
  | stat_with e1 p2 => d p2
  | stat_throw e1 => nil
  | stat_return eo1 => nil
  | stat_break => nil
  | stat_continue => nil
  | stat_try p1 None None => d p1 (* Should not happen. *)
  | stat_try p1 None (Some p3) => d p1 ++ d p3
  | stat_try p1 (Some (x,p2)) None => d p1 ++ d p2
  | stat_try p1 (Some (x,p2)) (Some p3) => d p1 ++ d p2 ++ d p3
  | stat_skip => nil
  | stat_for_in e1 e2 p => d p
  | stat_for_in_var x e1 e2 p => ifb In x lx then (d p) else (x::(d p)) 
  end.

Fixpoint defs_prog (lx:list string) p :=
  let d := defs_prog lx in
  match p with
  | prog_stat p => defs_stat lx p
  | prog_seq p1 p2 => d p1 ++ d p2
  | prog_function_decl _ _ _ => nil
  end.

(* TODO: the same thing for function declarations. *)

*)

(**************************************************************)
<<<<<<< HEAD
(** ** Auxiliary functions on values and types *)

(** Convert a literal into a primitive *) 

Definition convert_literal_to_prim (i:literal) :=
  match i with
  | literal_null => prim_null
  | literal_bool b => prim_bool b
  | literal_number n => prim_number n 
  | literal_string s => prim_string s
  end.

(** Convert a literal into a value *) 

Definition convert_literal_to_value (i:literal) :=
  value_prim (convert_literal_to_prim i).

(** Specification method that returns the type of a primitive *)

Definition type_of_prim w :=
   match w with
   | prim_undef => type_undef
   | prim_null => type_null
   | prim_bool _ => type_bool
   | prim_number _ => type_number
   | prim_string _ => type_string
   end.

(** Specification method that returns the type of a value *)

Definition type_of v :=
  match v with
  | value_prim w => type_of_prim w
  | value_object _ => type_object
  end.

(** Definition of the "SameValue" algorithm *)

Definition value_same v1 v2 :=
  let T1 := type_of v1 in
  let T2 := type_of v2 in
  If T1 <> T2 then False else
  match T1 with
  | type_undef => True
  | type_null => True
  | type_number =>
      If    v1 = (prim_number JsNumber.nan) 
         /\ v2 = (prim_number JsNumber.nan) then True
      else If    v1 = (prim_number JsNumber.zero) 
              /\ v2 = (prim_number JsNumber.neg_zero) then False
      else If    v1 = (prim_number JsNumber.neg_zero) 
              /\ v2 = (prim_number JsNumber.zero) then False
      else (v1 = v2)
  | type_string => 
      v1 = v2
  | type_bool => 
      v1 = v2
  | type_object => 
      v1 = v2
=======
(** ** Auxiliary definitions for reduction of [typeof] *)

Open Scope string_scope.

Definition typeof_prim w :=
  match w with
  | prim_undef => "undefined"
  | prim_null => "object"
  | prim_bool b => "boolean"
  | prim_number n => "number"
  | prim_string s => "string"
>>>>>>> 5eb4f2c4
  end.


(**************************************************************)
(** ** Auxiliary definitions used for type conversions *)

(** Converts a number to a boolean *)

Definition convert_number_to_bool n :=
  ifb (n = JsNumber.zero \/ n = JsNumber.neg_zero \/ n = JsNumber.nan)
    then false
    else true.

(** Converts a string to a boolean *)

Definition convert_string_to_bool s :=
  ifb (s = "") then false else true.

(** Convert primitive to boolean *)

Definition convert_prim_to_boolean w :=
  match w with
  | prim_undef => false
  | prim_null => false
  | prim_bool b => b
  | prim_number n => convert_number_to_bool n
  | prim_string s => convert_string_to_bool s
  end.

Definition convert_value_to_boolean v :=
  match v with 
  | value_prim p => convert_prim_to_boolean p
  | value_object _ => true
  end.

(** Convert primitive to number *)

Definition convert_prim_to_number w :=
  match w with
  | prim_undef => JsNumber.nan
  | prim_null => JsNumber.zero
  | prim_bool b => if b then JsNumber.one else JsNumber.zero
  | prim_number n => n
  | prim_string s => JsNumber.from_string s
  end.

(** Convert number to integer *)

Definition convert_number_to_integer n :=
  ifb n = JsNumber.nan
    then JsNumber.zero
  else ifb (n = JsNumber.zero \/ n = JsNumber.neg_zero
       \/ n = JsNumber.infinity \/ n = JsNumber.neg_infinity)
    then n
  else
    JsNumber.mult (JsNumber.sign n) (JsNumber.floor (JsNumber.absolute n)).

(** Convert primitive to integer *)

Definition convert_primitive_to_integer w :=
  convert_number_to_integer (convert_prim_to_number w).

(** Convert bool to string *)

Definition convert_bool_to_string b := 
  if b then "true" else "false".

(** Convert primitive to string *)

Definition convert_prim_to_string w :=
  match w with
  | prim_undef => "undefined"
  | prim_null => "null"
  | prim_bool b => convert_bool_to_string b
  | prim_number n => JsNumber.to_string n
  | prim_string s => s
  end.

(* <informal> Implicit Types pref : preftype *)

(** Convert a preferred type to a string *)

Definition method_of_preftype pref :=
  match pref with
  | preftype_number => "valueOf"
  | preftype_string => "toString"
  end.

(** Return the opposite of a given prefered type *)

Definition other_preftypes pref :=
  match pref with
  | preftype_number => preftype_string
  | preftype_string => preftype_number
  end.

(**************************************************************)
(** ** Auxiliary functions for comparisons *)

(** Abstract equality comparison for values of the same type.
    (the code assumes [v1] and [v2] to both have type [T].) *)

Definition equality_test_for_same_type T v1 v2 :=
  match T with
  | type_undef => true 
  | type_null => true
  | type_number => 
     match v1,v2 with
     | value_prim (prim_number n1), value_prim (prim_number n2) =>
       ifb n1 = JsNumber.nan then false
       else ifb n2 = JsNumber.nan then false
       else ifb n1 = JsNumber.zero /\ n2 = JsNumber.neg_zero then true
       else ifb n1 = JsNumber.neg_zero /\ n2 = JsNumber.zero then true
       else decide (n1 = n2)
     | _,_ => false (* this case never happens, by assumption *)
     end
  | type_string => decide (v1 = v2) 
  | type_bool => decide (v1 = v2) 
  | type_object => decide (v1 = v2)
  end.

(** Strict equality comparison *)

(* todo: move *)
Axiom type_dec : Comparable type.

Definition strict_equality_test v1 v2 :=
  let T1 := type_of v1 in 
  let T2 := type_of v2 in 
  ifb T1 = T2
    then equality_test_for_same_type T1 v1 v2 
    else false.

(** Inequality comparison for numbers *)

Definition inequality_test_number n1 n2 : value :=
  ifb n1 = JsNumber.nan \/ n2 = JsNumber.nan then undef
  else ifb n1 = n2 then false
  else ifb n1 = JsNumber.zero /\ n2 = JsNumber.neg_zero then false
  else ifb n1 = JsNumber.neg_zero /\ n2 = JsNumber.zero then false
  else ifb n1 = JsNumber.infinity then false 
  else ifb n2 = JsNumber.infinity then true 
  else ifb n2 = JsNumber.neg_infinity then false 
  else ifb n1 = JsNumber.neg_infinity then true 
  else JsNumber.lt_bool n1 n2.

(** Inequality comparison for strings *)

(* todo: move *)
Axiom ascii_dec : Comparable ascii.
Axiom int_lt_dec : forall k1 k2 : int, Decidable (k1 < k2).

(* TODO: extract in more efficient way *)
Fixpoint inequality_test_string s1 s2 : bool :=
  match s1, s2 with
  | _, EmptyString => false
  | EmptyString, String _ _ => true
  | String c1 s1', String c2 s2' =>
     ifb c1 = c2
       then inequality_test_string s1' s2'
       else decide (int_of_char c1 < int_of_char c2)
  end.

(** Inequality comparison *)

Definition inequality_test w1 w2 : value :=
  match w1, w2 with
  | prim_string s1, prim_string s2 => inequality_test_string s1 s2
  | _, _ => inequality_test_number (convert_prim_to_number w1) (convert_prim_to_number w2)
  end.


(**************************************************************)
(** ** Factorization of reductions unary and binary operators *)

(** Characterization of unary "prepost" operators. *)

Definition prepost_unary_op op :=
  match op with
  | unary_op_post_incr
  | unary_op_post_decr
  | unary_op_pre_incr
  | unary_op_pre_decr => True
  | _ => False
  end.

(** Characterization of unary operators that start by 
    evaluating and calling get_value on their argument. *)

Definition regular_unary_op op :=
  match op with
  | unary_op_typeof => False
  | _ => If prepost_unary_op op
           then False 
           else True
  end.

(** Characterization of binary operators that start by 
    evaluating and calling get_value on both of their 
    arguments. *)

Definition regular_binary_op op :=
  match op with
  | binary_op_and
  | binary_op_or => False
  | _ => True
  end.


(**************************************************************)
(** ** Factorization of pre/post incr/decr unary operators *)

(** Operations increment and decrement *)

Definition add_one n :=
  JsNumber.add n JsNumber.one.

Definition sub_one n :=
  JsNumber.sub n JsNumber.one.

(** Relates a binary operator [++] or [--] with the value
    +1 or -1 and with a boolean that indicates whether the
    operator is prefix (in which case the updated value should
    be returned by the semantics). *)

Inductive prepost_op : unary_op -> (number -> number) -> bool -> Prop := 
  | prepost_op_pre_incr : prepost_op unary_op_pre_incr add_one true
  | prepost_op_pre_decr : prepost_op unary_op_pre_decr sub_one true
  | prepost_op_post_incr : prepost_op unary_op_post_incr add_one false
  | prepost_op_post_decr : prepost_op unary_op_post_decr sub_one false.


(**************************************************************)
(** ** Implementation of [callable] *)

(** [callable S v fco] ensures that [fco] is [None]
    when [v] is not an object and, that [fco] is equal
    to the content of the call field of the object [v]
    otherwise. *)

Definition callable S v fco :=
  match v with
  | value_prim w => (fco = None)
  | value_object l => object_call S l fco
  end.

(** [is_callable S v] asserts that the object [v] is a location 
    describing an object with a Call method. *)

Definition is_callable S v :=
  exists fct, callable S v (Some fct).


(**************************************************************)
(** ** Auxiliary definitions for reduction of [typeof] *)

Open Scope string_scope.

(** [typeof] for a primitive *)

Definition typeof_prim w :=
  match w with
  | prim_undef => "undefined"
  | prim_null => "object"
  | prim_bool b => "boolean"
  | prim_number n => "number"
  | prim_string s => "string"
  end.

(** [typeof] for a value *)

Definition typeof_value S v :=
  match v with
  | value_prim w => typeof_prim w
  | value_object l => If is_callable S l then "function" else "object" 
  end.


(**************************************************************)
(** ** Auxiliary definition used in the reduction of [get_own_property] *)

(** [object_get_own_property_builder A] is an auxilialry definition
    used by [object_get_own_property_impl os  l x An]. *)

Definition object_get_own_property_builder A :=
  let if_data {X:Type} (m:option X) (d:X) := 
    ifb prop_attributes_is_data A then Some (unsome_default d m) else None in
  let if_accessor {X:Type} (m:option X) (d:X) := 
    ifb prop_attributes_is_accessor A then Some (unsome_default d m) else None in
  {| prop_attributes_value := if_data (prop_attributes_value A) undef;
     prop_attributes_writable := if_data (prop_attributes_writable A) false;
     prop_attributes_get := if_accessor (prop_attributes_get A) undef;
     prop_attributes_set := if_accessor (prop_attributes_set A) undef;
     prop_attributes_enumerable := Some (unsome_default false (prop_attributes_enumerable A));
     prop_attributes_configurable := Some (unsome_default false (prop_attributes_configurable A)) |}.
  (* TODO: the spec is not very clear when A has a field value
     but not a field writable whether the result should have a
     writable field set to undefined or no writable field. The
     spec above formalizes the former assumption. *)

(** [object_get_own_property_impl P x An] is an auxilialry definition
    used by [object_get_own_property_default P x An]. *)

Inductive object_get_own_property_base : object_properties_type -> prop_name -> prop_descriptor -> Prop :=
  | object_get_own_property_impl_undef : forall P x,
      ~ Heap.indom P x ->
      object_get_own_property_base P x prop_descriptor_undef
  | object_get_own_property_impl_some : forall P x A A', 
      Heap.binds P x A ->
      A' = object_get_own_property_builder A ->
      object_get_own_property_base P x (prop_descriptor_some A').

(** [object_get_own_property_default S l x An] is an auxilialry definition
    used by [object_get_own_property S l x An]. *)

Definition object_get_own_property_default S l x An :=
  exists P, object_properties S l P 
         /\ object_get_own_property_base P x An.

(** [object_get_own_property S l x An] asserts that, in the state [S],
    a call to [get_own_property] on the object location [l] and the
    property name [x] returns the property descriptor [An]. Note that
    the location [l] provided cannot be null. Note also that the result
    [An] may be undefined. *)
    (* TODO: should the spec say that the function above always returns
       a fully populated descriptor or undefined, like it does for getproperty? *)

(* TODO:  To be moved on LibString in TLC *)
Fixpoint string_sub s (n l : int) : string :=
  substring (abs n) (abs l) s.

Inductive object_get_own_property : state -> object_loc -> prop_name -> prop_descriptor -> Prop := 
  | object_get_own_property_not_string : forall S l x An sclass,
      object_class S l sclass ->
      sclass <> "String" ->
      object_get_own_property_default S l x An ->
      object_get_own_property S l x An
  | object_get_own_property_string : forall S l x An An',
      object_class S l "String" ->
      object_get_own_property_default S l x An ->
      (If An <> prop_descriptor_undef 
       then An' = An 
       else
         (If (prim_string x <> convert_prim_to_string (prim_number (JsNumber.absolute (convert_primitive_to_integer x)))) (* TODO: remove coercion *) 
          then An' = prop_descriptor_undef
          else 
            (exists s, exists (i:int),
                 object_prim_value S l (prim_string s)
              /\ JsNumber.of_int i = convert_primitive_to_integer x
              /\ let len : int := String.length s in
                 If (len <= i) 
                 then An' = prop_descriptor_undef
                 else (let s' := string_sub s i 1 in
                       An' = prop_attributes_create_data s' false true false)
          )
      )) ->
      object_get_own_property S l x An'.


(**************************************************************)
(** ** Auxiliary definition used in the reduction of [get] *)

(** [object_get_property S l x An] asserts that, in the state [S],
    a call to [get] on the object location [l] and the property name [x]
    returns the property descriptor [An]. Note that [l] is actually
    of type [value] because it may be null. Note also that the result
    [An] may be undefined. *)

Inductive object_get_property : state -> value -> prop_name -> prop_descriptor -> Prop :=
  | object_get_prop_null : forall S x,
      object_get_property S null x prop_descriptor_undef
  | object_get_prop_some : forall S l x An,
      object_get_own_property S l x An ->
      An <> prop_descriptor_undef ->
      object_get_property S l x An
  | object_get_prop_undef : forall S l x lproto An,
      object_get_own_property S l x prop_descriptor_undef ->
      object_proto S l lproto ->
      object_get_property S lproto x An ->
      object_get_property S l x An.
      
Inductive object_all_properties : state -> value -> set prop_name -> Prop :=
  | object_all_properties_null : forall S,
      object_all_properties S null (@empty_impl prop_name)
  | object_all_properties_proto : forall obj S l lproto proto_properties,
      object_proto S l lproto ->
      object_all_properties S lproto proto_properties ->
      object_binds S l obj ->
      let obj_properties := Heap.dom (object_properties_ obj) in
      object_all_properties S (value_object l) (union_impl obj_properties proto_properties).

Inductive object_all_enumerable_properties : state -> value -> set prop_name -> Prop :=
  | object_all_enumerable_properties_intro : forall S l props,
       object_all_properties S l props ->
       let enumerable_props := inter_impl props (set_st (fun x => forall A,
           object_get_property S l x A /\
           prop_attributes_enumerable A = Some true
         )) in
       object_all_enumerable_properties S l enumerable_props.


(**************************************************************)
(** ** Auxiliary definition used in identifier resolution *)

(* [identifier_resolution C x] returns the extended expression
   which needs to be evaluated in order to perform the lookup
   of name [x] in the execution context [C]. Typically, a
   reduction rule that performs such a lookup would have a 
   premise of the form [red_expr S C (identifier_resolution C x) o1]. *)

Definition identifier_resolution C x := 
  let lex := execution_ctx_lexical_env C in
  let strict := execution_ctx_strict C in
  spec_lexical_env_get_identifier_ref lex x strict.

(**************************************************************)
(** ** Auxiliary definition used in the reduction of [eval] *)

(** Axiomatized parsing relation for eval *)

Axiom parse : string -> prog -> Prop.


(* TODO:  To be put in the Aux file. *)

Global Instance object_binds_pickable : forall S l,
  Pickable (object_binds S l).
Proof. typeclass. Qed.

Global Instance env_record_binds_pickable : forall S L,
  Pickable (env_record_binds S L).
Proof. typeclass. Qed.
<|MERGE_RESOLUTION|>--- conflicted
+++ resolved
@@ -1134,7 +1134,6 @@
 *)
 
 (**************************************************************)
-<<<<<<< HEAD
 (** ** Auxiliary functions on values and types *)
 
 (** Convert a literal into a primitive *) 
@@ -1194,19 +1193,6 @@
       v1 = v2
   | type_object => 
       v1 = v2
-=======
-(** ** Auxiliary definitions for reduction of [typeof] *)
-
-Open Scope string_scope.
-
-Definition typeof_prim w :=
-  match w with
-  | prim_undef => "undefined"
-  | prim_null => "object"
-  | prim_bool b => "boolean"
-  | prim_number n => "number"
-  | prim_string s => "string"
->>>>>>> 5eb4f2c4
   end.
 
 
