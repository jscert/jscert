--- conflicted
+++ resolved
@@ -697,25 +697,6 @@
        ~ abort_intercepted_expr exte ->
       red_expr S C exte o
 
-  (** Reduction of lists of expressions *)
-  (* Daniele: moved
-  | red_expr_list_then : forall S C K es o,
-      red_expr S C (expr_list_then_1 K nil es) o ->
-      red_expr S C (expr_list_then K es) o
-
-  | red_expr_list_then_1_nil : forall S C K vs o,
-      red_expr S C (K vs) o ->
-      red_expr S C (expr_list_then_1 K vs nil) o
-
-  | red_expr_list_then_1_cons : forall S C K vs es e o o1,
-      red_expr S C (spec_expr_get_value e) o1 ->
-      red_expr S C (expr_list_then_2 K vs o1 es) o ->
-      red_expr S C (expr_list_then_1 K vs (e::es)) o
-
-  | red_expr_list_then_2 : forall S0 S C K v vs es o,
-      red_expr S C (expr_list_then_1 K (vs&v) es) o ->
-      red_expr S0 C (expr_list_then_2 K vs (out_ter S v) es) o
-  *)
   (** This construct (11.1.1) *)
 
   | red_expr_this : forall S C v,
@@ -834,12 +815,12 @@
       red_expr S C (expr_new e1 e2s) o
   (* 
   | red_expr_new_1 : forall S0 S C e1 rv e2s v o o1, (* Step 3 *)
-      red_expr S C (expr_list_then (expr_new_2 v) e2s) o ->
+      red_expr S C (spec_list_then (expr_new_2 v) e2s) o ->
       red_expr S0 C (expr_new_1 (out_ter S v) e2s) o
   *)  
 
   | red_expr_new_1 : forall S0 S C e1 rv e2s v o (y:specret (list value)), (* Step 3 *)
-      red_spec S C (expr_list_then e2s) y ->
+      red_spec S C (spec_list_then e2s) y ->
       red_expr S C (expr_new_2 v y)  o ->
       red_expr S0 C (expr_new_1 (out_ter S v) e2s) o
 
@@ -866,12 +847,12 @@
       red_expr S0 C (expr_call_1 (out_ter S rv) is_eval_direct e2s) o
   (* 
   | red_expr_call_2 : forall S0 S C o rv v e2s is_eval_direct, (* Step 3 *)
-      red_expr S C (expr_list_then (expr_call_3 rv v is_eval_direct) e2s) o ->
+      red_expr S C (spec_list_then (expr_call_3 rv v is_eval_direct) e2s) o ->
       red_expr S0 C (expr_call_2 rv is_eval_direct e2s (out_ter S v)) o
   *)
 
   | red_expr_call_2 : forall S0 S C o rv v e2s is_eval_direct (y:specret (list value)), (* Step 3 *)
-      red_spec S C (expr_list_then e2s) y ->
+      red_spec S C (spec_list_then e2s) y ->
       red_expr S C (expr_call_3 rv v is_eval_direct y) o ->
       red_expr S0 C (expr_call_2 rv is_eval_direct e2s (out_ter S v)) o
 
@@ -4039,33 +4020,9 @@
   | red_spec_to_uint32_1 : forall S0 S C n,
       red_spec S0 C (spec_to_uint32_1 (out_ter S n)) (vret S (JsNumber.to_uint32 n))
 
-<<<<<<< HEAD
   (** Conversion to unsigned 16-bit integer (passes an int to the continuation) : LATER (9.7) *)
 
-
   (** Auxiliary: conversion of two values at once (passes two values to the continuation) (9.1) *)
-=======
-  (** Reduction of lists of expressions *)
-
-  | red_expr_list_then : forall S C es (y:specret (list value)),
-      red_spec S C (expr_list_then_1 nil es) y ->
-      red_spec S C (expr_list_then es) y
-
-  | red_expr_list_then_1_nil : forall S C vs,
-      red_spec S C (expr_list_then_1 vs nil) (ret S vs)
-
-  | red_expr_list_then_1_cons : forall S C vs es e o1 (y:specret (list value)),
-      red_expr S C (spec_expr_get_value e) o1 ->
-      red_spec S C (expr_list_then_2 vs o1 es) y ->
-      red_spec S C (expr_list_then_1 vs (e::es)) y
-
-  | red_expr_list_then_2 : forall S0 S C v vs es (y:specret (list value)),
-      red_spec S C (expr_list_then_1 (vs&v) es) y ->
-      red_spec S0 C (expr_list_then_2 vs (out_ter S v) es) y
-
-
-.
->>>>>>> 9ee536dd
 
   | red_spec_convert_twice : forall S C ex1 ex2 o1 (y:specret (value*value)),
       red_expr S C ex1 o1 ->
@@ -4096,4 +4053,22 @@
   | red_spec_expr_get_value_conv_2 : forall S0 S C v (y:specret value),
       red_spec S0 C (spec_expr_get_value_conv_2 (out_ter S v)) (vret S v)
 
+  (** Reduction of lists of expressions *)
+
+  | red_spec_list_then : forall S C es (y:specret (list value)),
+      red_spec S C (spec_list_then_1 nil es) y ->
+      red_spec S C (spec_list_then es) y
+
+  | red_spec_list_then_1_nil : forall S C vs,
+      red_spec S C (spec_list_then_1 vs nil) (ret S vs)
+
+  | red_spec_list_then_1_cons : forall S C vs es e o1 (y:specret (list value)),
+      red_expr S C (spec_expr_get_value e) o1 ->
+      red_spec S C (spec_list_then_2 vs o1 es) y ->
+      red_spec S C (spec_list_then_1 vs (e::es)) y
+
+  | red_spec_list_then_2 : forall S0 S C v vs es (y:specret (list value)),
+      red_spec S C (spec_list_then_1 (vs&v) es) y ->
+      red_spec S0 C (spec_list_then_2 vs (out_ter S v) es) y
+
 .
