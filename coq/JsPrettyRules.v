--- conflicted
+++ resolved
@@ -569,11 +569,7 @@
 
 (*---start todo---*)
 
-<<<<<<< HEAD
   (** New (11.2.2) *)
-=======
-  (** New 11.2.2 *)
->>>>>>> 70a7cb48
 
   (* todo : add exceptions and conversions for new and call *)
 
@@ -616,23 +612,11 @@
   | red_expr_call_2 : forall S0 S C o rv v e2s, (* Step 3 *)
       red_expr S C (expr_list_then (expr_call_3 rv v) e2s) o ->
       red_expr S0 C (expr_call_2 rv e2s (out_ter S v)) o
-      
-<<<<<<< HEAD
-  | red_expr_call_3_not_object : forall S C o rv v vs,
-      type_of v <> type_object ->
-      red_expr S C (spec_error prealloc_type_error) o ->
-      red_expr S C (expr_call_3 rv v vs) o
-      
-  | red_expr_call_3_not_callable : forall S C o rv l vs,
-      ~ (is_callable S l) ->
-      red_expr S C (spec_error prealloc_type_error) o ->
-      red_expr S C (expr_call_3 rv (value_object l) vs) o
-=======
+
   | red_expr_call_3_not_object : forall l S C o rv v vs, (* Steps 4-5 *)
       (type_of v <> type_object) \/ (v = value_object l /\ ~ (is_callable S l)) ->
       red_expr S C (spec_error prealloc_type_error) o ->
       red_expr S C (expr_call_3 rv v vs) o
->>>>>>> 70a7cb48
 
   | red_expr_call_3_prop : forall v S C o r l vs, (* Step 6a *)
       (is_callable S l) ->
