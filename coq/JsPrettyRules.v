Require Import JsPreliminary JsPreliminaryAux JsPrettyInterm JsPrettyIntermAux JsSyntaxInfos JsInit.

(**************************************************************)
(** ** Implicit Types -- copied from JsPreliminary *)

Implicit Type b : bool.
Implicit Type n : number.
Implicit Type k : int.
Implicit Type s : string.
Implicit Type i : literal.
Implicit Type l : object_loc.
Implicit Type w : prim.
Implicit Type v : value.
Implicit Type r : ref.
(*Implicit Type B : builtin.*)
Implicit Type T : type.

Implicit Type rt : restype.
Implicit Type rv : resvalue.
Implicit Type lab : label.
Implicit Type labs : label_set.
Implicit Type R : res.
Implicit Type o : out.
Implicit Type ct : codetype.

Implicit Type x : prop_name.
Implicit Type str : strictness_flag.
Implicit Type m : mutability.
Implicit Type Ad : attributes_data.
Implicit Type Aa : attributes_accessor.
Implicit Type A : attributes.
Implicit Type Desc : descriptor.
Implicit Type D : full_descriptor.

Implicit Type L : env_loc.
Implicit Type E : env_record.
Implicit Type Ed : decl_env_record.
Implicit Type X : lexical_env.
Implicit Type O : object.
Implicit Type S : state.
Implicit Type C : execution_ctx.
Implicit Type P : object_properties_type.

Implicit Type e : expr.
Implicit Type p : prog.
Implicit Type t : stat.


(** added *)

Implicit Type c : call.
Implicit Type cstr : construct.
Implicit Type xs : list prop_name.


(**************************************************************)
(** ** Reduction rules for global code (??) *)

Inductive red_javascript : prog -> out -> Prop :=

  | red_javascript_intro : forall S S' C p p' o,
      S = state_initial ->
      p' = add_infos_prog strictness_false p ->
      C = execution_ctx_initial (prog_intro_strictness p) -> (* Are you sure of this strictness flag?  We just force it to be false in [p'] so that seems strange to me. -- Martin. *)
      red_expr S C (spec_binding_inst codetype_global None p nil) (out_void S') -> (* Same comment:  is that [p'] there?  -- Martin. *)
      red_prog S' C p' o ->
      red_javascript p o


(**************************************************************)
(** ** Reduction rules for programs (14) *)

with red_prog : state -> execution_ctx -> ext_prog -> out -> Prop :=

  (** Abort rule for programs *)

  | red_prog_abort : forall S C extp o,
      out_of_ext_prog extp = Some o ->
      abort o ->
      ~ abort_intercepted_prog extp ->
      red_prog S C extp o

  (** Program  (10.4.1) *)

  | red_prog_prog : forall S C str els o,
      red_prog S C (prog_1 resvalue_empty els) o ->
      red_prog S C (prog_intro str els) o

  (** No more source elements *)

  | red_prog_1_nil : forall S C rv,
      red_prog S C (prog_1 rv nil) (out_ter S rv)

  (** Source element : statement (See also [abort_intercepted_prog]) *)

  | red_prog_1_cons_stat : forall S C t rv els o1 o,
      red_stat S C t o1 ->
      red_prog S C (prog_2 rv o1 els) o ->
      red_prog S C (prog_1 rv ((element_stat t)::els)) o

  | red_prog_2 : forall S0 S C R rv els o,
      res_type R <> restype_throw ->
      red_prog S C (prog_3 (out_ter S (res_overwrite_value_if_empty rv R)) els) o ->
      red_prog S0 C (prog_2 rv (out_ter S R) els) o

  | red_prog_3 : forall S0 S C rv els o,
      red_prog S C (prog_1 rv els) o ->
      red_prog S0 C (prog_3 (out_ter S rv) els) o

  (** Source element : function declaration *)

  | red_prog_1_cons_funcdecl : forall S C rv name args bd els o,
      red_prog S C (prog_1 rv els) o ->
      red_prog S C (prog_1 rv ((element_func_decl name args bd)::els)) o


(**************************************************************)
(** ** Reduction rules for statements (12) *)

with red_stat : state -> execution_ctx -> ext_stat -> out -> Prop :=

  (** Abort rule for statements *)

  | red_stat_abort : forall S C extt o,
      out_of_ext_stat extt = Some o ->
      abort o ->
      ~ abort_intercepted_stat extt ->
      red_stat S C extt o

  (** Block statement (See also [abort_intercepted_stat]) (12.1) *)

  | red_stat_block : forall S C ts o,
      red_stat S C (stat_block_1 resvalue_empty ts) o ->
      red_stat S C (stat_block ts) o

  | red_stat_block_1_nil : forall S C rv,
      red_stat S C (stat_block_1 rv nil) (out_ter S rv)

  | red_stat_block_1_cons : forall S C rv t ts o1 o,
      red_stat S C t o1 ->
      red_stat S C (stat_block_2 rv o1 ts) o ->
      red_stat S C (stat_block_1 rv (t::ts)) o

  | red_stat_block_2 : forall S0 S C ts R rv o,
      res_type R <> restype_throw ->
      red_stat S C (stat_block_3 (out_ter S (res_overwrite_value_if_empty rv R)) ts) o ->
      red_stat S0 C (stat_block_2 rv (out_ter S R) ts) o

  | red_stat_block_3 : forall S0 S C ts rv o,
      red_stat S C (stat_block_1 rv ts) o ->
      red_stat S0 C (stat_block_3 (out_ter S rv) ts) o

  (** Variable declaration (12.2) *)

  | red_stat_var_decl_nil : forall S C, 
      red_stat S C (stat_var_decl nil) (out_ter S res_empty)

  | red_stat_var_decl_cons : forall S C o o1 d ds, 
      red_stat S C (stat_var_decl_item d) o1 ->
      red_stat S C (stat_var_decl_1 o1 ds) o ->
      red_stat S C (stat_var_decl (d::ds)) o

  | red_stat_var_decl_1 : forall S S0 C ds o rv, 
      red_stat S C (stat_var_decl ds) o ->
      red_stat S0 C (stat_var_decl_1 (out_ter S rv) ds) o

  | red_stat_var_decl_item_none : forall S C x, 
      red_stat S C (stat_var_decl_item (x,None)) (out_ter S x)

  | red_stat_var_decl_item_some : forall S C x e o o1, 
      red_expr S C (spec_identifier_resolution C x) o1 ->
      red_stat S C (stat_var_decl_item_1 x o1 e) o ->
      red_stat S C (stat_var_decl_item (x,Some e)) o

  | red_stat_var_decl_item_1 : forall S S0 C x e o o1 r, 
      red_expr S C (spec_expr_get_value e) o1 ->
      red_stat S C (stat_var_decl_item_2 x r o1) o ->
      red_stat S0 C (stat_var_decl_item_1 x (out_ter S r) e) o

  | red_stat_var_decl_item_2 : forall S S0 C r v o o1 x,  
      red_expr S C (spec_put_value r v) o1 ->
      red_stat S C (stat_var_decl_item_3 x o1) o ->
      red_stat S0 C (stat_var_decl_item_2 x r (out_ter S v)) o
  
  | red_stat_var_decl_item_3 : forall S S0 C x rv,
      red_stat S0 C (stat_var_decl_item_3 x (out_ter S rv)) (out_ter S x)

  (** Expression (12.4) *)

  | red_stat_expr : forall S C e o,
      red_expr S C (spec_expr_get_value e) o ->
      red_stat S C (stat_expr e) o

  (** If statement (12.5) *)
 
  | red_stat_if : forall S C e1 t2 t3opt o,
      red_stat S C (spec_expr_get_value_conv_stat e1 spec_to_boolean 
                      (fun v => stat_if_1 v t2 t3opt)) o ->
      red_stat S C (stat_if e1 t2 t3opt) o

  | red_stat_if_1_true : forall S C t2 t3opt o,
      red_stat S C t2 o ->
      red_stat S C (stat_if_1 true t2 t3opt) o

  | red_stat_if_1_false : forall S C t2 t3 o,
      red_stat S C t3 o ->
      red_stat S C (stat_if_1 false t2 (Some t3)) o

  | red_stat_if_1_false_implicit : forall S C t2,
      red_stat S C (stat_if_1 false t2 None) (out_ter S undef)

  (** Do-while statement (See also [abort_intercepted_stat]) (12.6) *)

  | red_stat_do_while : forall S C labs t1 e2 o,
      red_stat S C (stat_do_while_1 labs t1 e2 resvalue_empty) o ->
      red_stat S C (stat_do_while labs t1 e2) o

  | red_stat_do_while_1 : forall S C labs t1 e2 rv o1 o,
      red_stat S C t1 o1 ->
      red_stat S C (stat_do_while_2 labs t1 e2 rv o1) o ->
      red_stat S C (stat_do_while_1 labs t1 e2 rv) o

  | red_stat_do_while_2_true : forall rv o1 S0 S C labs t1 e2 rv_old R o,
      rv = (If res_value R = resvalue_empty then rv_old else res_value R) ->
      red_stat S C (stat_do_while_3 labs t1 e2 rv R) o ->
      red_stat S0 C (stat_do_while_2 labs t1 e2 rv_old (out_ter S R)) o 

  (* --> TODO_ARTHUR: update these rules following "while" rules after we approve them (12.6.1) *)
  | red_stat_do_while_3_break : forall S0 S C labs t1 e2 rv R,
      res_type R = restype_break ->
      res_label_in R labs ->
      red_stat S C (stat_do_while_3 labs t1 e2 rv R) (out_ter S rv)

  | red_stat_do_while_3_not_break : forall S0 S C labs t1 e2 rv R o,
      ~ (res_type R = restype_break /\ res_label_in R labs) ->
      red_stat S C (stat_do_while_4 labs t1 e2 rv) o ->      
      red_stat S C (stat_do_while_3 labs t1 e2 rv R) o

  | red_stat_do_while_4 : forall S0 S C labs t1 e2 rv o,
      red_stat S C (spec_expr_get_value_conv_stat e2 spec_to_boolean (stat_do_while_5 labs t1 e2 rv)) o ->
      red_stat S C (stat_do_while_4 labs t1 e2 rv) o

  | red_stat_do_while_5_false : forall S C labs t1 e2 rv,
      red_stat S C (stat_do_while_5 labs t1 e2 rv false) (out_ter S rv)

  | red_stat_do_while_5_true : forall S C labs t1 e2 rv o,
      red_stat S C (stat_do_while_1 labs t1 e2 rv) o ->
      red_stat S C (stat_do_while_5 labs t1 e2 rv true) o

  (** While statement (See also [abort_intercepted_stat]) (12.6.2) *)

  | red_stat_while : forall S C labs e1 t2 o,
      red_stat S C (stat_while_1 labs e1 t2 resvalue_empty) o ->
      red_stat S C (stat_while labs e1 t2) o

  | red_stat_while_1 : forall S C labs e1 t2 rv o,
      red_stat S C (spec_expr_get_value_conv_stat e1 spec_to_boolean (stat_while_2 labs e1 t2 rv)) o ->
      red_stat S C (stat_while_1 labs e1 t2 rv) o

  | red_stat_while_2_false : forall S C labs e1 t2 rv,
      red_stat S C (stat_while_2 labs e1 t2 rv false) (out_ter S rv)

  | red_stat_while_2_true : forall S C labs e1 t2 rv o1 o,
      red_stat S C t2 o1 ->
      red_stat S C (stat_while_3 labs e1 t2 rv o1) o ->
      red_stat S C (stat_while_2 labs e1 t2 rv true) o

  | red_stat_while_3_true : forall rv S0 S C labs e1 t2 rv_old R o,
      rv = (If res_value R = resvalue_empty then rv_old else res_value R) ->
      red_stat S C (stat_while_4 labs e1 t2 rv R) o ->
      red_stat S0 C (stat_while_3 labs e1 t2 rv_old (out_ter S R)) o 

  | red_stat_while_4_break : forall S0 S C labs e1 t2 rv R,
      (res_type R = restype_break /\ res_label_in R labs) ->
      red_stat S C (stat_while_4 labs e1 t2 rv R) (out_ter S rv)

  | red_stat_while_4_continue : forall S0 S C labs e1 t2 rv R o,
      (   (res_type R = restype_continue /\ res_label_in R labs)
        \/ res_type R = restype_normal) ->
      red_stat S C (stat_while_1 labs e1 t2 rv) o ->      
      red_stat S C (stat_while_4 labs e1 t2 rv R) o

  | red_stat_while_4_abrupt : forall S0 S C labs e1 t2 rv R,
      abrupt_res R -> 
      ~ (res_type R = restype_break /\ res_label_in R labs) ->
      ~ (res_type R = restype_continue /\ res_label_in R labs) ->
      red_stat S C (stat_while_4 labs e1 t2 rv R) (out_ter S R)

  (** For statement: LATER (12.6.3) *)

  (** For-in statement: LATER (12.6.4) *)

  (** Continue statement (12.7) *)

  | red_stat_continue : forall S C lab,
      red_stat S C (stat_continue lab) (out_ter S (res_continue lab))

  (** Break statement (12.8) *)

  | red_stat_break : forall S C lab,
      red_stat S C (stat_break lab) (out_ter S (res_break lab))

  (** Return statement (12.9) *)
  
  | red_stat_return_none : forall S C,
      red_stat S C (stat_return None) (out_ter S (res_return undef))

  | red_stat_return_some : forall S C e o o1,
      red_expr S C (spec_expr_get_value e) o1 ->
      red_stat S C (stat_return_1 o1) o ->
      red_stat S C (stat_return (Some e)) o

  | red_stat_return_some_1 : forall S0 S C v,
      red_stat S0 C (stat_return_1 (out_ter S v)) (out_ter S (res_return v))

  (** With statement (12.10) *)

  | red_stat_with : forall S C e1 t2 o,
      red_stat S C (spec_expr_get_value_conv_stat e1 spec_to_object (stat_with_1 t2)) o ->
      red_stat S C (stat_with e1 t2) o

  | red_stat_with_1 : forall S S' C t2 l o lex lex' s' C',
      lex = execution_ctx_lexical_env C ->
      (lex',S') = lexical_env_alloc_object S lex l provide_this_true ->
      C' = execution_ctx_with_lex_this C lex' l ->
      red_stat S' C' t2 o ->
      red_stat S C (stat_with_1 t2 l) o

  (** Switch statement : LATER (12.11) *)

  (** Labelled statement (See also [abort_intercepted_stat]) (12.12) *)

  | red_stat_label : forall S C slab t o1 o,
      red_stat S C t o1 ->
      red_stat S C (stat_label_1 (label_string slab) o1) o ->
      red_stat S C (stat_label slab t) o

  | red_stat_label_1_normal : forall S0 S lab C rv,
      red_stat S0 C (stat_label_1 lab (out_ter S rv)) (out_ter S rv)

  | red_stat_label_1_break_eq : forall S0 S C R rv lab,
      R = res_intro restype_break rv lab ->
      red_stat S0 C (stat_label_1 lab (out_ter S R)) (out_ter S (res_normal rv))

 (** Throw statement (12.13) *)

  | red_stat_throw : forall S C e o o1,
      red_expr S C (spec_expr_get_value e) o1 ->
      red_stat S C (stat_throw_1 o1) o ->
      red_stat S C (stat_throw e) o

  | red_stat_throw_1 : forall S0 S C v,
      red_stat S0 C (stat_throw_1 (out_ter S v)) (out_ter S (res_throw v))

  (** Try statement (See also [abort_intercepted_stat]) (12.14) *)

  | red_stat_try : forall S C t co fo o o1,
      red_stat S C t o1 ->
      red_stat S C (stat_try_1 o1 co fo) o ->
      red_stat S C (stat_try t co fo) o

  | red_stat_try_1_no_throw : forall S0 S C R co fo o,
      res_type R <> restype_throw ->
      red_stat S0 C (stat_try_4 R fo) o ->
      red_stat S0 C (stat_try_1 (out_ter S R) co fo) o

  | red_stat_try_1_throw_no_catch : forall S0 S C R fo o,
      res_type R = restype_throw ->
      red_stat S0 C (stat_try_4 R fo) o ->
      red_stat S0 C (stat_try_1 (out_ter S R) None fo) o

  | red_stat_try_1_throw_catch : forall v S0 S S' C lex lex' oldlex L x R t1 fo o1 o,
      res_type R = restype_throw ->
      lex = execution_ctx_lexical_env C ->
      (lex',S') = lexical_env_alloc_decl S lex ->
      lex' = L::oldlex -> (* Note: oldlex is in fact equal to lex *)
      res_value R = resvalue_value v ->
      red_expr S' C (spec_env_record_create_set_mutable_binding L x None v throw_irrelevant) o1 ->
      red_stat S' C (stat_try_2 o1 lex' t1 fo) o -> (* [stat_try_2] is marked as intercepting [abort] rules in [abort_intercepted_stat]:  does that mean that there actually is a way not to execute the [finally] part of a [try/catch/finally] while actually executing a part of the [try] block?  -- Martin. *)
      red_stat S0 C (stat_try_1 (out_ter S R) (Some (x,t1)) fo) o

  | red_stat_try_2_catch : forall C S0 S lex' t1 fo o o1,
      red_stat S (execution_ctx_with_lex C lex') t1 o1 ->
      red_stat S C (stat_try_3 o1 fo) o ->
      red_stat S0 C (stat_try_2 (out_void S) lex' t1 fo) o

  | red_stat_try_3_catch_result : forall S0 S C R fo o,
      red_stat S C (stat_try_4 R fo) o ->
      red_stat S0 C (stat_try_3 (out_ter S R) fo) o

  | red_stat_try_4_no_finally : forall S C R,
      red_stat S C (stat_try_4 R None) (out_ter S R)

  | red_stat_try_4_finally : forall S C R t1 o o1,
      red_stat S C t1 o1 ->
      red_stat S C (stat_try_5 R o1) o ->
      red_stat S C (stat_try_4 R (Some t1)) o

  | red_stat_try_5_finally_result : forall S0 S C R rv,
      red_stat S0 C (stat_try_5 R (out_ter S rv)) (out_ter S R) 

  (** Debugger statement (12.15) *)
  
  | res_stat_debugger : forall S C,
      red_stat S C stat_debugger (out_ter S res_empty)

  (* Auxiliary forms : [spec_expr_get_value] plus a type conversion 
     for statements *)

  | red_spec_expr_get_value_conv_stat : forall S C e Kc K o o1, (* TODO: rename sc *)
      red_expr S C (spec_expr_get_value e) o1 ->
      red_stat S C (spec_expr_get_value_conv_stat_1 o1 Kc K) o ->
      red_stat S C (spec_expr_get_value_conv_stat e Kc K) o

  | red_spec_expr_get_value_conv_stat_1 : forall S0 S C Kc K v o o1,
      red_expr S C (Kc v) o1 ->
      red_stat S C (spec_expr_get_value_conv_stat_2 o1 K) o ->
      red_stat S0 C (spec_expr_get_value_conv_stat_1 (out_ter S v) Kc K) o

  | red_spec_expr_get_value_conv_stat_2 : forall S0 S C K v o,
      red_stat S C (K v) o ->
      red_stat S0 C (spec_expr_get_value_conv_stat_2 (out_ter S v) K) o


(**************************************************************)
(** ** Reduction rules for expressions (11) *)

with red_expr : state -> execution_ctx -> ext_expr -> out -> Prop :=

  (** Abort rule for expressions *)

  | red_expr_abort : forall S C exte o,
      out_of_ext_expr exte = Some o ->
      abort o ->
       ~ abort_intercepted_expr exte ->
      red_expr S C exte o

  (** Reduction of lists of expressions *)

  | red_expr_list_then : forall S C K es o,
      red_expr S C (expr_list_then_1 K nil es) o ->
      red_expr S C (expr_list_then K es) o

  | red_expr_list_then_1_nil : forall S C K vs o,
      red_expr S C (K vs) o ->
      red_expr S C (expr_list_then_1 K vs nil) o

  | red_expr_list_then_1_cons : forall S C K vs es e o o1,
      red_expr S C (spec_expr_get_value e) o1 ->
      red_expr S C (expr_list_then_2 K vs o1 es) o ->
      red_expr S C (expr_list_then_1 K vs (e::es)) o

  | red_expr_list_then_2 : forall S0 S C K v vs es o,
      red_expr S C (expr_list_then_1 K (vs&v) es) o ->
      red_expr S0 C (expr_list_then_2 K vs (out_ter S v) es) o

  (** This construct (11.1.1) *)

  | red_expr_this : forall S C v,
      v = execution_ctx_this_binding C ->
      red_expr S C expr_this (out_ter S v)

  (** Identifier (11.1.2) *)

  | red_expr_identifier : forall S C x o,
      red_expr S C (spec_identifier_resolution C x) o ->
      red_expr S C (expr_identifier x) o

  (** Literal (11.1.3) *)

  | red_expr_literal : forall S C s i v,
      v = convert_literal_to_prim i ->
      red_expr S C (expr_literal i) (out_ter S v)

  (** Array initializer : LATER (11.1.4) *)

  (** Object initializer (11.1.5) *)
  
  | red_expr_object : forall S C pds o1 o,
      red_expr S C (spec_construct_prealloc prealloc_object nil) o1 ->
      red_expr S C (expr_object_0 o1 pds) o ->
      red_expr S C (expr_object pds) o

  | red_expr_object_0 : forall S0 S C l pds o,
      red_expr S C (expr_object_1 l pds) o ->
      red_expr S0 C (expr_object_0 (out_ter S l) pds) o

  | red_expr_object_1_nil : forall S S C l,
      red_expr S C (expr_object_1 l nil) (out_ter S l)
  
  | red_expr_object_1_cons : forall S0 S C x l pn pb pds o, 
      x = string_of_propname pn ->
      red_expr S C (expr_object_2 l x pb pds) o ->
      red_expr S C (expr_object_1 l ((pn,pb)::pds)) o

  | red_expr_object_2_val : forall S C e o o1 l x pds, 
      red_expr S C (spec_expr_get_value e) o1 ->
      red_expr S C (expr_object_3_val l x o1 pds) o ->
      red_expr S C (expr_object_2 l x (propbody_val e) pds) o

  | red_expr_object_3_val : forall S S0 C l x A v o pds,
      A = attributes_data_intro v true true true ->
      red_expr S C (expr_object_4 l x A pds) o ->
      red_expr S0 C (expr_object_3_val l x (out_ter S v) pds) o
  
  | red_expr_object_2_get : forall S C bd l x o o1 pds,
      red_expr S C (spec_create_new_function_in C nil bd) o1 ->
      red_expr S C (expr_object_3_get l x o1 pds) o ->
      red_expr S C (expr_object_2 l x (propbody_get bd) pds) o
  
  | red_expr_object_3_get : forall S S0 C A l x v pds o,  
      A = attributes_accessor_intro undef v true true ->
      red_expr S C (expr_object_4 l x A pds) o ->
      red_expr S0 C (expr_object_3_get l x (out_ter S v) pds) o

  | red_expr_object_2_set : forall S S0 C A l x v pds o o1 bd args,
      red_expr S C (spec_create_new_function_in C args bd) o1 ->
      red_expr S C (expr_object_3_set l x o1 pds) o ->
      red_expr S C (expr_object_2 l x (propbody_set args bd) pds) o

  | red_expr_object_3_set : forall S S0 C A l x v pds o,
      A = attributes_accessor_intro v undef true true ->
      red_expr S C (expr_object_4 l x A pds) o ->
      red_expr S0 C (expr_object_3_set l x (out_ter S v) pds) o
  
  | red_expr_object_4_define_own_prop : forall S S0 C A l x v pds o o1,
      red_expr S C (spec_object_define_own_prop l x A false) o1 ->
      red_expr S C (expr_object_5 l pds o1) o ->
      red_expr S C (expr_object_4 l x A pds) o

  | red_expr_object_5_next_property : forall S S0 rv C A l x v pds o,
      red_expr S C (expr_object_1 l pds) o ->
      red_expr S0 C (expr_object_5 l pds (out_ter S rv)) o   

  (** Member (11.2.1) *)

  | red_expr_member : forall x S0 C e1 o,
      red_expr S0 C (expr_access e1 (expr_literal (literal_string x))) o ->
      red_expr S0 C (expr_member e1 x) o

  (** Access (11.2.1) *)

  | red_expr_access : forall S C e1 e2 o o1,
      red_expr S C (spec_expr_get_value e1) o1 ->
      red_expr S C (expr_access_1 o1 e2) o ->
      red_expr S C (expr_access e1 e2) o
      
  | red_expr_access_1 : forall S0 S C v1 o o1 e2,
      red_expr S C (spec_expr_get_value e2) o1 ->
      red_expr S C (expr_access_2 v1 o1) o ->
      red_expr S0 C (expr_access_1 (out_ter S v1) e2) o
      
  | red_expr_access_2 : forall S0 S C v1 v2 o1 o,
      red_expr S C (spec_check_object_coercible v1) o1 ->
      red_expr S C (expr_access_3 v1 o1 v2) o ->
      red_expr S0 C (expr_access_2 v1 (out_ter S v2)) o

  | red_expr_ext_expr_access_3 : forall S0 S C v1 v2 o1 o,
      red_expr S C (spec_to_string v2) o1 ->
      red_expr S C (expr_access_4 v1 o1) o ->
      red_expr S0 C (expr_access_3 v1 (out_void S) v2) o

  | red_expr_ext_expr_access_4 : forall S0 S C v1 x r,
     r = ref_create_value v1 x (execution_ctx_strict C) ->
     red_expr S0 C (expr_access_4 v1 (out_ter S x)) (out_ter S r)

  (** New (11.2.2, second part) *)

  | red_expr_new : forall S C e1 e2s o o1, (* Steps 1-2 *)
      red_expr S C (spec_expr_get_value e1) o1 ->
      red_expr S C (expr_new_1 o1 e2s) o ->
      red_expr S C (expr_new e1 e2s) o
      
  | red_expr_new_1 : forall S0 S C e1 rv e2s v o o1, (* Step 3 *)
      red_expr S C (expr_list_then (expr_new_2 v) e2s) o ->
      red_expr S0 C (expr_new_1 (out_ter S v) e2s) o
      
  | red_expr_new_2_type_error : forall S C o v vs, (* Steps 4-5 *)
      (type_of v <> type_object) \/ (exists l, v = value_object l /\ object_construct S l None) ->
      red_expr S C (spec_error prealloc_type_error) o ->
      red_expr S C (expr_new_2 v vs) o
      
  | red_expr_new_2_construct : forall S C l vs v o, (* Step 6 *)
      red_expr S C (spec_construct l vs) o ->
      red_expr S C (expr_new_2 (value_object l) vs) o

  (** Call (11.2.3) *)

  | red_expr_call : forall is_eval_direct S C e1 e2s o1 o2, (* Step 1 *)
      is_eval_direct = isTrue (e1 = expr_literal (literal_string "eval")) ->
      red_expr S C e1 o1 ->
      red_expr S C (expr_call_1 o1 is_eval_direct e2s) o2 ->
      red_expr S C (expr_call e1 e2s) o2

  | red_expr_call_1 : forall o1 S0 S C o rv is_eval_direct e2s, (* Step 2 *)
      red_expr S C (spec_get_value rv) o1 ->
      red_expr S C (expr_call_2 rv is_eval_direct e2s o1) o ->
      red_expr S0 C (expr_call_1 (out_ter S rv) is_eval_direct e2s) o
      
  | red_expr_call_2 : forall S0 S C o rv v e2s is_eval_direct, (* Step 3 *)
      red_expr S C (expr_list_then (expr_call_3 rv v is_eval_direct) e2s) o ->
      red_expr S0 C (expr_call_2 rv is_eval_direct e2s (out_ter S v)) o

  | red_expr_call_3 : forall l S C o rv v is_eval_direct vs, (* Steps 4-5 *)
      (type_of v <> type_object) \/ (v = value_object l /\ ~ is_callable S l) ->
      red_expr S C (spec_error prealloc_type_error) o ->
      red_expr S C (expr_call_3 rv v is_eval_direct vs) o
      
  | red_expr_call_3_callable : forall l S C o rv v is_eval_direct vs, (* Step 5 else *)
      is_callable S l ->
      red_expr S C (expr_call_4 rv l is_eval_direct vs) o ->
      red_expr S C (expr_call_3 rv (value_object l) is_eval_direct vs) o

  | red_expr_call_4_prop : forall v S C o r l is_eval_direct vs, (* Step 6a *)
      ref_is_property r -> 
      ref_is_value r v ->
      red_expr S C (expr_call_5  l is_eval_direct vs (out_ter S v)) o ->
      red_expr S C (expr_call_4 (resvalue_ref r) l is_eval_direct vs) o
      
  | red_expr_call_4_env : forall L o1 S C o r l is_eval_direct vs, (* Step 6b *)
      ref_is_env_record r L -> 
      red_expr S C (spec_env_record_implicit_this_value L) o1 -> 
      red_expr S C (expr_call_5 l is_eval_direct vs o1) o ->
      red_expr S C (expr_call_4 (resvalue_ref r) l is_eval_direct vs) o

  | red_expr_call_4_not_ref : forall S C v l is_eval_direct vs o, (* Step 7 *)
      red_expr S C (expr_call_5  l is_eval_direct vs (out_ter S undef)) o ->
      red_expr S C (expr_call_4 (resvalue_value v) l is_eval_direct vs) o
   
  | red_expr_call_5_eval : forall S0 S C l is_eval_direct vs v o, (* Step 8, special for eval *)
      red_expr S C (spec_call_global_eval is_eval_direct vs) o ->
      red_expr S0 C (expr_call_5 prealloc_global_eval is_eval_direct vs (out_ter S v)) o
   
   | red_expr_call_5_not_eval : forall S0 S C l is_eval_direct vs v o, (* Step 8 *)
      l <> prealloc_global_eval ->
      red_expr S C (spec_call l v vs) o ->
      red_expr S0 C (expr_call_5 l is_eval_direct vs (out_ter S v)) o    

  (** Function expression (11.2.5, 13) *)

  | red_expr_function_unnamed : forall S C args bd lex o,
      lex = execution_ctx_lexical_env C ->
      red_expr S C (spec_creating_function_object args bd lex (funcbody_is_strict bd)) o ->
      red_expr S C (expr_function None args bd) o 

  | red_expr_function_named : forall lex' S' L lextail E o1 S C s args bd o,
      (lex', S') = lexical_env_alloc_decl S (execution_ctx_lexical_env C) ->
      lex' = L :: lextail ->
      env_record_binds S' L E ->
      red_expr S' C (spec_env_record_create_immutable_binding L s) o1 ->
      red_expr S' C (expr_function_1 s args bd L lex' o1) o -> 
      red_expr S C (expr_function (Some s) args bd) o 

  | red_expr_function_named_1 : forall o1 S0 S C s args bd L scope o,
      red_expr S C (spec_creating_function_object args bd scope (funcbody_is_strict bd)) o1 ->
      red_expr S C (expr_function_2 s L o1) o ->
      red_expr S0 C (expr_function_1 s args bd L scope (out_void S)) o
      
  | red_expr_function_named_2 : forall o1 S0 S C s L l o,
      red_expr S C (spec_env_record_initialize_immutable_binding L s l) o1 ->
      red_expr S C (expr_function_3 l o1) o ->
      red_expr S0 C (expr_function_2 s L (out_ter S l)) o  
      
  | red_expr_function_named_3 : forall S0 S C l,
      red_expr S0 C (expr_function_3 l (out_void S)) (out_ter S l) 

  (** Unary op : pre/post incr/decr (11.4) *)

  | red_expr_prepost : forall S C op e o1 o,
      prepost_unary_op op ->
      red_expr S C e o1 ->
      red_expr S C (expr_prepost_1 op o1) o ->
      red_expr S C (expr_unary_op op e) o

  | red_expr_prepost_1_valid : forall S0 S C rv op o1 o,
      red_expr S C (spec_get_value rv) o1 ->
      red_expr S C (expr_prepost_2 op rv o1) o ->
      red_expr S0 C (expr_prepost_1 op (out_ter S rv)) o
 
  | red_expr_prepost_2 : forall S0 S C rv op v o1 o,    
      red_expr S C (spec_to_number v) o1 ->
      red_expr S C (expr_prepost_3 op rv o1) o ->
      red_expr S0 C (expr_prepost_2 op rv (out_ter S v)) o
 
  | red_expr_prepost_3 : forall S0 S C rv op number_op is_pre v n1 n2 o1 o,  
      prepost_op op number_op is_pre ->
      n2 = number_op n1 ->
      v = prim_number (if is_pre then n2 else n1) ->
      red_expr S C (spec_put_value rv n2) o1 ->
      red_expr S C (expr_prepost_4 v o1) o ->
      red_expr S0 C (expr_prepost_3 op rv (out_ter S n1)) o
 
  | red_expr_prepost_4 : forall S0 S C v,  
      red_expr S0 C (expr_prepost_4 v (out_void S)) (out_ter S v)

  (** Unary op -- common rules for regular operators *)

  | red_expr_unary_op : forall S C op e o1 o,
      regular_unary_op op ->
      red_expr S C (spec_expr_get_value e) o1 ->
      red_expr S C (expr_unary_op_1 op o1) o ->
      red_expr S C (expr_unary_op op e) o

  | red_expr_unary_op_1 : forall S0 S C op v o,
      red_expr S C (expr_unary_op_2 op v) o ->
      red_expr S0 C (expr_unary_op_1 op (out_ter S v)) o

  (** Unary op : delete (not a regular op) (11.4.1) *)

  | red_expr_delete : forall S C e o1 o,
      red_expr S C e o1 ->
      red_expr S C (expr_delete_1 o1) o ->
      red_expr S C (expr_unary_op unary_op_delete e) o

  | red_expr_delete_1_not_ref : forall S0 S C rv,
      ~ (resvalue_is_ref rv) ->
      red_expr S0 C (expr_delete_1 (out_ter S rv)) (out_ter S true)

  | red_expr_delete_1_ref_unresolvable : forall S0 S C r,
      ref_is_unresolvable r ->
      red_expr S0 C (expr_delete_1 (out_ter S r)) (out_ter S true)

  | red_expr_delete_1_ref_property : forall S0 S C r v o1 o,
      ref_is_property r ->
      ref_base r = ref_base_type_value v ->
      red_expr S C (spec_to_object v) o1 ->
      red_expr S C (expr_delete_2 r o1) o ->
      red_expr S0 C (expr_delete_1 (out_ter S r)) o

  | red_expr_delete_2 : forall S0 S C r l o,
      red_expr S C (spec_object_delete l (ref_name r) (ref_strict r)) o ->
      red_expr S0 C (expr_delete_2 r (out_ter S l)) o

  | red_expr_delete_1_ref_env_record : forall S0 S C r L o,
      ref_is_env_record r L ->
      red_expr S C (spec_env_record_delete_binding L (ref_name r)) o ->
      red_expr S0 C (expr_delete_1 (out_ter S r)) o
    
  (** Unary op : void  (11.4.2)*)

  | red_expr_unary_op_void : forall S C v,
      red_expr S C (expr_unary_op_2 unary_op_void v) (out_ter S undef)

  (** Unary op : typeof (not a regular op) (11.4.3) *)

  | red_expr_typeof : forall S C e o1 o,
      red_expr S C e o1 ->
      red_expr S C (expr_typeof_1 o1) o ->
      red_expr S C (expr_unary_op unary_op_typeof e) o

  | red_expr_typeof_1_value : forall S0 S C v o,
      red_expr S C (expr_typeof_2 (out_ter S v)) o ->
      red_expr S0 C (expr_typeof_1 (out_ter S v)) o

  | red_expr_typeof_1_ref_unresolvable : forall S0 S r C,
      ref_is_unresolvable r ->
      red_expr S0 C (expr_typeof_1 (out_ter S r)) (out_ter S "undefined")

  | red_expr_typeof_1_ref_resolvable : forall S0 S C r o1 o,
      ~ (ref_is_unresolvable r) ->
      red_expr S C (spec_get_value r) o1 ->
      red_expr S C (expr_typeof_2 o1) o ->
      red_expr S0 C (expr_typeof_1 (out_ter S r)) o

  | red_expr_typeof_2 : forall S0 S s C v o,
      s = typeof_value S v ->
      red_expr S0 C (expr_typeof_2 (out_ter S v)) (out_ter S s)

  (** Unary op : add (11.4.6) *)

  | red_expr_unary_op_add : forall S C v o,
      red_expr S C (spec_to_number v) o ->
      red_expr S C (expr_unary_op_2 unary_op_add v) o

  (** Unary op : neg (11.4.7) *)

  | red_expr_unary_op_neg : forall S C v o1 o,
      red_expr S C (spec_to_number v) o1 ->
      red_expr S C (expr_unary_op_neg_1 o1) o ->
      red_expr S C (expr_unary_op_2 unary_op_neg v) o

  | red_expr_unary_op_neg_1 : forall S0 S C n,
      red_expr S0 C (expr_unary_op_neg_1 (out_ter S n)) (out_ter S (JsNumber.neg n))

  (** Unary op : bitwise not (11.4.8) *)

  | red_expr_unary_op_bitwise_not : forall S C v o,
      red_expr S C (spec_to_int32 v expr_unary_op_bitwise_not_1) o ->
      red_expr S C (expr_unary_op_2 unary_op_bitwise_not v) o

  | red_expr_unary_op_bitwise_not_1 : forall S C k n,
      n = JsNumber.of_int (JsNumber.int32_bitwise_not k) ->
      red_expr S C (expr_unary_op_bitwise_not_1 k) (out_ter S n)

  (** Unary op : not (11.4.9) *)

  | red_expr_unary_op_not : forall S C v o1 o,
      red_expr S C (spec_to_boolean v) o1 ->
      red_expr S C (expr_unary_op_not_1 o1) o ->
      red_expr S C (expr_unary_op_2 unary_op_not v) o

  | red_expr_unary_op_not_1 : forall S0 S C b,
      red_expr S0 C (expr_unary_op_not_1 (out_ter S b)) (out_ter S (neg b))

  (** Binary op -- common rules for regular operators *)

  | red_expr_binary_op : forall S C op e1 e2 o1 o,
      regular_binary_op op ->
      red_expr S C (spec_expr_get_value e1) o1 ->
      red_expr S C (expr_binary_op_1 op o1 e2) o ->
      red_expr S C (expr_binary_op e1 op e2) o

  | red_expr_binary_op_1 : forall S0 S C op v1 e2 o2 o,
      red_expr S C (spec_expr_get_value e2) o2 ->
      red_expr S C (expr_binary_op_2 op v1 o2) o ->
      red_expr S0 C (expr_binary_op_1 op (out_ter S v1) e2) o

  | red_expr_binary_op_2 : forall S0 S C op v1 v2 o,
      red_expr S C (expr_binary_op_3 op v1 v2) o ->
      red_expr S0 C (expr_binary_op_2 op v1 (out_ter S v2)) o

  (** Binary op : addition (11.6.1) *)
  
  | red_expr_binary_op_add : forall S C v1 v2 o,
      red_expr S C (spec_convert_twice (spec_to_primitive_auto v1) (spec_to_primitive_auto v2) expr_binary_op_add_1) o ->
      red_expr S C (expr_binary_op_3 binary_op_add v1 v2) o

  | red_expr_binary_op_add_1_string : forall S C v1 v2 o,
      (type_of v1 = type_string \/ type_of v2 = type_string) ->
      red_expr S C (spec_convert_twice (spec_to_string v1) (spec_to_string v2) expr_binary_op_add_string_1) o ->
      red_expr S C (expr_binary_op_add_1 v1 v2) o

  | red_expr_binary_op_add_string_1 : forall S C s1 s2 s o,
      s = string_concat s1 s2 ->
      red_expr S C (expr_binary_op_add_string_1 s1 s2) (out_ter S s)

  | red_expr_binary_op_add_1_number : forall S C v1 v2 o,
      ~ (type_of v1 = type_string \/ type_of v2 = type_string) ->
      red_expr S C (spec_convert_twice (spec_to_number v1) (spec_to_number v2) (expr_puremath_op_1 JsNumber.add)) o ->
      red_expr S C (expr_binary_op_add_1 v1 v2) o

  (** Binary op : pure maths operations (11.5) *)
 
  | red_expr_puremath_op : forall S C op F v1 v2 o,
      puremath_op op F ->
      red_expr S C (spec_convert_twice (spec_to_number v1) (spec_to_number v2) (expr_puremath_op_1 F)) o ->
      red_expr S C (expr_binary_op_3 op v1 v2) o

  | red_expr_puremath_op_1 : forall S C F n n1 n2,
      n = F n1 n2 ->
      red_expr S C (expr_puremath_op_1 F n1 n2) (out_ter S n)

  (** Binary op : shift operations (11.7) *)

  | red_expr_shift_op : forall S C op b_unsigned F ext v1 v2 o,
      shift_op op b_unsigned F ->
      ext = (if b_unsigned then spec_to_uint32 else spec_to_int32) ->
      red_expr S C (ext v1 (expr_shift_op_1 F v2)) o ->
      red_expr S C (expr_binary_op_3 op v1 v2) o

  | red_expr_shift_op_1 : forall S C F k1 v2 o,
      red_expr S C (spec_to_uint32 v2 (expr_shift_op_2 F k1)) o ->
      red_expr S C (expr_shift_op_1 F v2 k1) o

  | red_expr_shift_op_2 : forall S C k1 k2 F n o,
      n = JsNumber.of_int (F k1 (JsNumber.modulo_32 k2)) ->
      red_expr S C (expr_shift_op_2 F k1 k2) (out_ter S n)

  (** Binary op : inequality (11.8) *)

  | red_expr_inequality_op : forall S C v1 v2 op b_swap b_neg o,
      inequality_op op b_swap b_neg ->
      red_expr S C (expr_inequality_op_1 b_swap b_neg v1 v2) o ->
      red_expr S C (expr_binary_op_3 op v1 v2) o

  | red_expr_inequality_op_1 : forall S C v1 v2 b_swap b_neg o,
      red_expr S C (spec_convert_twice (spec_to_primitive_auto v1) (spec_to_primitive_auto v2) (expr_inequality_op_2 b_swap b_neg)) o ->
      red_expr S C (expr_inequality_op_1 b_swap b_neg v1 v2) o

  | red_expr_inequality_op_2 : forall S C (w1 w2 wa wb wr wr':prim) b (b_swap b_neg : bool),
      ((wa,wb) = if b_swap then (w2,w1) else (w1,w2)) ->
      wr = inequality_test_primitive wa wb ->
      (* Note: wr may only be true or false or undef *)
      wr' = (If wr = prim_undef then false  
            else If (b_neg = true /\ wr = true) then false
            else wr) ->
      red_expr S C (expr_inequality_op_2 b_swap b_neg w1 w2) (out_ter S wr')

  (** Binary op : instanceof (11.8.6) *)

  | red_expr_binary_op_instanceof_non_object : forall S C v1 v2 o,
      type_of v2 <> type_object ->
      red_expr S C (spec_error prealloc_type_error) o ->
      red_expr S C (expr_binary_op_3 binary_op_in v1 v2) o

  | red_expr_binary_op_instanceof_non_instance : forall S C v1 l o,
      object_has_instance S l None ->
      red_expr S C (spec_error prealloc_type_error) o ->
      red_expr S C (expr_binary_op_3 binary_op_in v1 (value_object l)) o

  | red_expr_binary_op_instanceof_normal : forall B S C v1 l o,
      object_has_instance S l (Some B) ->
      red_expr S C (spec_object_has_instance B l v1) o ->
      red_expr S C (expr_binary_op_3 binary_op_in v1 (value_object l)) o

  (** Binary op : in (11.8.7) *)

  | red_expr_binary_op_in_non_object : forall S C v1 v2 o,
      type_of v2 <> type_object ->
      red_expr S C (spec_error prealloc_type_error) o ->
      red_expr S C (expr_binary_op_3 binary_op_in v1 v2) o

  | red_expr_binary_op_in_object : forall S C v1 l o1 o,
      red_expr S C (spec_to_string v1) o1 ->
      red_expr S C (expr_binary_op_in_1 l o1) o ->
      red_expr S C (expr_binary_op_3 binary_op_in v1 (value_object l)) o

  | red_expr_binary_op_in_1 : forall S0 S C l x o,
      red_expr S C (spec_object_has_prop l x) o ->
      red_expr S0 C (expr_binary_op_in_1 l (out_ter S x)) o

  (** Binary op : equality/disequality (11.9) *)

  | red_expr_binary_op_equal : forall S C v1 v2 o,
      red_expr S C (spec_equal v1 v2) o ->
      red_expr S C (expr_binary_op_3 binary_op_equal v1 v2) o

  | red_expr_binary_op_disequal : forall S C v1 v2 o1 o,
      red_expr S C (spec_equal v1 v2) o1 ->
      red_expr S C (expr_binary_op_disequal_1 o1) o ->
      red_expr S C (expr_binary_op_3 binary_op_disequal v1 v2) o

  | red_expr_binary_op_disequal_1 : forall S0 S C b,
      red_expr S0 C (expr_binary_op_disequal_1 (out_ter S b)) (out_ter S (negb b))

  (** Binary op : conversion steps for the abstract equality algorithm (11.9.3) *)

  | red_spec_equal : forall S C v1 v2 T1 T2 o,
      T1 = type_of v1 ->
      T2 = type_of v2 ->
      red_expr S C (spec_equal_1 T1 T2 v1 v2) o -> 
      red_expr S C (spec_equal v1 v2) o 

  | red_spec_equal_1_same_type : forall S C v1 v2 T b,
      b = equality_test_for_same_type T v1 v2 ->
      red_expr S C (spec_equal_1 T T v1 v2) (out_ter S b)

  | red_spec_equal_1_diff_type : forall S C v1 v2 T1 T2 b ext o,
      ext =  
        (If T1 = type_null /\ T2 = type_undef then (spec_equal_2 true)
        else If T1 = type_undef /\ T2 = type_null then (spec_equal_2 true)
        else If T1 = type_number /\ T2 = type_string then (spec_equal_3 v1 spec_to_number v2)
        else If T1 = type_string /\ T2 = type_number then (spec_equal_3 v2 spec_to_number v1)
        else If T1 = type_bool then (spec_equal_3 v2 spec_to_number v1)
        else If T2 = type_bool then (spec_equal_3 v1 spec_to_number v2)
        else If (T1 = type_string \/ T1 = type_number) /\ T2 = type_object then (spec_equal_3 v1 spec_to_primitive_auto v2)
        else If T1 = type_object /\ (T2 = type_string \/ T2 = type_number) then (spec_equal_3 v2 spec_to_primitive_auto v1)
        else (spec_equal_2 false)) ->
      red_expr S C ext o ->
      red_expr S C (spec_equal_1 T1 T2 v1 v2) o

  | red_spec_equal_2_return : forall S C b,
      red_expr S C (spec_equal_2 b) (out_ter S b)

  | red_spec_equal_3_convert_and_recurse : forall S C v1 v2 K o2 o,
      red_expr S C (K v2) o2 ->
      red_expr S C (spec_equal_4 v1 o2) o ->
      red_expr S C (spec_equal_3 v1 K v2) o

  | red_spec_equal_4_recurse : forall S0 S C v1 v2 o,
      red_expr S C (spec_equal v1 v2) o ->    
      red_expr S0 C (spec_equal_4 v1 (out_ter S v2)) o

  (** Binary op : strict equality/disequality (11.9.4) *)

  | red_expr_binary_op_strict_equal : forall S C v1 v2 b,
      b = strict_equality_test v1 v2 ->
      red_expr S C (expr_binary_op_3 binary_op_strict_equal v1 v2) (out_ter S b)

  | red_expr_binary_op_strict_disequal : forall S C v1 v2 b,
      b = negb (strict_equality_test v1 v2) ->
      red_expr S C (expr_binary_op_3 binary_op_strict_disequal v1 v2) (out_ter S b)

  (** Binary op : bitwise op (11.10) *)

  | red_expr_bitwise_op : forall S C op F v1 v2 o,
      bitwise_op op F ->
      red_expr S C (spec_to_int32 v1 (expr_bitwise_op_1 F v2)) o ->
      red_expr S C (expr_binary_op_3 op v1 v2) o

  | red_expr_bitwise_op_1 : forall S C F k1 v2 o,
      red_expr S C (spec_to_int32 v2 (expr_bitwise_op_2 F k1)) o ->
      red_expr S C (expr_bitwise_op_1 F v2 k1) o

  | red_expr_bitwise_op_2 : forall S C F k1 k2 n,
      n = JsNumber.of_int (F k1 k2) ->
      red_expr S C (expr_bitwise_op_2 F k1 k2) (out_ter S n)

  (** Binary op : lazy ops [and] and [or] (not regular ops) (11.11) *)

  | red_expr_binary_op_lazy : forall S C op b_ret e1 e2 o1 o,
      lazy_op op b_ret ->
      red_expr S C (spec_expr_get_value e1) o1 ->
      red_expr S C (expr_lazy_op_1 b_ret o1 e2) o ->
      red_expr S C (expr_binary_op e1 op e2) o

  | red_expr_lazy_op_1 : forall S0 S C b_ret e1 e2 v1 v o2 o1 o,
      red_expr S C (spec_to_boolean v1) o1 ->
      red_expr S C (expr_lazy_op_2 b_ret v1 o1 e2) o ->      
      red_expr S0 C (expr_lazy_op_1 b_ret (out_ter S v1) e2) o

  | red_expr_lazy_op_2_first : forall S0 S C b_ret b1 e2 v1,
      b1 = b_ret ->
      red_expr S0 C (expr_lazy_op_2 b_ret v1 (out_ter S b1) e2) (out_ter S v1)

  | red_expr_lazy_op_2_second : forall S0 S C b_ret v1 b1 e2 o, 
      b1 <> b_ret ->
      red_expr S C (spec_expr_get_value e2) o ->
      red_expr S0 C (expr_lazy_op_2 b_ret v1 (out_ter S b1) e2) o

  (** Conditional operator (11.12) *)

  | red_expr_conditional : forall S C e1 e2 e3 o o1,
      red_expr S C (spec_expr_get_value_conv spec_to_boolean e1) o1 ->
      red_expr S C (expr_conditional_1 o1 e2 e3) o ->
      red_expr S C (expr_conditional e1 e2 e3) o

  | red_expr_conditional_1 : forall S0 S C e b e2 e3 o,
      e = (If b = true then e2 else e3) ->
      red_expr S C (spec_expr_get_value e) o ->
      red_expr S0 C (expr_conditional_1 (out_ter S b) e2 e3) o

  (** Assignment (11.13) *)
  
  | red_expr_assign : forall S C opo e1 e2 o o1,
      red_expr S C e1 o1 ->
      red_expr S C (expr_assign_1 o1 opo e2) o ->
      red_expr S C (expr_assign e1 opo e2) o
 
  | red_expr_assign_1_simple : forall S0 S C rv e2 o o1,
      red_expr S C (spec_expr_get_value e2) o1 ->
      red_expr S C (expr_assign_4 rv o1) o ->
      red_expr S0 C (expr_assign_1 (out_ter S rv) None e2) o

  | red_expr_assign_1_compound : forall S0 S C rv op e2 o o1,
      red_expr S C (spec_get_value rv) o1 ->
      red_expr S C (expr_assign_2 rv o1 op e2) o ->
      red_expr S0 C (expr_assign_1 (out_ter S rv) (Some op) e2) o

  | red_expr_assign_2_compound_get_value : forall S0 S C rv op v1 o2 e2 o,
      red_expr S C (spec_expr_get_value e2) o2 ->
      red_expr S C (expr_assign_3 rv v1 op o2) o ->
      red_expr S0 C (expr_assign_2 rv (out_ter S v1) op e2) o

  | red_expr_assign_3_compound_op : forall S0 S C rv op v1 v2 o1 o,
      red_expr S C (expr_binary_op_3 op v1 v2) o1 ->
      red_expr S C (expr_assign_4 rv o1) o ->
      red_expr S0 C (expr_assign_3 rv v1 op (out_ter S v2)) o

  | red_expr_assign_4_put_value : forall S0 S C rv v o1 o,
      red_expr S C (spec_put_value rv v) o1 ->
      red_expr S C (expr_assign_5 v o1) o ->
      red_expr S0 C (expr_assign_4 rv (out_ter S v)) o

  | red_expr_assign_5_return : forall S0 S C rv' v,
      red_expr S0 C (expr_assign_5 v (out_ter S rv')) (out_ter S v)

  (** Coma (represented as a binary operator) (11.14) *)

  | red_expr_binary_op_coma : forall S C v1 v2,
      red_expr S C (expr_binary_op_3 binary_op_coma v1 v2) (out_ter S v2)


(**************************************************************)
(** ** Reduction rules for specification functions *)

  (** Special function *)

  | red_spec_returns : forall S C o,
      red_expr S C (spec_returns o) o


  (*------------------------------------------------------------*)
  (** ** Conversions (9) *)

  (* TODO:  spec_to_primitive_auto *)
  (* TODO:  spec_prim_new_object *)

  (** Conversion to primitive (returns prim) (9.1) *)

  | red_spec_to_primitive_pref_prim : forall S C w prefo,
      red_expr S C (spec_to_primitive (value_prim w) prefo) (out_ter S w)

  | red_spec_to_primitive_pref_object : forall S C l prefo o,
      red_expr S C (spec_object_default_value l prefo) o ->
      red_expr S C (spec_to_primitive (value_object l) prefo) o

  (** Conversion to bool (returns bool) (9.2) *)

  | red_spec_to_boolean : forall S C v b,
      b = convert_value_to_boolean v ->
      red_expr S C (spec_to_boolean v) (out_ter S b)

  (** Conversion to number (returns number) (9.3) *)

  | red_spec_to_number_prim : forall S C w n,
      n = convert_prim_to_number w ->
      red_expr S C (spec_to_number (value_prim w)) (out_ter S n)

  | red_spec_to_number_object : forall S C l o1 o,
      red_expr S C (spec_to_primitive (value_object l) (Some preftype_number)) o1 ->
      red_expr S C (spec_to_number_1 o1) o ->
      red_expr S C (spec_to_number (value_object l)) o

  | red_spec_to_number_1 : forall S0 S C w n,
      n = convert_prim_to_number w ->
      red_expr S0 C (spec_to_number_1 (out_ter S w)) (out_ter S n)

  (** Conversion to integer (returns number) (9.4) *)

  | red_spec_to_integer : forall S C v o1 o,
      red_expr S C (spec_to_number v) o1 ->
      red_expr S C (spec_to_integer_1 o1) o ->
      red_expr S C (spec_to_integer v) o

  | red_spec_to_integer_1 : forall S0 S C n n',
      n' = convert_number_to_integer n ->
      red_expr S0 C (spec_to_integer_1 (out_ter S n)) (out_ter S n')

  (** Conversion to 32-bit integer (passes an int to the continuation) (9.5) *)

  | red_spec_to_int32 : forall S C v  K o1 o,
      red_expr S C (spec_to_number v) o1 ->
      red_expr S C (spec_to_int32_1 o1 K) o ->
      red_expr S C (spec_to_int32 v K) o

  | red_spec_to_int32_1 : forall S0 S C n K o,
      red_expr S C (K (JsNumber.to_int32 n)) o ->
      red_expr S0 C (spec_to_int32_1 (out_ter S n) K) o

   (** Conversion to unsigned 32-bit integer (passes an int to the continuation) (9.6) *)

  | red_spec_to_uint32 : forall S C v  K o1 o,
      red_expr S C (spec_to_number v) o1 ->
      red_expr S C (spec_to_uint32_1 o1 K) o ->
      red_expr S C (spec_to_uint32 v K) o

  | red_spec_to_uint32_1 : forall S0 S C n K o,
      red_expr S C (K (JsNumber.to_uint32 n)) o ->
      red_expr S0 C (spec_to_uint32_1 (out_ter S n) K) o
  
  (** Conversion to unsigned 16-bit integer (passes an int to the continuation) : LATER (9.7) *)

  (** Conversion to string (returns string) (9.8) *)

  | red_spec_to_string_prim : forall S C w s,
      s = convert_prim_to_string w ->
      red_expr S C (spec_to_string (value_prim w)) (out_ter S s)

  | red_spec_to_string_object : forall S C l o1 o,
      red_expr S C (spec_to_primitive (value_object l) (Some preftype_string)) o1 ->
      red_expr S C (spec_to_string_1 o1) o ->
      red_expr S C (spec_to_string (value_object l)) o

  | red_spec_to_string_1 : forall S0 S C w s,
      s = convert_prim_to_string w ->
      red_expr S0 C (spec_to_string_1 (out_ter S w)) (out_ter S s)

  (** Conversion to object (returns object_loc) (9.9) *)

  | red_spec_to_object_undef_or_null : forall S C v o,
      v = prim_undef \/ v = prim_null ->
      red_expr S C (spec_error prealloc_type_error) o ->
      red_expr S C (spec_to_object v) o

  | red_spec_to_object_prim : forall S C w o v,
      ~ (v = prim_undef \/ v = prim_null) ->
      red_expr S C (spec_prim_new_object w) o ->
      red_expr S C (spec_to_object (value_prim w)) o

  | red_spec_to_object_object : forall S C l,
      red_expr S C (spec_to_object (value_object l)) (out_ter S l)

  (** Check object coercible (returns void) (9.10) *)

  | red_spec_check_object_coercible_undef_or_null : forall S C v o,
      v = prim_undef \/ v = prim_null ->
      red_expr S C (spec_error prealloc_type_error) o ->
      red_expr S C (spec_to_object v) o

  | red_spec_check_object_coercible_return : forall S C v,
      ~ (v = prim_undef \/ v = prim_null) ->
      red_expr S C (spec_check_object_coercible v) (out_void S)

  (** Auxiliary: conversion of two values at once (passes two values to the continuation) (9.1) *)

  | red_spec_convert_twice : forall S C ex1 ex2 o1 K o,
      red_expr S C ex1 o1 ->
      red_expr S C (spec_convert_twice_1 o1 ex2 K) o ->
      red_expr S C (spec_convert_twice ex1 ex2 K) o

  | red_spec_convert_twice_1 : forall S0 S C v1 ex2 o2 K o,
      red_expr S C ex2 o2 ->
      red_expr S C (spec_convert_twice_2 o2 (K v1)) o ->
      red_expr S0 C (spec_convert_twice_1 (out_ter S v1) ex2 K) o

  | red_spec_convert_twice_2 : forall S0 S C v2 K o,
      red_expr S C (K v2) o ->
      red_expr S0 C (spec_convert_twice_2 (out_ter S v2) K) o

  (** IsCallable: is handled inline in the rules (9.11) *)


  (*------------------------------------------------------------*)
  (** ** Dispatch for operations on objects (8.6.2) *)

  (** Get (returns value) *)

  | red_spec_object_get : forall S C l x B o,
      object_method object_get_ S l B ->
      red_expr S C (spec_object_get_1 B l l x) o ->
      red_expr S C (spec_object_get l x) o  

  (** GetProperty (passes a fully-populated property descriptor to the continuation)  *)

  | red_spec_object_get_prop : forall S C l x K B o,
      object_method object_get_prop_ S l B ->
      red_expr S C (spec_object_get_prop_1 B l x K) o ->
      red_expr S C (spec_object_get_prop l x K) o  

  (** GetOwnProperty (passes a fully-populated property descriptor to the continuation) *)

  | red_spec_object_get_own_prop : forall S C l x K B o,
      object_method object_get_own_prop_ S l B ->
      red_expr S C (spec_object_get_own_prop_1 B l x K) o ->
      red_expr S C (spec_object_get_own_prop l x K) o  

  (** Put (returns void) *)

  | red_spec_object_put : forall S C l x v throw B o,
      object_method object_put_ S l B ->
      (* TODO: Daiva: Double check [this] value *)
      red_expr S C (spec_object_put_1 B l l x v throw) o ->
      red_expr S C (spec_object_put l x v throw) o

  (** CanPut (returns bool) *)

  | red_spec_object_can_put : forall S C l x B o,
      object_method object_can_put_ S l B ->
      red_expr S C (spec_object_can_put_1 B l x) o ->
      red_expr S C (spec_object_can_put l x) o  

  (** HasProperty (returns bool) *)

  | red_spec_object_has_prop : forall S C l x B o,
      object_method object_has_prop_ S l B ->
      red_expr S C (spec_object_has_prop_1 B l x) o ->
      red_expr S C (spec_object_has_prop l x) o

  (** Delete (returns bool) *)

  | red_spec_object_delete : forall S C l x throw B o,
      object_method object_delete_ S l B ->
      red_expr S C (spec_object_delete_1 B l x throw) o ->
      red_expr S C (spec_object_delete l x throw) o

  (** DefaultValue (returns value) *)

  | red_spec_object_default_value : forall S C l prefo B o,
      object_method object_default_value_ S l B ->
      red_expr S C (spec_object_default_value_1 B l prefo) o ->
      red_expr S C (spec_object_default_value l prefo) o

  (** DefineOwnProperty (returns bool) *)

  | red_spec_object_define_own_prop : forall S C l x Desc throw B o,
      object_method object_define_own_prop_ S l B ->
      red_expr S C (spec_object_define_own_prop_1 B l x Desc throw) o ->
      red_expr S C (spec_object_define_own_prop l x Desc throw) o
  
  (* TODO_ARTHUR: move here [call], [has_instance], [construct] *)


  (*------------------------------------------------------------*)
  (** ** Default implementations for operations on objects (8.12) *)

  (** GetOwnProperty (8.12.1) *)

  | red_spec_object_get_own_prop_1_default : forall S C l x K P Ao o, (* Beginning of steps 1 and 3 *)
      object_properties S l P -> (* TODO: combine this line and the next one using an auxiliary def *)
      Ao = Heap.read_option P x ->
      red_expr S C (spec_object_get_own_prop_2 l x K Ao) o ->
      red_expr S C (spec_object_get_own_prop_1 builtin_get_own_prop_default l x K) o  

  | red_spec_object_get_own_prop_2_none : forall S C l x K o, (* Step 1 *)
      red_expr S C (K full_descriptor_undef) o ->
      red_expr S C (spec_object_get_own_prop_2 l x K None) o  

  | red_spec_object_get_own_prop_2_some_data : forall S C l x K A o, (* Step 2 through 8 *)
      red_expr S C (K (full_descriptor_some A)) o ->  
      red_expr S C (spec_object_get_own_prop_2 l x K (Some A)) o  

  (** GetProperty (8.12.2) *)

  | red_spec_object_get_prop_1_default : forall S C l x K o, (* Step 1 *)
      red_expr S C (spec_object_get_own_prop l x (spec_object_get_prop_2 l x K)) o ->
      red_expr S C (spec_object_get_prop_1 builtin_get_prop_default l x K) o  

  | red_spec_object_get_prop_2_not_undef : forall S C l x K A o, (* Step 2 *)
      red_expr S C (K (full_descriptor_some A)) o ->
      red_expr S C (spec_object_get_prop_2 l x K (full_descriptor_some A)) o  

  | red_spec_object_get_prop_2_undef : forall S C l x K vproto o, (* Step 3 *)
      object_proto S l vproto ->
      red_expr S C (spec_object_get_prop_3 l x K vproto) o ->
      red_expr S C (spec_object_get_prop_2 l x K full_descriptor_undef) o  

  | red_spec_object_get_prop_3_null : forall S C l x K o, (* Step 4 *)
      red_expr S C (K full_descriptor_undef) o ->
      red_expr S C (spec_object_get_prop_3 l x K null) o  

  | red_spec_object_get_prop_3_not_null : forall S C l x K lproto o, (* Step 5 *)
      red_expr S C (spec_object_get_prop lproto x K) o ->
      red_expr S C (spec_object_get_prop_3 l x K lproto) o  
  
  (** Get (8.12.3) and (8.7.1)
      Note: rules are generalized so as to also handle the Put method on primitive values *)
  (* TODO_ARTHUR: Maybe it'd be bettter not to factorize the two sets of rules...
           but copy-pasting is really ugly though.. 
        TODO: is it correct? *)

  | red_spec_object_get_1_default : forall S C vthis l x o, (* Step 1 *)
      red_expr S C (spec_object_get_prop l x (spec_object_get_2 vthis l)) o ->      
      red_expr S C (spec_object_get_1 builtin_get_default vthis l x) o  

  | red_spec_object_get_2_undef : forall S C vthis l, (* Step 2 *)
      red_expr S C (spec_object_get_2 vthis l full_descriptor_undef) (out_ter S undef)

  | red_spec_object_get_2_data : forall S C vthis l Ad v, (* Step 3 *)
      v = attributes_data_value Ad ->
      red_expr S C (spec_object_get_2 vthis l (attributes_data_of Ad)) (out_ter S v)

  | red_spec_object_get_2_accessor : forall S C vthis l Aa o, (* Step 4 *)
      red_expr S C (spec_object_get_3 vthis l (attributes_accessor_get Aa)) o ->
      red_expr S C (spec_object_get_2 vthis l (attributes_accessor_of Aa)) o

  | red_spec_object_get_3_accessor_undef : forall S C vthis l, (* Step 5 *)
      red_expr S C (spec_object_get_3 vthis l undef) (out_ter S undef) 

  | red_spec_object_get_3_accessor_object : forall S C (lthis : object_loc) l lf o, (* Step 6 *)
      (* I changed this rule as a term [vthis] of type [object_loc] appeared in it, which strongly looked as an error.  Please check it.  -- Martin. *)
      red_expr S C (spec_call lf lthis nil) o ->
      red_expr S C (spec_object_get_3 lthis l lf) o
      
  (** CanPut (8.12.4) *)

  | red_spec_object_can_put_1_default : forall S C l x o, (* Step 1 *)
      red_expr S C (spec_object_get_own_prop l x (spec_object_can_put_2 l x)) o ->      
      red_expr S C (spec_object_can_put_1 builtin_can_put_default l x) o  

  | red_spec_object_can_put_2_accessor : forall S C l x Aa b, (* Steps 2 and 2.a *)
      b = (If attributes_accessor_set Aa = undef then false else true) ->
      red_expr S C (spec_object_can_put_2 l x (attributes_accessor_of Aa)) (out_ter S b)

  | red_spec_object_can_put_2_data : forall S C l x Ad b, (* Step 2.b *)
      b = attributes_data_writable Ad ->
      red_expr S C (spec_object_can_put_2 l x (attributes_data_of Ad)) (out_ter S b)

  | red_spec_object_can_put_2_undef : forall S C l x o lproto, (* Step 3 *)
      object_proto S l lproto ->
      red_expr S C (spec_object_can_put_4 l x lproto) o -> (* Isn't there any [spec_object_can_put_3]? *)
      red_expr S C (spec_object_can_put_2 l x full_descriptor_undef) o

  | red_spec_object_can_put_4_null : forall S C l x o b, (* Step 4 *)
      object_extensible S l b ->
      red_expr S C (spec_object_can_put_4 l x null) (out_ter S b)

  | red_spec_object_can_put_4_not_null : forall S C l x o lproto, (* Step 5 *)
      red_expr S C (spec_object_get_prop lproto x (spec_object_can_put_5 l)) o ->
      red_expr S C (spec_object_can_put_4 l x lproto) o

  | red_spec_object_can_put_5_undef : forall S C l x o b, (* Step 6 *)
      object_extensible S l b ->
      red_expr S C (spec_object_can_put_5 l full_descriptor_undef) (out_ter S b)

  | red_spec_object_can_put_5_accessor : forall S C l Aa b, (* Step 7 *)
      b = (If attributes_accessor_set Aa = undef then false else true) ->
      red_expr S C (spec_object_can_put_5 l (attributes_accessor_of Aa)) (out_ter S b)

  | red_spec_object_can_put_5_data : forall S C l x Ad bext o, (* Step 8 *)
      object_extensible S l bext ->
      red_expr S C (spec_object_can_put_6 Ad bext) o ->
      red_expr S C (spec_object_can_put_5 l (attributes_data_of Ad)) o

  | red_spec_object_can_put_6_extens_false : forall S C Ad, (* Step 8.a *)
      red_expr S C (spec_object_can_put_6 Ad false) (out_ter S false)

  | red_spec_object_can_put_6_extens_true : forall S C Ad b o, (* Step 8.b *)
      b = attributes_data_writable Ad ->
      red_expr S C (spec_object_can_put_6 Ad true) (out_ter S b)

  (** Put (8.12.5) and (8.7.2)
      TODO_ARTHUR::=>
      Note: rules are generalized so as to also handle the Put method on primitive values *)

  | red_spec_object_put_1_default : forall S C vthis l x v throw o1 o, (* Step 1 *)
      red_expr S C (spec_object_can_put l x) o1 ->
      red_expr S C (spec_object_put_2 vthis l x v throw o1) o ->
      red_expr S C (spec_object_put_1 builtin_put_default vthis l x v throw) o  

  | red_spec_object_put_1_false : forall S C vthis l x v throw o, (* Steps 1.a and 1.b *)
      red_expr S C (spec_error_or_void throw prealloc_type_error) o ->
      red_expr S C (spec_object_put_2 vthis l x v throw (out_ter S false)) o

  | red_spec_object_put_2_true : forall S C vthis l x v throw o, (* Step 2 *)
      red_expr S C (spec_object_get_own_prop l x (spec_object_put_3 vthis l x v throw)) o ->      
      red_expr S C (spec_object_put_2 vthis l x v throw (out_ter S true)) o

  | red_spec_object_put_3_data_object : forall S C (lthis:object_loc) l x v throw Ad Desc o1 o, (* Step 3 *)
      Desc = descriptor_intro (Some v) None None None None None ->
      red_expr S C (spec_object_define_own_prop l x Desc throw) o1 ->
      red_expr S C (spec_object_put_5 o1) o ->
      red_expr S C (spec_object_put_3 lthis l x v throw (attributes_data_of Ad)) o

  | red_spec_object_put_3_data_prim : forall S C (wthis:prim) l x v throw Ad o, (* Step 3, for prim values *)
      red_expr S C (spec_error_or_void throw prealloc_type_error) o ->
      red_expr S C (spec_object_put_3 wthis l x v throw (attributes_data_of Ad)) o

  | red_spec_object_put_3_not_data : forall S C vthis l x v throw Aa o, (* Step 4 *)
      red_expr S C (spec_object_get_prop l x (spec_object_put_4 vthis l x v throw)) o ->
      red_expr S C (spec_object_put_3 vthis l x v throw (attributes_accessor_of Aa)) o
      (* According to the spec, it should be every cases that are not [attributes_data_of].  
        There thus lacks a case there:  [full_descriptor_undef]. -- Martin *)

  | red_spec_object_put_4_accessor : forall vsetter lfsetter S C vthis l x v throw Aa o1 o, (* Step 5 *)
      vsetter = attributes_accessor_set Aa ->
      vsetter <> undef -> (* Note: this premise is a derived fact *)
      vsetter = value_object lfsetter ->
      red_expr S C (spec_call lfsetter vthis (v::nil)) o1 ->
      red_expr S C (spec_object_put_5 o1) o ->
      red_expr S C (spec_object_put_4 vthis l x v throw (attributes_accessor_of Aa)) o

  | red_spec_object_put_4_not_accessor_object : forall S C (lthis:object_loc) l x v throw Ad Desc o1 o, (* Step 6 *)
      Desc = descriptor_intro_data v true true true ->
      red_expr S C (spec_object_define_own_prop l x Desc throw) o1 ->
      red_expr S C (spec_object_put_5 o1) o ->
      red_expr S C (spec_object_put_4 lthis l x v throw (attributes_data_of Ad)) o
      (* According to the spec, it should be every cases that are not [attributes_accessor_of].  There thus lacks a case there:  [full_descriptor_undef]. -- Martin *)

  | red_spec_object_put_4_not_accessor_prim : forall S C (wthis:prim) l x v throw Ad o, (* Step 6, for prim values *)
      red_expr S C (spec_error_or_void throw prealloc_type_error) o ->
      red_expr S C (spec_object_put_4 wthis l x v throw (attributes_data_of Ad)) o

  | red_spec_object_put_5_return : forall S C rv, (* Steps 3.c and 7 *)
      red_expr S C (spec_object_put_5 (out_ter S rv)) (out_void S)

  (** HasProperty (8.12.6) *)

  | red_spec_object_has_prop_1_default : forall o1 S C l x o, (* Step 1 *)
      red_expr S C (spec_object_get_prop l x spec_object_has_prop_2) o ->
      red_expr S C (spec_object_has_prop_1 builtin_has_prop_default l x) o  

  | red_spec_object_has_prop_2 : forall S C D b, (* Steps 2 and 3 *)
      b = (If D = full_descriptor_undef then false else true) ->
      red_expr S C (spec_object_has_prop_2 D) (out_ter S b)

  (** Delete (8.12.7) *)

  | red_spec_object_delete_1_default : forall S C l x throw o, (* Step 1 *)
      red_expr S C (spec_object_get_own_prop l x (spec_object_delete_2 l x throw)) o ->
      red_expr S C (spec_object_delete_1 builtin_delete_default l x throw) o  

  | red_spec_object_delete_2_undef : forall S C l x throw, (* Step 2 *)
      red_expr S C (spec_object_delete_2 l x throw full_descriptor_undef) (out_ter S true)

  | red_spec_object_delete_2_some_configurable : forall S C l x throw A S' o, (* Step 3 *)
      attributes_configurable A = true ->
      object_rem_property S l x S' ->
      red_expr S C (spec_object_delete_2 l x throw (full_descriptor_some A)) (out_ter S' true)

  | red_spec_object_delete_3_some_non_configurable : forall S C l x throw A o, (* Steps 4 and 5 *)
      attributes_configurable A = false ->
      red_expr S C (spec_error_or_cst throw prealloc_type_error false) o ->
      red_expr S C (spec_object_delete_2 l x throw (full_descriptor_some A)) o 

  (** DefaultValue (8.12.8)
      Note: rules are better factorized than the specification *)

  | red_spec_object_default_value_1_default : forall S C l prefo pref o,
      pref = unsome_default preftype_number prefo ->
      red_expr S C (spec_object_default_value_2 l pref (other_preftypes pref)) o ->
      red_expr S C (spec_object_default_value_1 builtin_default_value_default l prefo) o  
  
  | red_spec_object_default_value_2 : forall S C l pref1 pref2 o,
      red_expr S C (spec_object_default_value_sub_1 l (method_of_preftype pref1) (spec_object_default_value_3 l pref2)) o ->
      red_expr S C (spec_object_default_value_2 l pref1 pref2) o

  | red_spec_object_default_value_3 : forall S C l pref2 o,
      red_expr S C (spec_object_default_value_sub_1 l (method_of_preftype pref2) spec_object_default_value_4) o ->
      red_expr S C (spec_object_default_value_3 l pref2) o

  | red_spec_object_default_value_4 : forall S C o,
      red_expr S C (spec_error prealloc_type_error) o ->
      red_expr S C spec_object_default_value_4 o

  (** Auxiliary reduction rules for DefaultValue (in continuation-passing-style) *)

  | red_spec_object_default_value_sub_1 : forall o1 S C l x K o,
      red_expr S C (spec_object_get l x) o1 ->
      red_expr S C (spec_object_default_value_sub_2 l o1 K) o ->
      red_expr S C (spec_object_default_value_sub_1 l x K) o

  | red_spec_object_default_value_sub_2_not_callable : forall S0 S C l v K o,
      callable S v None ->
      red_expr S C K o ->
      red_expr S0 C (spec_object_default_value_sub_2 l (out_ter S v) K) o

  | red_spec_object_default_value_sub_2_callable : forall S C lfunc l v K o B o1,
      callable S v (Some B) ->
      v = value_object lfunc ->
      red_expr S C (spec_call lfunc l nil) o1 ->
      red_expr S C (spec_object_default_value_sub_3 o1 K) o ->
      red_expr S C (spec_object_default_value_sub_2 l (out_ter S v) K) o
      (* Note: the spec does not mention a call [getValue] on the result of the [[call]] *)

  | red_spec_object_default_value_sub_3_prim : forall S0 S C K w,
      red_expr S0 C (spec_object_default_value_sub_3 (out_ter S w) K) (out_ter S w)

  | red_spec_object_default_value_sub_3_object : forall S0 S C l K o,
      red_expr S C K o ->
      red_expr S0 C (spec_object_default_value_sub_3 (out_ter S (value_object l)) K) o

  (** DefineOwnProperty (8.12.9) *)

  | red_spec_object_define_own_prop_1_default : forall S C l x Desc throw o,(* Step 1 *)
      red_expr S C (spec_object_get_own_prop l x (spec_object_define_own_prop_2 l x Desc throw)) o ->
      red_expr S C (spec_object_define_own_prop_1 builtin_define_own_prop_default l x Desc throw) o 

  | red_spec_object_define_own_prop_2 : forall S C l x Desc throw An bext o, (* Step 2 *)
      object_extensible S l bext ->
      red_expr S C (spec_object_define_own_prop_3 l x Desc throw An bext) o ->
      red_expr S C (spec_object_define_own_prop_2 l x Desc throw An) o (* This [An] is a [full_descriptor]:  why not calling it [D]? -- Martin *)

  | red_spec_object_define_own_prop_3_undef_false : forall S C l x Desc throw o, (* Step 3 *)
      red_expr S C (spec_object_define_own_prop_reject throw) o ->
      red_expr S C (spec_object_define_own_prop_3 l x Desc throw full_descriptor_undef false) o

  | red_spec_object_define_own_prop_3_undef_true : forall S C l x Desc throw A S', (* Step 4 *)
      A = (If (descriptor_is_generic Desc \/ descriptor_is_data Desc)
            then attributes_data_of_descriptor Desc
            else attributes_accessor_of_descriptor Desc) ->
      object_set_property S l x A S' ->
      red_expr S C (spec_object_define_own_prop_3 l x Desc throw full_descriptor_undef true) (out_ter S' true)

  | red_spec_object_define_own_prop_3_includes : forall S C l x A Desc throw bext, (* Step 6 (subsumes 5) *)
      descriptor_contains A Desc ->
      red_expr S C (spec_object_define_own_prop_3 l x Desc throw (full_descriptor_some A) bext) (out_ter S true)

  | red_spec_object_define_own_prop_3_not_include : forall S C l x A Desc throw o bext, (* Steps 6 else branch *)
      ~ descriptor_contains A Desc ->
      red_expr S C (spec_object_define_own_prop_4 l x A Desc throw) o ->
      red_expr S C (spec_object_define_own_prop_3 l x Desc throw (full_descriptor_some A) bext) o

  | red_spec_object_define_own_prop_4_reject : forall S C l x A Desc throw o, (* Step 7 *)
      attributes_change_enumerable_on_non_configurable A Desc ->
      red_expr S C (spec_object_define_own_prop_reject throw) o ->
      red_expr S C (spec_object_define_own_prop_4 l x A Desc throw) o 

  | red_spec_object_define_own_prop_4_not_reject : forall S C l x A Desc throw o, (* Step 7 else branch *)
      ~ attributes_change_enumerable_on_non_configurable A Desc ->
      red_expr S C (spec_object_define_own_prop_5 l x A Desc throw) o ->
      red_expr S C (spec_object_define_own_prop_4 l x A Desc throw) o

  | red_spec_object_define_own_prop_5_generic : forall S C l x A Desc throw o, (* Step 8 *)
      descriptor_is_generic Desc ->
      red_expr S C (spec_object_define_own_prop_write l x A Desc throw) o ->
      red_expr S C (spec_object_define_own_prop_5 l x A Desc throw) o

  | red_spec_object_define_own_prop_5_a : forall S C l x A Desc throw o, (* Step 9 *)
      (attributes_is_data A) <> (descriptor_is_data Desc) ->
      red_expr S C (spec_object_define_own_prop_6a l x A Desc throw) o ->
      red_expr S C (spec_object_define_own_prop_5 l x A Desc throw) o

  | red_spec_object_define_own_prop_6a_reject : forall S C l x A Desc throw o, (* Step 9a *)
      attributes_configurable A = false ->
      red_expr S C (spec_object_define_own_prop_reject throw) o ->
      red_expr S C (spec_object_define_own_prop_6a l x A Desc throw) o

  | red_spec_object_define_own_prop_6a_accept : forall S S' C l x A A' Desc throw o, (* Steps 9b and 9c *)
      attributes_configurable A = true ->
      A' = match A with
           | attributes_data_of Ad => attributes_accessor_of_attributes_data Ad
           | attributes_accessor_of Aa => attributes_data_of_attributes_accessor Aa
           end ->
      object_set_property S l x A' S' ->
      red_expr S' C (spec_object_define_own_prop_write l x A' Desc throw) o ->
      red_expr S C (spec_object_define_own_prop_6a l x A Desc throw) o

  | red_spec_object_define_own_prop_5_b : forall S C l x Ad Desc throw o, (* Step 10 *)
      descriptor_is_data Desc ->
      red_expr S C (spec_object_define_own_prop_6b l x Ad Desc throw) o ->
      red_expr S C (spec_object_define_own_prop_5 l x (attributes_data_of Ad) Desc throw) o

  | red_spec_object_define_own_prop_6b_false_reject : forall S C l x Ad Desc throw o, (* Step 10a *)
      attributes_change_data_on_non_configurable Ad Desc ->
      red_expr S C (spec_object_define_own_prop_reject throw) o ->
      red_expr S C (spec_object_define_own_prop_6b l x Ad Desc throw) o

  | red_spec_object_define_own_prop_6b_false_accept : forall S C l x Ad Desc throw o, (* Step 10a else branch *)
      ~ (attributes_change_data_on_non_configurable Ad Desc) ->
      red_expr S C (spec_object_define_own_prop_write l x Ad Desc throw) o ->
      red_expr S C (spec_object_define_own_prop_6b l x Ad Desc throw) o

  | red_spec_object_define_own_prop_5_c : forall S C l x Aa Desc throw o, (* Step 11 *)
      descriptor_is_accessor Desc ->
      red_expr S C (spec_object_define_own_prop_6c l x Aa Desc throw) o ->
      red_expr S C (spec_object_define_own_prop_5 l x (attributes_accessor_of Aa) Desc throw) o

  | red_spec_object_define_own_prop_6c_1 : forall S C l x Aa Desc throw o, (* Step 11a *)
      attributes_change_accessor_on_non_configurable Aa Desc ->
      red_expr S C (spec_object_define_own_prop_reject throw) o ->
      red_expr S C (spec_object_define_own_prop_6c l x Aa Desc throw) o

   | red_spec_object_define_own_prop_6c_2 : forall S C l x Aa Desc throw o, (* Step 11a else branch *)
      ~ attributes_change_accessor_on_non_configurable Aa Desc ->
      red_expr S C (spec_object_define_own_prop_write l x Aa Desc throw) o ->
      red_expr S C (spec_object_define_own_prop_6c l x Aa Desc throw) o

  | red_spec_object_define_own_prop_write : forall S S' C l x A Desc throw A', 
      A' = attributes_update A Desc ->
      object_set_property S l x A' S' ->
      red_expr S C (spec_object_define_own_prop_write l x A Desc throw) (out_ter S' true)

  | red_spec_object_define_own_prop_reject : forall S C throw o, 
      red_expr S C (spec_error_or_cst throw prealloc_type_error false) o ->
      red_expr S C (spec_object_define_own_prop_reject throw) o


  (*------------------------------------------------------------*)
  (** ** Operations on references (8.7) *)

  (** Get value on a reference (returns value) (8.7.1) *)

  | red_spec_ref_get_value_value : forall S C v, (* Step 1 *)
      red_expr S C (spec_get_value v) (out_ter S v)

  | red_spec_ref_get_value_ref_a : forall S C r o, (* Steps 2 and 3 *)
      ref_is_unresolvable r ->
      red_expr S C (spec_error prealloc_ref_error) o ->
      red_expr S C (spec_get_value r) o

  | red_spec_ref_get_value_ref_b: forall ext_get v S C r o, (* Steps 2 and 4 *)
      ref_is_property r ->
      ref_base r = ref_base_type_value v ->
      ext_get = (If ref_has_primitive_base r
        then spec_prim_value_get
        else spec_object_get) -> (* It would make more sense for [spec_object_get] to get a location instead of a value.  Can this part of the rule be splitted in two to get a location [l] in the second case to directly give it to [spec_object_get] and avoid confusions in the rule [red_spec_object_get]? -- Martin. *)
      red_expr S C (ext_get v (ref_name r)) o ->
      red_expr S C (spec_get_value r) o

  | red_spec_ref_get_value_ref_c : forall L S C r o, (* Step 5. *)
      ref_base r = ref_base_type_env_loc L ->
      red_expr S C (spec_env_record_get_binding_value L (ref_name r) (ref_strict r)) o ->
      red_expr S C (spec_get_value r) o

  (** Special Get method for primitive values (returns value)  (8.7.1) 
      Note: implemented with the same rules as [spec_object_get] *)

  | red_spec_prim_value_get : forall S C v x o1 o,
      red_expr S C (spec_to_object v) o1 ->
      red_expr S C (spec_prim_value_get_1 v x o1) o ->
      red_expr S C (spec_prim_value_get v x) o

  | red_spec_prim_value_get_1 : forall S0 S C v x l o,
      red_expr S C (spec_object_get_1 builtin_get_default v l x) o ->
      red_expr S0 C (spec_prim_value_get_1 v x (out_ter S l)) o

  (** Put value on a reference (returns void) (8.7.2) *)

  | red_spec_ref_put_value_value : forall S C v vnew o, (* Step 1 *)
      red_expr S C (spec_error prealloc_ref_error) o ->
      red_expr S C (spec_put_value v vnew) o 
    
  | red_spec_ref_put_value_ref_a_1 : forall S C r vnew o, (* Steps 2 and 3a *)
      ref_is_unresolvable r ->
      ref_strict r = true ->
      red_expr S C (spec_error prealloc_ref_error) o ->
      red_expr S C (spec_put_value r vnew) o

  | red_spec_ref_put_value_ref_a_2 : forall o S C r vnew, (* Steps 2 and 3b *)
      ref_is_unresolvable r ->
      ref_strict r = false ->
      red_expr S C (spec_object_put prealloc_global (ref_name r) vnew throw_false) o ->
      red_expr S C (spec_put_value r vnew) o 

  | red_spec_ref_put_value_ref_b : forall v ext_put S C r vnew o, (* Step 4 *)
      ref_is_property r ->
      ref_base r = ref_base_type_value v ->
      ext_put = (If ref_has_primitive_base r
        then spec_prim_value_put
        else spec_object_put) ->
      red_expr S C (ext_put v (ref_name r) vnew (ref_strict r)) o ->
      red_expr S C (spec_put_value (resvalue_ref r) vnew) o
      
  | red_spec_ref_put_value_ref_c : forall L S C r vnew o, (* Step 5 *)     
      ref_base r = ref_base_type_env_loc L ->
      red_expr S C (spec_env_record_set_mutable_binding L (ref_name r) vnew (ref_strict r)) o ->
      red_expr S C (spec_put_value (resvalue_ref r) vnew) o  

  (** Special "Put" method for primitive values (returns value)  (8.7.2) 
      Note: implemented with the same rules as [spec_object_put]*)

  | red_spec_prim_value_put : forall S C w x v throw o1 o,
      red_expr S C (spec_to_object w) o1 ->
      red_expr S C (spec_prim_value_put_1 w x v throw o1) o ->
      red_expr S C (spec_prim_value_put w x v throw) o

  | red_spec_prim_value_put_1 : forall S0 S C w x v throw l o,
      red_expr S C (spec_object_put_1 builtin_put_default w l x v throw) o ->
      red_expr S0 C (spec_prim_value_put_1 w x v throw (out_ter S l)) o

  (** Auxiliary: [spec_expr_get_value] as a combination of [red_expr] and [get_value] *)

  | red_spec_expr_get_value : forall S C e o o1,
      red_expr S C e o1 ->
      red_expr S C (spec_expr_get_value_1 o1) o ->
      red_expr S C (spec_expr_get_value e) o

  | red_spec_expr_get_value_1 : forall S0 S C rv o,
      red_expr S C (spec_get_value rv) o ->
      red_expr S0 C (spec_expr_get_value_1 (out_ter S rv)) o

  (** Auxiliary: [spec_expr_get_value_conv] as a combination [spec_expr_get_value] and a conversion *)

  | red_spec_expr_get_value_conv : forall S C e K o o1,
      red_expr S C (spec_expr_get_value e) o1 -> 
      red_expr S C (spec_expr_get_value_conv_1 K o1) o -> 
      red_expr S C (spec_expr_get_value_conv K e) o

  | red_spec_expr_get_value_conv_1 : forall S0 S C K v o,
      red_expr S C (K v) o ->
      red_expr S0 C (spec_expr_get_value_conv_1 K (out_ter S v)) o


  (*------------------------------------------------------------*)
  (** ** Operations on environment records (10.2) *)

  (** Has binding (returns bool) (10.2.1.1.1, 10.2.1.2.1) *)

  | red_spec_env_record_has_binding : forall S C L x o E,
      env_record_binds S L E ->
      red_expr S C (spec_env_record_has_binding_1 L x E) o ->
      red_expr S C (spec_env_record_has_binding L x) o

  | red_spec_env_record_has_binding_1_decl : forall S C L x Ed b,
      b = (If decl_env_record_indom Ed x then true else false) ->
      red_expr S C (spec_env_record_has_binding_1 L x (env_record_decl Ed)) (out_ter S b)

  | red_spec_env_record_has_binding_1_object : forall S C L x l pt o,
      red_expr S C (spec_object_has_prop l x) o ->
      red_expr S C (spec_env_record_has_binding_1 L x (env_record_object l pt)) o

  (** Create mutable binding (returns void) (10.2.1.1.2, 10.2.1.2.2) *)

  | red_spec_env_record_create_mutable_binding : forall S C L x deletable_opt deletable o E,
      deletable = unsome_default false deletable_opt ->
      env_record_binds S L E ->
      red_expr S C (spec_env_record_create_mutable_binding_1 L x deletable E) o ->
      red_expr S C (spec_env_record_create_mutable_binding L x deletable_opt) o

  | red_spec_env_record_create_mutable_binding_1_decl_indom : forall S C L x deletable Ed S',
      ~ decl_env_record_indom Ed x ->
      S' = env_record_write_decl_env S L x (mutability_of_bool deletable) undef ->
      red_expr S C (spec_env_record_create_mutable_binding_1 L x deletable (env_record_decl Ed)) (out_void S')

  | red_spec_env_record_create_mutable_binding_1_object : forall o1 S C L x deletable l pt o,
      red_expr S C (spec_object_has_prop l x) o1 ->
      red_expr S C (spec_env_record_create_mutable_binding_2 L x deletable l o1) o ->
      red_expr S C (spec_env_record_create_mutable_binding_1 L x deletable (env_record_object l pt)) o

  | red_spec_env_record_create_mutable_binding_obj_2 : forall A S0 C L x deletable l S o1 o,
      A = attributes_data_intro undef true true deletable ->
      red_expr S C (spec_object_define_own_prop l x A throw_true) o1 ->
      red_expr S C (spec_env_record_create_mutable_binding_3 o1) o ->
      red_expr S0 C (spec_env_record_create_mutable_binding_2 L x deletable l (out_ter S false)) o

  | red_spec_env_record_create_mutable_binding_obj_3 : forall S0 S C rv,
      red_expr S0 C (spec_env_record_create_mutable_binding_3 (out_ter S rv)) (out_void S)

  (** Set mutable binding (returns void) (10.2.1.1.3, 10.2.1.2.3) *)

  | red_spec_env_record_set_mutable_binding : forall S C L x v str o E,
      env_record_binds S L E ->
      red_expr S C (spec_env_record_set_mutable_binding_1 L x v str E) o ->
      red_expr S C (spec_env_record_set_mutable_binding L x v str) o

  | red_spec_env_record_set_mutable_binding_1_decl : forall v_old mu S C L x v str Ed K o,
      decl_env_record_binds Ed x mu v_old ->
      K = (If mutability_is_mutable mu
            then (let S' := env_record_write_decl_env S L x mu v in
                  spec_returns (out_void S'))
            else (spec_error_or_void str prealloc_type_error)) ->
      red_expr S C K o ->
      red_expr S C (spec_env_record_set_mutable_binding_1 L x v str (env_record_decl Ed)) o

  | red_spec_env_record_set_mutable_binding_1_object : forall S C L x v str l pt o,
      red_expr S C (spec_object_put l x v str) o ->
      red_expr S C (spec_env_record_set_mutable_binding_1 L x v str (env_record_object l pt)) o

  (** Get binding value (returns value) (10.2.1.1.4, 10.2.1.2.4) *)

  | red_spec_env_record_get_binding_value : forall E S C L x str o,
      env_record_binds S L E ->
      red_expr S C (spec_env_record_get_binding_value_1 L x str E) o ->
      red_expr S C (spec_env_record_get_binding_value L x str) o

  | red_spec_env_record_get_binding_value_1_decl : forall mu v S C L x str Ed K o,
      decl_env_record_binds Ed x mu v -> 
      K = (If mu = mutability_uninitialized_immutable
              then (spec_error_or_cst str prealloc_ref_error undef)
              else spec_returns (out_ter S v)) ->
      red_expr S C K o ->
      red_expr S C (spec_env_record_get_binding_value_1 L x str (env_record_decl Ed)) o

  | red_spec_env_record_get_binding_value_1_object : forall o1 S C L x str l pt o,
      red_expr S C (spec_object_has_prop l x) o1 ->
      red_expr S C (spec_env_record_get_binding_value_2 x str l o1) o ->
      red_expr S C (spec_env_record_get_binding_value_1 L x str (env_record_object l pt)) o

  | red_spec_env_record_get_binding_value_2_false : forall S0 C x str l S o,
      red_expr S C (spec_error_or_cst str prealloc_ref_error undef) o ->
      red_expr S0 C (spec_env_record_get_binding_value_2 x str l (out_ter S false)) o

  | red_spec_env_record_get_binding_value_obj_2_true : forall S0 C x str l S o,
      red_expr S C (spec_object_get l x) o ->
      red_expr S0 C (spec_env_record_get_binding_value_2 x str l (out_ter S true)) o

  (** Delete binding (returns bool) (10.2.1.1.5, 10.2.1.2.5) *)

  | red_spec_env_record_delete_binding : forall S C L x o E,
      env_record_binds S L E ->
      red_expr S C (spec_env_record_delete_binding_1 L x E) o ->
      red_expr S C (spec_env_record_delete_binding L x) o

  | red_spec_env_record_delete_binding_1_decl_indom : forall mu v S C L x Ed S' b,
      decl_env_record_binds Ed x mu v ->
      (If mu = mutability_deletable
          then (S' = env_record_write S L (decl_env_record_rem Ed x) /\ b = true)
          else (S' = S /\ b = false)) ->
      red_expr S C (spec_env_record_delete_binding_1 L x (env_record_decl Ed)) (out_ter S' b)

  | red_spec_env_record_delete_binding_1_decl_not_indom : forall S C L x Ed,
      ~ decl_env_record_indom Ed x ->
      red_expr S C (spec_env_record_delete_binding_1 L x (env_record_decl Ed)) (out_ter S true)

  | red_spec_env_record_delete_binding_1_object : forall S C L x l pt o,
      red_expr S C (spec_object_delete l x throw_false) o ->
      red_expr S C (spec_env_record_delete_binding_1 L x (env_record_object l pt)) o

  (** Implicit this value (returns value) (10.2.1.1.6, 10.2.1.2.6) *)

  | red_spec_env_record_implicit_this_value : forall S C L o E,
      env_record_binds S L E ->
      red_expr S C (spec_env_record_implicit_this_value_1 L E) o ->
      red_expr S C (spec_env_record_implicit_this_value L) o

  | red_spec_env_record_implicit_this_value_1_decl : forall S C L Ed,
      red_expr S C (spec_env_record_implicit_this_value_1 L (env_record_decl Ed)) (out_ter S undef)

  | red_spec_env_record_implicit_this_value_1_object : forall S C L l (pt : bool) v,
      v = (if pt then l else undef) ->
      red_expr S C (spec_env_record_implicit_this_value_1 L (env_record_object l pt)) (out_ter S v)

  (** Create immutable binding (returns void) (10.2.1.1.7) *)

  | red_spec_env_record_create_immutable_binding : forall Ed S C L x S',
      env_record_binds S L (env_record_decl Ed) ->
      ~ decl_env_record_indom Ed x ->
      S' = env_record_write_decl_env S L x mutability_uninitialized_immutable undef ->
      red_expr S C (spec_env_record_create_immutable_binding L x) (out_void S')

  (** Initialize immutable binding (returns void) (10.2.1.1.8) *)

  | red_spec_env_record_initialize_immutable_binding : forall Ed v_old S C L x v S',
      env_record_binds S L (env_record_decl Ed) ->
      decl_env_record_binds Ed x mutability_uninitialized_immutable v_old -> (* Note: v_old is always undef here *)
      S' = env_record_write_decl_env S L x mutability_immutable v ->
      red_expr S C (spec_env_record_initialize_immutable_binding L x v) (out_void S')

  (** Auxiliary: combination of create mutable binding and set mutable binding (returns void) *)

  | red_spec_env_record_create_set_mutable_binding : forall S C L x deletable_opt v str o o1,
      red_expr S C (spec_env_record_create_mutable_binding L x deletable_opt) o1 ->
      red_expr S C (spec_env_record_create_set_mutable_binding_1 o1 L x v str) o ->
      red_expr S C (spec_env_record_create_set_mutable_binding L x deletable_opt v str) o

  | red_spec_env_record_create_set_mutable_binding_1 : forall S S0 C L x v str o,
      red_expr S C (spec_env_record_set_mutable_binding L x v str) o ->
      red_expr S0 C (spec_env_record_create_set_mutable_binding_1 (out_void S) L x v str) o


  (*------------------------------------------------------------*)
  (** ** Operations on lexical environments *)

  (** Get identifier reference (10.2.2.1) *)

  | red_spec_lexical_env_get_identifier_ref_nil : forall S C x str r,
      r = ref_create_value undef x str ->
      red_expr S C (spec_lexical_env_get_identifier_ref nil x str) (out_ter S r)

  | red_spec_lexical_env_get_identifier_ref_cons : forall S C L lexs x str o,
      red_expr S C (spec_lexical_env_get_identifier_ref_1 L lexs x str) o ->
      red_expr S C (spec_lexical_env_get_identifier_ref (L::lexs) x str) o

  | red_spec_lexical_env_get_identifier_ref_cons_1 : forall o1 S C L lexs x str o,
      red_expr S C (spec_env_record_has_binding L x) o1 ->
      red_expr S C (spec_lexical_env_get_identifier_ref_2 L lexs x str o1) o ->
      red_expr S C (spec_lexical_env_get_identifier_ref_1 L lexs x str) o

  | red_spec_lexical_env_get_identifier_ref_cons_2_true : forall S0 C L lexs x str S r,
      r = ref_create_env_loc L x str ->
      red_expr S0 C (spec_lexical_env_get_identifier_ref_2 L lexs x str (out_ter S true)) (out_ter S r)

  | red_spec_lexical_env_get_identifier_ref_cons_2_false : forall S0 C L lexs x str S o,
      red_expr S C (spec_lexical_env_get_identifier_ref lexs x str) o ->
      red_expr S0 C (spec_lexical_env_get_identifier_ref_2 L lexs x str (out_ter S false)) o
     
  (*------------------------------------------------------------*)
  (** ** Operations on execution contexts and entering of function code (10.4) *)
  
  (** Entering eval code  (10.4.2) *)
  
  (* TODO: What does it mean "If there is no calling context..."? *)
      
  | red_spec_entering_eval_code : forall C' S C (is_direct_call : bool) bd K o, (* Steps 1 - 2 *)
      (* TODO : is the initial strictness of the context set to false? *)
      C' = (If is_direct_call then C
                              else execution_ctx_initial false) ->
      red_expr S C' (spec_entering_eval_code_1 bd K) o ->
      red_expr S C (spec_entering_eval_code is_direct_call bd K) o  
      
  | red_spec_entering_eval_code_1 : forall str lex S' C' o1 S C bd K o, (* Steps 3 - 4 *)
      str = funcbody_is_strict bd ->
      (lex, S') = (If str then lexical_env_alloc_decl S (execution_ctx_lexical_env C)
                          else (execution_ctx_lexical_env C, S)) ->
      C' = (If str then (execution_ctx_with_lex_same C lex) else C) ->
      red_expr S' C' (spec_binding_inst codetype_eval None (funcbody_prog bd) nil) o1 -> 
      red_expr S' C' (spec_entering_eval_code_2 o1 K) o ->
      red_expr S C (spec_entering_eval_code_1 bd K) o 
      
  | red_spec_entering_eval_code_2 : forall S0 C S K o,
      red_expr S C K o ->
      red_expr S0 C (spec_entering_eval_code_2 (out_void S) K) o 

  (** Entering function code  (10.4.3) *)

  | red_spec_entering_func_code : forall S C lf vthis args bd str K o, 
      object_code S lf (Some bd) ->
      str = funcbody_is_strict bd ->
      red_expr S C (spec_entering_func_code_1 lf args bd vthis str K) o ->
      red_expr S C (spec_entering_func_code lf vthis args K) o

  | red_spec_entering_func_code_1_strict : forall S C lf args bd vthis K o, (* Step 1 *)
      red_expr S C (spec_entering_func_code_3 lf args true bd vthis K) o -> 
      red_expr S C (spec_entering_func_code_1 lf args bd vthis true K) o

  | red_spec_entering_func_code_1_null_or_undef : forall S C lf args str bd vthis K o, (* Step 2 *)
      (vthis = null \/ vthis = undef) ->
      red_expr S C (spec_entering_func_code_3 lf args false bd prealloc_global K) o ->
      red_expr S C (spec_entering_func_code_1 lf args bd vthis false K) o

  | red_spec_entering_func_code_1_not_object : forall S C lf args bd vthis o1 K o, (* Step 3 *)
      (vthis <> null /\ vthis <> undef /\ type_of vthis <> type_object) ->
      red_expr S C (spec_to_object vthis) o1 ->
      red_expr S C (spec_entering_func_code_2 lf args bd o1 K) o ->
      red_expr S C (spec_entering_func_code_1 lf args bd vthis false K) o

  | red_spec_entering_func_code_2 : forall S S0 C lf args bd vthis K o,
      red_expr S C (spec_entering_func_code_3 lf args false bd vthis K) o ->
      red_expr S0 C (spec_entering_func_code_2 lf args bd (out_ter S vthis) K) o

  | red_spec_entering_func_code_1_object : forall S C lf args bd (lthis:object_loc) K o, (* Step 4 *)
      red_expr S C (spec_entering_func_code_3 lf args false bd lthis K) o ->
      red_expr S C (spec_entering_func_code_1 lf args bd lthis false K) o

  | red_spec_entering_func_code_3 : forall o1 S C lf args str bd vthis lex lex' S' C' K o, (* Steps 5 through 9 *)
      object_scope S lf (Some lex) ->
      (lex', S') = lexical_env_alloc_decl S lex ->
      C' = execution_ctx_intro_same lex' vthis str ->
      red_expr S' C' (spec_binding_inst codetype_func (Some lf) (funcbody_prog bd) args) o1 -> 
      red_expr S' C' (spec_entering_func_code_4 o1 K) o ->
      red_expr S C (spec_entering_func_code_3 lf args str bd vthis K) o 
      
  | red_spec_entering_func_code_4 : forall S0 S C K o, 
      red_expr S C K o ->
      red_expr S0 C (spec_entering_func_code_4 (out_void S) K) o 

      (*  TODO:   
          interpreter schema:
             red_entering_func_code S C f :=
                let C' = ... in
                if_void (red_binding_inst S C' f) (fun S' =>
                   red_call S' C' f.body)  // K=red_call
          *)

  (*------------------------------------------------------------*)
  (** Binding instantiation (10.5) *)   

  (* Auxiliary reductions for binding instantiation:
     bindings for parameters (Step 4d). *)

  | red_spec_binding_inst_formal_params_empty : forall S C args L str,  (* Loop ends in Step 4d *)  
      red_expr S C (spec_binding_inst_formal_params args L nil str) (out_void S)

  | red_spec_binding_inst_formal_params_non_empty : forall o1 S C v args args' L x xs str o, (* Steps 4d i - iii *)
      (v,args') = (match args with nil => (undef,nil) | v::args' => (v,args') end) -> (* TODO_ARTHUr: rewrite in a simpler way *)
      red_expr S C (spec_env_record_has_binding L x) o1 ->
      red_expr S C (spec_binding_inst_formal_params_1 args' L x xs str v o1) o ->
      red_expr S C (spec_binding_inst_formal_params args L (x::xs) str) o
      
  | red_spec_binding_inst_formal_params_1_not_declared : forall S0 S C args L x xs str v o o1, (* Step 4d iv *)
      red_expr S C (spec_env_record_create_mutable_binding L x None) o1 ->
      (* TODO(Daiva): are we sure that deletable_opt above is None, meaning that the item
         will not be deletable? it's worth testing in an implementation if you can delete an arg binding. *)
      red_expr S C (spec_binding_inst_formal_params_2 args L x xs str v o1) o ->
      red_expr S0 C (spec_binding_inst_formal_params_1 args L x xs str v (out_ter S false)) o
      
  | red_spec_binding_inst_formal_params_2 : forall S0 S C args L x xs str v o o1, (* Step 4d iv join *)
      red_expr S C (spec_binding_inst_formal_params_3 args L x xs str v) o ->
      red_expr S0 C (spec_binding_inst_formal_params_2 args L x xs str v (out_void S)) o

  | red_spec_binding_inst_formal_params_1_declared : forall o1 S0 S C args L x xs str v o, (* Step 4d iv else *)
      red_expr S C (spec_binding_inst_formal_params_3 args L x xs str v) o ->
      red_expr S0 C (spec_binding_inst_formal_params_1 args L x xs str v (out_ter S true)) o
      
  | red_spec_binding_inst_formal_params_3 : forall o1 S0 S C args L x xs str v o, (* Step 4d v *)
      red_expr S C (spec_env_record_set_mutable_binding L x v str) o1 ->
      red_expr S C (spec_binding_inst_formal_params_4 args L xs str o1) o ->
      red_expr S0 C (spec_binding_inst_formal_params_3 args L x xs str v) o

  | red_spec_binding_inst_formal_params_4 : forall S0 S C args L xs str o1 o, (* Step 4d loop *)
      red_expr S C (spec_binding_inst_formal_params args L xs str) o ->
      red_expr S0 C (spec_binding_inst_formal_params_4 args L xs str (out_void S)) o

  (* Auxiliary reductions for binding instantiation: 
     bindings for function declarations (Step 5). *)

  | red_spec_binding_inst_function_decls_nil : forall o1 L S0 S C args str bconfig o, (* Step 5b *)
      red_expr S0 C (spec_binding_inst_function_decls args L nil str bconfig) (out_void S)

  | red_spec_binding_inst_function_decls_cons : forall str_fd str o1 L S0 S C args fd fds str bconfig o, (* Step 5b *)
      str_fd = funcbody_is_strict (funcdecl_body fd) ->
      red_expr S C (spec_creating_function_object (funcdecl_parameters fd) (funcdecl_body fd) (execution_ctx_variable_env C) str_fd) o1 ->
      red_expr S C (spec_binding_inst_function_decls_1 args L fd fds str bconfig o1) o ->
      red_expr S C (spec_binding_inst_function_decls args L (fd::fds) str bconfig) o

  | red_spec_binding_inst_function_decls_1 : forall o1 L S0 S C args fd fds str fo bconfig o, (* Step 5c *)
      red_expr S C (spec_env_record_has_binding L (funcdecl_name fd)) o1 ->
      red_expr S C (spec_binding_inst_function_decls_2 args L fd fds str fo bconfig o1) o ->
      red_expr S0 C (spec_binding_inst_function_decls_1 args L fd fds str bconfig (out_ter S fo)) o

  | red_spec_binding_inst_function_decls_2_false : forall o1 L S0 S C args fd fds str fo bconfig o, (* Step 5d *)
      red_expr S C (spec_env_record_create_mutable_binding L (funcdecl_name fd) (Some bconfig)) o1 ->
      red_expr S C (spec_binding_inst_function_decls_4 args L fd fds str fo bconfig o1) o ->
      red_expr S0 C (spec_binding_inst_function_decls_2 args L fd fds str fo bconfig (out_ter S false)) o

  | red_spec_binding_inst_function_decls_2_true_global : forall K o1 L S0 S C args fd fds str fo bconfig o, (* Step 5e ii *)
      K = spec_binding_inst_function_decls_3 args fd fds str fo bconfig ->
      red_expr S C (spec_object_get_prop prealloc_global (funcdecl_name fd) K) o ->
      red_expr S0 C (spec_binding_inst_function_decls_2 args env_loc_global_env_record fd fds str fo bconfig (out_ter S true)) o

  | red_spec_binding_inst_function_decls_3_true : forall Anew o1 L S C args fd fds str fo bconfig A o, (* Step 5e iii *)
      Anew = attributes_data_intro undef true true bconfig -> 
      attributes_configurable A = true ->
      red_expr S C (spec_object_define_own_prop prealloc_global (funcdecl_name fd) Anew true) o1 ->
      red_expr S C (spec_binding_inst_function_decls_4 args env_loc_global_env_record fd fds str fo bconfig o1) o ->
      red_expr S C (spec_binding_inst_function_decls_3 args fd fds str fo bconfig (full_descriptor_some A)) o
      
  | red_spec_binding_inst_function_decls_4 : forall o1 L S C args fd fds str fo bconfig o, (* Step 5e iii *)
      red_expr S C (spec_binding_inst_function_decls_5 args env_loc_global_env_record fd fds str fo bconfig) o ->
      red_expr S C (spec_binding_inst_function_decls_4 args env_loc_global_env_record fd fds str fo bconfig o1) o

  | red_spec_binding_inst_function_decls_3_false_type_error : forall o1 L S C args fd fds str fo A bconfig o, (* Step 5e iv *)
      attributes_configurable A = false -> 
      descriptor_is_accessor A \/ (attributes_writable A = false \/ attributes_enumerable A = false) ->
      red_expr S C (spec_binding_inst_function_decls_3 args fd fds str fo bconfig (full_descriptor_some A)) (out_type_error S)

  | red_spec_binding_inst_function_decls_3_false : forall o1 L S C args fd fds str fo Ad bconfig o, (* Step 5e iv else *)
      attributes_data_configurable Ad = false -> 
      attributes_data_writable Ad = true /\ attributes_data_enumerable Ad = true ->
      red_expr S C (spec_binding_inst_function_decls_5 args env_loc_global_env_record fd fds str fo bconfig) o ->
      red_expr S C (spec_binding_inst_function_decls_3 args fd fds str fo bconfig (attributes_data_of Ad)) o

  | red_spec_binding_inst_function_decls_2_true : forall o1 L S0 S C args fd fds str fo bconfig o, (* Step 5e *)
      L <> env_loc_global_env_record ->
      red_expr S C (spec_binding_inst_function_decls_5 args L fd fds str fo bconfig) o ->
      red_expr S0 C (spec_binding_inst_function_decls_2 args L fd fds str fo bconfig (out_ter S true)) o

  | red_spec_binding_inst_function_decls_5 : forall o1 L S C args fd fds str fo bconfig o, (* Step 5f *)
      red_expr S C (spec_env_record_set_mutable_binding L (funcdecl_name fd) (value_object fo) str) o1 ->
      red_expr S C (spec_binding_inst_function_decls_6 args L fds str bconfig o1) o ->
      red_expr S C (spec_binding_inst_function_decls_5 args L fd fds str fo bconfig) o
      
  | red_spec_binding_inst_function_decls_6 : forall o1 L S0 S C args fds str bconfig o, (* Step 5 loop *)
      red_expr S C (spec_binding_inst_function_decls args L fds str bconfig) o ->
      red_expr S0 C (spec_binding_inst_function_decls_6 args L fds str bconfig (out_void S)) o
      
  (* Auxiliary reductions for binding instantiation:
     bindings for variable declarations (Step 8) *)

  | red_spec_binding_inst_var_decls_nil : forall o1 L S0 S C bconfig str o, (* Step 8 *)
      red_expr S0 C (spec_binding_inst_var_decls L nil bconfig str) (out_void S)     
      
  | red_spec_binding_inst_var_decls_cons : forall o1 L S0 S C vd vds bconfig str o, (* Step 8b *)
      red_expr S C (spec_env_record_has_binding L vd) o1 ->
      red_expr S C (spec_binding_inst_var_decls_1 L vd vds bconfig str o1) o ->
      red_expr S0 C (spec_binding_inst_var_decls L (vd::vds) bconfig str) o (* I think this [S0] should be removed of this rule. -- Martin. *)

  | red_spec_binding_inst_var_decls_1_true : forall o1 L S0 S C vd vds bconfig str o, (* Step 8c *)
      red_expr S C (spec_binding_inst_var_decls L vds bconfig str) o ->
      red_expr S0 C (spec_binding_inst_var_decls_1 L vd vds bconfig str (out_ter S true)) o

  | red_spec_binding_inst_var_decls_1_false : forall o1 L S0 S C vd vds bconfig str o, (* Step 8c *)
      red_expr S C (spec_env_record_create_set_mutable_binding L vd (Some bconfig) undef str) o1 ->
      red_expr S C (spec_binding_inst_var_decls_2 L vds bconfig str o1) o ->
      red_expr S0 C (spec_binding_inst_var_decls_1 L vd vds bconfig str (out_ter S false)) o
      
  | red_spec_binding_inst_var_decls_2 : forall L S0 S C vds bconfig str o, (* Step 8c *)
      red_expr S C (spec_binding_inst_var_decls L vds bconfig str) o ->
      red_expr S0 C (spec_binding_inst_var_decls_2 L vds bconfig str (out_void S)) o

  (* Auxiliary reductions for binding instantiation:
     Declaring Arguments Object (7) *)

  | red_spec_binding_inst_arg_obj : forall str o1 L S C ct lf code xs args o, (* Step 7a *)
      str = prog_intro_strictness code ->
      red_expr S C (spec_create_arguments_object lf xs args L str) o1 ->
      red_expr S C (spec_binding_inst_arg_obj_1 code L str o1) o ->
      red_expr S C (spec_binding_inst_arg_obj lf code xs args L) o
 
  | red_spec_binding_inst_arg_obj_1_strict : forall o1 L S0 S C ct code largs o, (* Step 7b i *)
      red_expr S C (spec_env_record_create_immutable_binding L "arguments") o1 -> 
      red_expr S C (spec_binding_inst_arg_obj_2 code L largs o1) o ->
      red_expr S0 C (spec_binding_inst_arg_obj_1 code L true (out_ter S largs)) o

  | red_spec_binding_inst_arg_obj_2 : forall o1 L S0 S C code largs o, (* Step 7b ii *)
      red_expr S C (spec_env_record_initialize_immutable_binding L "arguments" (value_object largs)) o -> 
      red_expr S0 C (spec_binding_inst_arg_obj_2 code L largs (out_void S)) o
      
  | red_spec_binding_inst_arg_obj_1_not_strict : forall o1 L S0 S C ct code largs o, (* Step 7c *)
      red_expr S C (spec_env_record_create_set_mutable_binding L "arguments" None largs false) o -> 
      red_expr S0 C (spec_binding_inst_arg_obj_1 code L false (out_ter S largs)) o

  (* Declaration Binding Instantiation: main reduction rules *)

  | red_spec_binding_inst : forall L Ls S C ct lf code args o, (* Step 1 *)
      execution_ctx_variable_env C = L::Ls ->
      red_expr S C (spec_binding_inst_1 ct lf code args L) o ->
      red_expr S C (spec_binding_inst ct lf code args) o

  | red_spec_binding_inst_1_function : forall o1 xs S C lf code args L o, (* Step 4a *)
      object_formal_parameters S lf (Some xs) ->
      red_expr S C (spec_binding_inst_formal_params args L xs (prog_intro_strictness code)) o1 ->
      red_expr S C (spec_binding_inst_2 codetype_func lf code xs args L o1) o -> 
      red_expr S C (spec_binding_inst_1 codetype_func (Some lf) code args L) o

  | red_spec_binding_inst_2 : forall S0 xs S C lf code args L o, (* Step 4a *)
      red_expr S C (spec_binding_inst_3 codetype_func (Some lf) code xs args L) o -> 
      red_expr S0 C (spec_binding_inst_2 codetype_func lf code xs args L (out_void S)) o      

  | red_spec_binding_inst_1_not_function : forall L S C ct code args o, (* Step 4a not needed *)
      ct <> codetype_func ->
      red_expr S C (spec_binding_inst_3 ct None code nil args L) o ->
      red_expr S C (spec_binding_inst_1 ct None code args L) o

  | red_spec_binding_inst_function_2 (* red_spec_binding_inst_3? -- Martin *) : forall o1 bconfig L S C ct lf code fds xs args o, (* Step 5 *)
      bconfig = (If ct = codetype_eval then true else false) -> (* Step 2 *)
      fds = prog_funcdecl code -> 
      red_expr S C (spec_binding_inst_function_decls args L fds (prog_intro_strictness code) bconfig) o1 ->
      red_expr S C (spec_binding_inst_4 ct lf code xs args bconfig L o1) o ->
      red_expr S C (spec_binding_inst_3 ct lf code xs args L) o
      
  | red_spec_binding_inst_function_4 : forall bconfig L S0 S C ct lf code xs args o, (* Step 5 not needed *)
      red_expr S C (spec_binding_inst_5 ct lf code xs args bconfig L) o ->
      red_expr S0 C (spec_binding_inst_4 ct lf code xs args bconfig L (out_void S)) o

  | red_spec_binding_inst_5 : forall o1 L S C ct lf code xs args bconfig o, (* Step 6 *)
      red_expr S C (spec_env_record_has_binding L "arguments") o1 ->
      red_expr S C (spec_binding_inst_6 ct lf code xs args bconfig L o1) o ->
      red_expr S C (spec_binding_inst_5 ct lf code xs args bconfig L) o

  | red_spec_binding_inst_6_false : forall o1 L S0 S C lf code xs args bconfig o, (* Step 7 *)
      red_expr S C (spec_binding_inst_arg_obj lf code xs args L) o1 ->
      red_expr S C (spec_binding_inst_7 code bconfig L o1) o ->
      red_expr S0 C (spec_binding_inst_6 codetype_func (Some lf) code xs args bconfig L (out_ter S false)) o
      
  | red_spec_binding_inst_7 : forall o1 L S C code bconfig L o, (* Step 7, continued *)
      red_expr S C (spec_binding_inst_8 code bconfig L) o ->
      red_expr S C (spec_binding_inst_7 code bconfig L (out_void S)) o
      
  | red_spec_binding_inst_6_false_not_function : forall o1 L S0 S C ct lf code xs args bconfig bdefined o, (* Step 7 not needed *) (* [lf] is of type [option object_loc] and not [object_loc]:  is that willingly? *)
      ct <> codetype_func \/ bdefined = true ->
      red_expr S C (spec_binding_inst_8 code bconfig L) o ->
      red_expr S0 C (spec_binding_inst_6 ct lf code xs args bconfig L (out_ter S bdefined)) o

  | red_spec_binding_inst_8 : forall o1 S0 L S C code bconfig o, (* Step 8 *)
      red_expr S C (spec_binding_inst_var_decls L (prog_vardecl code) bconfig (prog_intro_strictness code)) o ->
      red_expr S0 C (spec_binding_inst_8 code bconfig L) o


  (*------------------------------------------------------------*)
  (** TODO: 10.6 Arguments Object (returns location to an arguments object) *)  
  (* spec_create_arguments_object *)   

  (*------------------------------------------------------------*)
  (** Function calls *)   

(*---start todo---*)


  (** Creating function object (returns object) 13.2 *)
  
  
  (** Auxiliary reduction steps for creating prototype object. Steps 16-18 *)
    
  | red_spec_creating_function_object_proto : forall o1 S C l o, (* Step 16 *)
      red_expr S C (spec_construct_prealloc prealloc_object nil) o1 ->
      red_expr S C (spec_creating_function_object_proto_1 l o1) o ->
      red_expr S C (spec_creating_function_object_proto l) o
    
  | red_spec_creating_function_object_proto_1 : forall o1 S0 S C l lproto b o, (* Step 17 *)
      let A := attributes_data_intro (value_object l) true false true in 
      red_expr S C (spec_object_define_own_prop lproto "constructor" A false) o1 ->
      red_expr S C (spec_creating_function_object_proto_2 l lproto o1) o ->
      red_expr S0 C (spec_creating_function_object_proto_1 l (out_ter S lproto)) o
      
   | red_spec_creating_function_object_proto_2 : forall o1 S0 S C l lproto b o, (* Step 18 *)
      let A := attributes_data_intro (value_object lproto) true false false in 
      red_expr S C (spec_object_define_own_prop l "prototype" A false) o ->
      red_expr S0 C (spec_creating_function_object_proto_2 l lproto (out_ter S b)) o
      
  (** Main steps for creating function object *)
  
  | red_spec_creating_function_object : forall l S' o1 S C names bd X str o, (* Steps 1 - 15 *)
      let O := object_new prealloc_function_proto "Function" in (* Steps 1 - 4 & 13 *)
      let O1 := object_with_get O builtin_get_function in (* Step 5 *)
      let O2 := object_with_invokation O1 (* Steps 6 - 8 *)
        (Some construct_default) 
        (Some call_default) 
        (Some builtin_has_instance_default) in
      let O3 := object_with_details O2 (Some X) (Some names) (Some bd) None None None None in (* Steps 9 - 12 *)
      (l, S') = object_alloc S O3 ->
      let A := attributes_data_intro (JsNumber.of_int (length names)) false false false in 
      red_expr S' C (spec_object_define_own_prop l "length" A false) o1 ->
      red_expr S' C (spec_creating_function_object_1 str l o1) o ->
      red_expr S C (spec_creating_function_object names bd X str) o
      
   | red_spec_creating_function_object_1 : forall S0 C str S l b o1 o, (* Steps 16 - 18 *)
      red_expr S C (spec_creating_function_object_proto l) o1 ->
      red_expr S C (spec_creating_function_object_2 str l o1) o ->
      red_expr S0 C (spec_creating_function_object_1 str l (out_ter S b)) o
                        
   | red_spec_creating_function_object_2_not_strict : forall o1 S0 S C l b, (* Step 20 skipping Step 19 *)
      red_expr S0 C (spec_creating_function_object_2 false l (out_ter S b)) (out_ter S l)
      
   | red_spec_creating_function_object_2_strict : forall o1 S0 S C l b o, (* Step 19b *)
      let vthrower := value_object prealloc_throw_type_error in
      let A := attributes_accessor_intro vthrower vthrower false false in 
      red_expr S C (spec_object_define_own_prop l "caller" A false) o1 ->
      red_expr S C (spec_creating_function_object_3 l o1) o ->
      red_expr S0 C (spec_creating_function_object_2 true l (out_ter S b)) o
      
  | red_spec_creating_function_object_3 : forall o1 S0 S C l b o,  (* Step 19c *)
      let vthrower := value_object prealloc_throw_type_error in
      let A := attributes_accessor_intro vthrower vthrower false false in 
      red_expr S C (spec_object_define_own_prop l "arguments" A false) o1 ->
      red_expr S C (spec_creating_function_object_4 l o1) o ->
      red_expr S0 C (spec_creating_function_object_3 l (out_ter S b)) o
      
  | red_spec_creating_function_object_4 : forall o1 S0 S C l b o, (* Step 20 *)
      red_expr S0 C (spec_creating_function_object_4 l (out_ter S b)) (out_ter S l)
      
  (** Function calls *)

  | red_spec_call : forall S C l c this args o,
      object_call S l (Some c) ->
      red_expr S C (spec_call_1 c l this args) o ->
      red_expr S C (spec_call l this args) o

  | red_spec_call_to_default : forall S C l this args o,
      red_expr S C (spec_call_default l this args) o -> 
      red_expr S C (spec_call_1 call_default l this args) o

  | red_spec_call_to_prealloc : forall S C B lo this args o,
      red_expr S C (spec_call_prealloc B args) o -> 
      red_expr S C (spec_call_1 (call_prealloc B) lo this args) o

  (** Function calls for regular functions 13.2.1 *)      

  | red_spec_call_default : forall S C l this args o1 o,  
      (* Using CPS to change the context *)    
      red_expr S C (spec_entering_func_code l this args (spec_call_default_1 l)) o ->
      red_expr S C (spec_call_default l this args) o

  | red_spec_call_default_1_no_body : forall bd S0 S C l o,
      (* todo: are we not supposed to get an exception when the object is not a function? *)
      (* We know that the object is a function object since we use the "spec_call_default" only when we
         create function objects (13.2) and for The [[ThrowTypeError]] Function Object (13.2.3). 
         In both cases we have object_code set to some value. I do not see how it could be None (Daiva) *)
      object_code S l None \/ (object_code S l (Some bd) /\ empty_funcbody bd) ->
      red_expr S C (spec_call_default_2 (out_ter S (res_normal undef))) o ->
      red_expr S0 C (spec_call_default_1 l) o

  | red_spec_call_default_1_body : forall S0 S C l bd o1 o,
      object_code S l (Some bd) ->
      ~ (empty_funcbody bd) ->
      red_prog S C (funcbody_prog bd) o1 ->
      red_expr S C (spec_call_default_2 o1) o ->
      red_expr S0 C (spec_call_default_1 l) o

  | red_spec_call_default_2_return : forall S C v,
      red_expr S C (spec_call_default_2 (out_ter S (res_return v))) (out_ter S (res_normal v)) (* Isn't that possible that a return does not actually return a value, but a reference or nothing? -- Martin. *)
      
  | red_spec_call_default_2_normal : forall S C v,
      red_expr S C (spec_call_default_2 (out_ter S (res_normal v))) (out_ter S (res_normal undef))

  (** Constructor calls *)

  | red_spec_constructor : forall S C l co args o,
      object_construct S l (Some co) ->
      red_expr S C (spec_construct_1 co l args) o ->
      red_expr S C (spec_construct l args) o
      
  | red_spec_construct_to_default : forall S C l args o,
      red_expr S C (spec_construct_default l args) o -> 
      red_expr S C (spec_construct_1 construct_default l args) o
      
  | red_spec_construct_to_prealloc : forall S C B l args o,
      red_expr S C (spec_construct_prealloc B args) o -> 
      red_expr S C (spec_construct_1 (construct_prealloc B) l args) o   
      
  (** Constructor for regular functions *)       
      
  | red_spec_construct_default : forall o1 S C l args o,
      red_expr S C (spec_object_get (value_object l) "prototype") o1 ->
      red_expr S C (spec_construct_default_1 l args o1) o ->
      red_expr S C (spec_construct_default l args) o
      
  | red_spec_construct_default_1 : forall l' vproto O S' o1 S0 S C l args v o,
      vproto = (If (type_of v) = type_object then v else prealloc_object_proto) ->
      O = object_new vproto "Object" ->
      (l', S') = object_alloc S O ->
      red_expr S' C (spec_call l (value_object l') args) o1 ->
      red_expr S' C (spec_construct_default_2 l' o1) o ->
      red_expr S0 C (spec_construct_default_1 l args (out_ter S v)) o
      
  | red_spec_function_construct_2 : forall S0 S C l' v vr o,
      vr = (If (type_of v = type_object) then v else l') ->
      red_expr S0 C (spec_construct_default_2 l' (out_ter S v)) (out_ter S vr)
      
(*            
      let A := attributes_data_intro (JsNumber.of_int (length names)) false false false in 
      red_expr S' C (spec_object_define_own_prop l "length" A false) o1 ->
      red_expr S' C (spec_creating_function_object_proto (spec_creating_function_object_1 str l) l o1) o ->
*)


  (** Shortcut: creates a new function object in the given execution context *)
  (* Daniele: [spec_creating_function_object] requires the function body as
     a string as the 2nd argument, but we don't have it. *)
  | red_spec_create_new_function_in : forall S C args bd o,
      red_expr S C (spec_creating_function_object args bd (execution_ctx_lexical_env C) (execution_ctx_strict C)) o ->
      red_expr S C (spec_create_new_function_in C args bd) o


(*---end todo---*)


(**************************************************************)
(** ** Reduction rules for builtin functions *)

(*------------------------------------------------------------*)
(** ** Global object builtin functions (15.1) *)

  (** Eval (returns value) *)  

  | red_spec_call_global_eval : forall S C is_direct_call args v o,
      arguments_from args (v::nil) ->
      red_expr S C (spec_call_global_eval_1 is_direct_call v) o ->
      red_expr S C (spec_call_global_eval is_direct_call args) o

  | red_spec_call_global_eval_1_not_string : forall S C is_direct_call v,
      type_of v <> type_string ->
      red_expr S C (spec_call_global_eval_1 is_direct_call v) (out_ter S v)

  | red_spec_call_global_eval_1_string_not_parse : forall s S C is_direct_call o,
      parse s None ->
      red_expr S C (spec_error prealloc_syntax_error) o ->
      red_expr S C (spec_call_global_eval_1 is_direct_call s) o
      
  | red_spec_call_global_eval_1_string_parse : forall s p S C is_direct_call o,
      parse s (Some p) ->
      red_expr S C (spec_entering_eval_code is_direct_call (funcbody_intro p s) (spec_call_global_eval_1_2 p)) o -> 
      red_expr S C (spec_call_global_eval_1 is_direct_call s) o

  | red_spec_call_global_eval_1_2 : forall o1 S C p o,
      red_prog S C p o1 ->
      red_expr S C (spec_call_global_eval_1_3 o1) o ->
      red_expr S C (spec_call_global_eval_1_2 p) o

  | red_spec_call_global_eval_1_3_normal_value: forall S C v, (* Isn't it possible to get a reference at this point too?  -- Martin. *)
      red_expr S C (spec_call_global_eval_1_3 (out_ter S v)) (out_ter S v)
      
  | red_spec_call_global_eval_1_3_normal_empty: forall S C R lab,
      R = res_intro restype_normal resvalue_empty lab ->
      red_expr S C (spec_call_global_eval_1_3 (out_ter S R)) (out_ter S undef)
      
  | red_spec_call_global_eval_1_3_throw: forall S C R, (* Shouldn't it be added as a case of [abort_intercepted_expr]?  -- Martin *)
      res_type R = restype_throw ->
      red_expr S C (spec_call_global_eval_1_3 (out_ter S R)) (out_ter S (res_throw (res_value R)))     
     
  (** IsNan (returns bool) *)

  | red_spec_call_global_is_nan : forall S C v o o1 args, 
      arguments_from args (v::nil)  -> 
      red_expr S C (spec_to_number v) o1 ->
      red_expr S C (spec_call_global_is_nan_1 o1) o ->
      red_expr S C (spec_call_prealloc prealloc_global_is_nan args) o

  | red_spec_call_global_is_nan_1 : forall S S0 C b n,
      b = (If n = JsNumber.nan then true else false) ->
      red_expr S0 C (spec_call_global_is_nan_1 (out_ter S n)) (out_ter S b)

  (** IsFinite (returns bool) *)

  | red_spec_call_global_is_finite : forall S C v o o1 args, 
      arguments_from args (v::nil)  ->
      red_expr S C (spec_to_number v) o1 ->
      red_expr S C (spec_call_global_is_finite_1 o1) o ->
      red_expr S C (spec_call_prealloc prealloc_global_is_finite args) o

  | red_spec_call_global_is_finite_1 : forall S S0 C b n,
      b = (If (n = JsNumber.nan \/ n = JsNumber.infinity \/ n = JsNumber.neg_infinity) then false else true) ->
      red_expr S0 C (spec_call_global_is_finite_1 (out_ter S n)) (out_ter S b)   
    

(*------------------------------------------------------------*)
(** ** Object builtin functions (15.2) *)

  (** Object([value]) (returns object_loc)  (15.2.1.1)  *)

  | red_spec_call_object_call : forall S C args v o,
      arguments_from args (v::nil) ->
      red_expr S C (spec_call_object_call_1 v) o ->
      red_expr S C (spec_construct_prealloc prealloc_object args) o (* What's the difference of conclusion between this rule and [red_spec_call_object_new]?  There's surely a bug there. -- Martin. *)

  | red_spec_call_object_call_1_null_or_undef : forall S C v o,
      (v = null \/ v = undef) ->
      red_expr S C (spec_call_object_new_1 v) o ->
      red_expr S C (spec_call_object_call_1 v) o

  | red_spec_call_object_call_1_other : forall S C v o,
      v <> null /\ v <> undef ->
      red_expr S C (spec_to_object v) o ->
      red_expr S C (spec_call_object_call_1 v) o

  (** new Object([value]) (returns object_loc)  (15.2.2.1) *)
  
  | red_spec_call_object_new : forall S C args v o,
      arguments_from args (v::nil) ->
      red_expr S C (spec_call_object_new_1 v) o ->
      red_expr S C (spec_construct_prealloc prealloc_object args) o (* What's the difference of conclusion between this rule and [red_spec_call_object_call]?  There's surely a bug there. -- Martin. *)
      
  | red_spec_call_object_new_1_object : forall S C v,
      type_of v = type_object ->
      red_expr S C (spec_call_object_new_1 v) (out_ter S v)

  | red_spec_call_object_new_1_prim : forall S C v T o,
      T = type_of v ->
      (T = type_string \/ T = type_bool \/ T = type_number) ->
      red_expr S C (spec_to_object v) o ->
      red_expr S C (spec_call_object_new_1 v) o
 
  | red_spec_call_object_new_1_null_or_undef : forall S C v O l S',
      (v = null \/ v = undef) ->
      O = object_new prealloc_object_proto "Object" ->
      (l, S') = object_alloc S O ->
      red_expr S C (spec_call_object_new_1 v) (out_ter S' l)

  (** GetPrototypeOf (returns value)  (15.2.3.2) *)

  | red_spec_call_object_get_proto_of : forall S C v r args o, 
      arguments_from args (v::nil) ->
      red_expr S C (spec_call_object_get_proto_of_1 v) o ->
      red_expr S C (spec_construct_prealloc prealloc_object_get_proto_of args) o (* Isn't that a [spec_call_prealloc] instead of [spec_construct_prealloc]? -- Martin *)

  | red_spec_call_object_get_proto_of_1_not_object : forall S C w o, 
      red_expr S C (spec_error prealloc_type_error) o ->
      red_expr S C (spec_call_object_get_proto_of_1 w) o
          
  | red_spec_call_object_get_proto_of_1_object : forall S C l v, 
      object_proto S l v ->
      red_expr S C (spec_call_object_get_proto_of_1 l) (out_ter S v)

 (** Seal (returns Object) (15.2.3.8) *)

  | red_spec_call_object_seal : forall S C v o args,  (* Step 0 *)
     arguments_from args (v::nil) ->
     red_expr S C (spec_call_object_seal_1 v) o ->
     red_expr S C (spec_call_prealloc prealloc_object_seal args) o

 | red_spec_call_object_seal_1_not_object : forall S C v o,  (* Step 1 *)
     type_of v <> type_object ->
     red_expr S C (spec_error prealloc_type_error) o ->
     red_expr S C (spec_call_object_seal_1 v) o

 | red_spec_call_object_seal_1_object : forall S C l xs x o,  (* Step 2 *)
     object_properties_keys_as_list S l xs ->
     red_expr S C (spec_call_object_seal_2 l xs) o ->
     red_expr S C (spec_call_object_seal_1 l) o

 | red_spec_call_object_seal_2_cons : forall S C l xs x o,  (* Step 2.a *)
     red_expr S C (spec_object_get_own_prop l x (spec_call_object_seal_3 l x xs)) o ->
     red_expr S C (spec_call_object_seal_2 l (x::xs)) o

  | red_spec_call_object_seal_3_prop_configurable : forall S C Desc A A' xs l x o, (* Step 2.b, true *)
      attributes_configurable A = true ->
      Desc = descriptor_intro None None None None None (Some false) ->
      A' = attributes_update A Desc -> 
      red_expr S C (spec_call_object_seal_4 l x xs A') o -> 
      red_expr S C (spec_call_object_seal_3 l x xs A) (out_ter S false)

  | red_spec_call_object_seal_3_prop_not_configurable : forall S C A xs l x o, (* Step 2.b, false *)
      attributes_configurable A = false ->
      red_expr S C (spec_call_object_seal_4 l x xs A) o ->
      red_expr S C (spec_call_object_seal_3 l x xs A) o

  | red_spec_call_object_seal_4 : forall S S' C A xs l x o o1, (* Step 2.c, false *)
      red_expr S C (spec_object_define_own_prop l x A true) o1 ->
<<<<<<< HEAD
      o1 = (out_void S) -> (* Do not link the input state of [spec_object_define_own_prop] with the output one! -- Martin *)
      red_expr S C (spec_call_object_seal_2 l xs) o ->
=======
      o1 = (out_void S') ->
      red_expr S' C (spec_call_object_seal_2 l xs) o ->
>>>>>>> ff8c98fd
      red_expr S C (spec_call_object_seal_4 l x xs A) o
 
 | red_spec_call_object_seal_2_nil : forall S S' C l b x o,
      object_heap_set_extensible_false S l S' ->
      red_expr S C (spec_call_object_seal_2 l nil) (out_ter S' l)


  (** IsSealed (returns bool)  (15.2.3.11) *)  

  | red_spec_call_object_is_sealed : forall S C v o args, (* Step 0 *)
      arguments_from args (v::nil) ->
      red_expr S C (spec_call_object_is_sealed_1 v) o ->
      red_expr S C (spec_call_prealloc prealloc_object_is_sealed args) o
 
  | red_spec_call_object_is_sealed_1_not_object : forall S C v o, (* Step 1 *)
      type_of v <> type_object ->
      red_expr S C (spec_error prealloc_type_error) o ->
      red_expr S C (spec_call_object_is_sealed_1 v) o

  | red_spec_call_object_is_sealed_1_object : forall S C l xs x o, (* Step 2 *)
      object_properties_keys_as_list S l xs ->
      red_expr S C (spec_call_object_is_sealed_2 l xs) o ->
      red_expr S C (spec_call_object_is_sealed_1 l) o

  | red_spec_call_object_is_sealed_2_cons : forall S C l xs x o, (* Step 2.a *)
      red_expr S C (spec_object_get_own_prop l x (spec_call_object_is_sealed_3 l xs)) o ->
      red_expr S C (spec_call_object_is_sealed_2 l (x::xs)) o

  | red_spec_call_object_is_sealed_3_prop_configurable : forall S C A xs l x o, (* Step 2.b, true *)
      attributes_configurable A = true ->
      red_expr S C (spec_call_object_is_sealed_3 l xs A) (out_ter S false)

  | red_spec_call_object_is_sealed_3_prop_not_configurable : forall S C A xs l x o, (* Step 2.b, false *)
      attributes_configurable A = false ->
      red_expr S C (spec_call_object_is_sealed_2 l xs) o ->
      red_expr S C (spec_call_object_is_sealed_3 l xs A) o

  | red_spec_call_object_is_sealed_2_nil : forall S C l b x o, (* Step 3-4 *)
      object_extensible S l b ->
      red_expr S C (spec_call_object_is_sealed_2 l nil) (out_ter S (negb b))

  (** Freeze (returns object) (15.2.3.9) *)

   | red_spec_call_object_freeze : forall S C v o args,  (* Step 0 *)
     arguments_from args (v::nil) ->
     red_expr S C (spec_call_object_freeze_1 v) o ->
     red_expr S C (spec_call_prealloc prealloc_object_freeze args) o

 | red_spec_call_object_freeze_1_not_object : forall S C v o,  (* Step 1 *)
     type_of v <> type_object ->
     red_expr S C (spec_error prealloc_type_error) o ->
     red_expr S C (spec_call_object_freeze_1 v) o

 | red_spec_call_object_freeze_1_object : forall S C l xs x o,  (* Step 2 *)
     object_properties_keys_as_list S l xs ->
     red_expr S C (spec_call_object_freeze_2 l xs) o ->
     red_expr S C (spec_call_object_freeze_1 l) o

 | red_spec_call_object_freeze_2_cons : forall S C l xs x o,  (* Step 2.a *)
     red_expr S C (spec_object_get_own_prop l x (spec_call_object_freeze_3 l x xs)) o ->
     red_expr S C (spec_call_object_freeze_2 l (x::xs)) o

  | red_spec_call_object_freeze_3_desc_is_data : forall S C A xs l x o, (* Step 2.b, true *)
      attributes_is_data A = true ->
      red_expr S C (spec_call_object_freeze_4 l x xs A) o ->
      red_expr S C (spec_call_object_freeze_3 l x xs A) o 

  | red_spec_call_object_freeze_3_desc_is_not_data : forall S C A xs l x o, (* Step 2.b, false *)
      attributes_is_data A = false ->
      red_expr S C (spec_call_object_freeze_5 l x xs A) o ->
      red_expr S C (spec_call_object_freeze_3 l x xs A) o

  | red_spec_call_object_freeze_4_prop_is_writable: forall S C Desc A A' xs l x o, (* Step 2.b.i, true *)
      attributes_writable A = true ->
      Desc = descriptor_intro None (Some false) None None None None ->
      A' = attributes_update A Desc ->
      red_expr S C (spec_call_object_freeze_5 l x xs A') o ->
      red_expr S C (spec_call_object_freeze_4 l x xs A) o

  | red_spec_call_object_freeze_4_prop_is_not_writable: forall S C A xs l x o, (* Step 2.b.i, false *)
      attributes_writable A = false ->
      red_expr S C (spec_call_object_freeze_5 l x xs A) o ->
      red_expr S C (spec_call_object_freeze_4 l x xs A) o

  | red_spec_call_object_freeze_5_prop_configurable : forall S C Desc A A' xs l x o, (* Step 2.c, true *) 
      attributes_configurable A = true ->
      Desc = descriptor_intro None None None None None (Some false) ->
      A' = attributes_update A Desc ->
      red_expr S C (spec_call_object_freeze_6 l x xs A') o ->
      red_expr S C (spec_call_object_freeze_5 l x xs A) o

  | red_spec_call_object_freeze_5_prop_not_configurable : forall S C A xs l x o,  (* Step 2.c, false*)
      attributes_configurable A = false ->
      red_expr S C (spec_call_object_freeze_6 l x xs A) o ->
      red_expr S C (spec_call_object_freeze_5 l x xs A) o

  | red_spec_call_object_freeze_6 : forall S S' C A xs l x o o1, (* Step 2.d *)
      red_expr S C (spec_object_define_own_prop l x A true) o1 ->
      o1 = (out_void S') -> 
      red_expr S' C (spec_call_object_freeze_2 l xs) o ->
      red_expr S C (spec_call_object_freeze_6 l x xs A) o

 | red_spec_call_object_freeze_2_nil : forall S S' C l b x o,
      object_heap_set_extensible_false S l S' ->
      red_expr S C (spec_call_object_freeze_2 l nil) (out_ter S' l)
 
  (** IsFrozen (returns bool)  (15.2.3.12) *)

   | red_spec_call_object_is_frozen : forall S C v o args, (* Step 0 *)
      arguments_from args (v::nil) ->
      red_expr S C (spec_call_object_is_frozen_1 v) o ->
      red_expr S C (spec_call_prealloc prealloc_object_is_frozen args) o
 
  | red_spec_call_object_is_frozen_1_not_object : forall S C v o, (* Step 1 *)
      type_of v <> type_object ->
      red_expr S C (spec_error prealloc_type_error) o ->
      red_expr S C (spec_call_object_is_frozen_1 v) o

  | red_spec_call_object_is_frozen_1_object : forall S C l xs x o, (* Step 2 *)
      object_properties_keys_as_list S l xs ->
      red_expr S C (spec_call_object_is_frozen_2 l xs) o ->
      red_expr S C (spec_call_object_is_frozen_1 l) o
               
  | red_spec_call_object_is_frozen_2_cons : forall S C l xs x o, (* Step 2.a *)
      red_expr S C (spec_object_get_own_prop l x (spec_call_object_is_frozen_3 l xs)) o ->
      red_expr S C (spec_call_object_is_frozen_2 l (x::xs)) o

  | red_spec_call_object_is_frozen_3_desc_is_data : forall S C A xs l x o, (* Step 2.b, true *)
      attributes_is_data A = true ->
      red_expr S C (spec_call_object_is_frozen_4 l xs A) o ->
      red_expr S C (spec_call_object_is_frozen_3 l xs A) o 

  | red_spec_call_object_is_frozen_3_desc_is_not_data : forall S C A xs l x o, (* Step 2.b, false *)
      attributes_is_data A = false ->
      red_expr S C (spec_call_object_is_frozen_5 l xs A) o ->
      red_expr S C (spec_call_object_is_frozen_3 l xs A) o

  | red_spec_call_object_is_frozen_4_prop_is_writable: forall S C A xs l x o, (* Step 2.b.i, true *)
      attributes_writable A = true ->
      red_expr S C (spec_call_object_is_frozen_4 l xs A) (out_ter S false)

  | red_spec_call_object_is_frozen_4_prop_is_not_writable: forall S C A xs l x o, (* Step 2.b.i, false *)
      attributes_writable A = false ->
      red_expr S C (spec_call_object_is_frozen_5 l xs A) o ->
      red_expr S C (spec_call_object_is_frozen_4 l xs A) o

  | red_spec_call_object_is_frozen_5_prop_configurable : forall S C A xs l x o, (* Step 2.c, true *) 
      attributes_configurable A = true ->
      red_expr S C (spec_call_object_is_frozen_5 l xs A) (out_ter S false)

  | red_spec_call_object_is_frozen_5_prop_not_configurable : forall S C A xs l x o,  (* Step 2.c, false*)
      attributes_configurable A = false ->
      red_expr S C (spec_call_object_is_frozen_2 l xs) o ->
      red_expr S C (spec_call_object_is_frozen_5 l xs A) o

  | red_spec_call_object_is_frozen_2_nil : forall S C l b x o, (* Steps 3-4 *)
      object_extensible S l b ->
      red_expr S C (spec_call_object_is_frozen_2 l nil) (out_ter S (negb b))

  (** IsExtensible (returns bool)  (15.2.3.13) *)

  | red_spec_call_object_is_extensible : forall S C v o args, 
      arguments_from args (v::nil) ->
      red_expr S C (spec_call_object_is_extensible_1 v) o ->
      red_expr S C (spec_call_prealloc prealloc_object_is_extensible args) o

  | red_spec_call_object_is_extensible_1_not_object : forall S C v o, 
      type_of v <> type_object ->
      red_expr S C (spec_error prealloc_type_error) o ->
      red_expr S C (spec_call_object_is_extensible_1 v) o

  | red_spec_call_object_is_extensible_1_object : forall S C l b, 
      object_extensible S l b -> 
      red_expr S C (spec_call_object_is_extensible_1 l) (out_ter S b)

  (** preventExtensions(O) (returns object)  (15.2.3.10) *)

  | red_spec_call_object_prevent_extensions : forall S C v o args,
      arguments_from args (v::nil) ->
      red_expr S C (spec_call_object_prevent_extensions_1 v) o ->
      red_expr S C (spec_call_prealloc prealloc_object_prevent_extensions args) o

  | red_spec_call_object_prevent_extensions_not_object : forall S C v o,  
      type_of v <> type_object ->
      red_expr S C (spec_error prealloc_type_error) o ->
      red_expr S C (spec_call_object_prevent_extensions_1 v) o

  | red_spec_call_object_prevent_extensions_object : forall S S' C O l, 
      object_binds S l O ->
      let O1 := object_with_extension O false in
      S' = object_write S l O1 ->
      red_expr S C (spec_call_object_prevent_extensions_1 l) (out_ter S' l)


(*------------------------------------------------------------*)
(** ** Object prototype builtin functions (15.2.3) *)

  (** Object.prototype.toString() (returns string)  (15.2.4.2) *)

  | red_spec_call_object_proto_to_string : forall S C args o, 
      red_expr S C (spec_call_object_proto_to_string_1 (execution_ctx_this_binding C)) o ->
      red_expr S C (spec_call_prealloc prealloc_object_proto_to_string args) o

  | red_spec_call_object_proto_to_string_1_undef : forall S C, 
      red_expr S C (spec_call_object_proto_to_string_1 undef) (out_ter S "[object Undefined]"%string)

  | red_spec_call_object_proto_to_string_1_null : forall S C, 
      red_expr S C (spec_call_object_proto_to_string_1 null) (out_ter S "[object Null]"%string)

  | red_spec_call_object_proto_to_string_1_other : forall S C v o o1, 
      ~ (v = null \/ v = undef) ->
      red_expr S C (spec_to_object v) o1 ->
      red_expr S C (spec_call_object_proto_to_string_2 o1) o ->
      red_expr S C (spec_call_object_proto_to_string_1 v) o

  | red_spec_call_object_proto_to_string_2 : forall S0 S C l s sclass,
      object_class S l sclass ->
      s = "[object " ++ sclass ++ "]" ->
      red_expr S0 C (spec_call_object_proto_to_string_2 (out_ter S l)) (out_ter S s)
 
  (** Object.prototype.valueOf() (returns value)  (15.2.4.4) *)

  | red_spec_call_object_proto_value_of : forall S C args o,   
      red_expr S C (spec_to_object (execution_ctx_this_binding C)) o ->
      red_expr S C (spec_call_prealloc prealloc_object_proto_value_of args) o 

   (** Object.prototype.isPrototypeOf() (returns bool)  (15.2.4.6) *)

   | red_spec_call_object_proto_is_prototype_of_not_object : forall S C args v o, (* Step 0 *)
      arguments_from args (v::nil)  ->
      red_expr S C (spec_call_object_proto_is_prototype_of_2_1 v) o ->
      red_expr S C (spec_call_prealloc prealloc_object_proto_is_prototype_of args) o

   | red_spec_call_object_proto_is_prototype_of_1_not_object : forall S C v, (* Step 1 *)
      type_of v <> type_object ->
      red_expr S C (spec_call_object_proto_is_prototype_of_2_1 v) (out_ter S false)

   | red_spec_call_object_proto_is_prototype_of_1_object : forall S C l o1 o, (* Step 2 *)
      red_expr S C (spec_to_object (execution_ctx_this_binding C)) o1 ->
      red_expr S C (spec_call_object_proto_is_prototype_of_2_2 o1 l) o ->
      red_expr S C (spec_call_object_proto_is_prototype_of_2_1 l) o

   | red_spec_call_object_proto_is_prototype_of_2 : forall S0 S C l lthis o,
      red_expr S C (spec_call_object_proto_is_prototype_of_2_3 lthis l) o ->
      red_expr S0 C (spec_call_object_proto_is_prototype_of_2_2 (out_ter S lthis) l) o

   | red_spec_call_object_proto_is_prototype_of_3 : forall S C l lthis vproto o, (* Step 3.a *)
      object_proto S l vproto -> 
      red_expr S C (spec_call_object_proto_is_prototype_of_2_4 lthis vproto) o ->
      red_expr S C (spec_call_object_proto_is_prototype_of_2_3 lthis l) o

   | red_spec_call_object_proto_is_prototype_of_4_null : forall S C lthis o, (* Step 3.b *)
      red_expr S C (spec_call_object_proto_is_prototype_of_2_4 lthis null) (out_ter S false)

   | red_spec_call_object_proto_is_prototype_of_4_equal : forall S C lthis o, (* Step 3.c *)
      red_expr S C (spec_call_object_proto_is_prototype_of_2_4 lthis lthis) (out_ter S true)
  
   | red_spec_call_object_proto_is_prototype_of_4_not_equal : forall S C l lthis lproto o, (* Look back to step 3 *)
      (* Note: we implicitly enforce the fact that a proto can only be a location or null *)
      lproto <> lthis -> 
      red_expr S C (spec_call_object_proto_is_prototype_of_2_3 lthis lproto) o ->
      red_expr S C (spec_call_object_proto_is_prototype_of_2_4 lthis lproto) o

   (** Object.prototype.propertyIsEnumerable(V) (returns bool)  (15.2.4.7) *)

   | red_spec_call_object_proto_prop_is_enumerable : forall S C v o args,  
       arguments_from args (v::nil)  ->
       red_expr S C (spec_call_object_proto_prop_is_enumerable_1 v) o ->
       red_expr S C (spec_call_prealloc prealloc_object_proto_prop_is_enumerable args) o

   | red_spec_call_object_proto_prop_is_enumerable_1 : forall S C v o o1, 
       red_expr S C (spec_to_string v) o1 ->
       red_expr S C (spec_call_object_proto_prop_is_enumerable_2 o1) o -> 
       red_expr S C (spec_call_object_proto_prop_is_enumerable_1 v) o

   | red_spec_call_object_proto_prop_is_enumerable_2 : forall S S' C s o o1, 
       red_expr S C (spec_to_object (execution_ctx_this_binding C)) o1 ->
       red_expr S C (spec_call_object_proto_prop_is_enumerable_3 o1 s) o ->
       red_expr S C (spec_call_object_proto_prop_is_enumerable_2 (out_ter S' s)) o
       
   | red_spec_call_object_proto_prop_is_enumerable_3 : forall S S' C l x o,  
       red_expr S C (spec_object_get_own_prop l x spec_call_object_proto_prop_is_enumerable_4) o ->
       red_expr S C (spec_call_object_proto_prop_is_enumerable_3 (out_ter S' l) x) o

   | red_spec_call_object_proto_prop_is_enumerable_4_undef : forall S C, 
       red_expr S C (spec_call_object_proto_prop_is_enumerable_4 full_descriptor_undef) (out_ter S false)

   | red_spec_call_object_proto_prop_is_enumerable_4_not_undef : forall S C A b, 
       b = attributes_enumerable A ->
       red_expr S C (spec_call_object_proto_prop_is_enumerable_4 A) (out_ter S b)

  (*------------------------------------------------------------*)
  (** ** Function builtin functions *)
  
  (** Function.prototype() -- always return undefined  (15.3.4) *)

  | red_spec_call_function_proto_invoked : forall S C args,
      red_expr S C (spec_call_prealloc prealloc_function_proto args) (out_ter S undef)

(*---start todo---*)

  (** Get (15.3.5.4) *)

(* handle get for functions 
   red_expr S C (spec_object_get prealloc_functon_get l x K) o  

  | red_spec_object_function_get : forall o1 S C l x o,
      red_expr S C (spec_object_object_get l x) o1 ->
      red_expr S C (spec_object_function_get_1 l x o1) o ->
      red_expr S C (spec_object_function_get l x) o
      
  | red_spec_object_function_get_1_error : forall bd S0 S C l v o,
      object_code S l (Some bd) ->
      funcbody_is_strict bd = true ->
      red_expr S C (spec_error prealloc_type_error) o ->
      red_expr S0 C (spec_object_function_get_1 l "caller" (out_ter S v)) o
   
  | red_spec_object_function_get_1 : forall bd S0 S C l x v o,
      (object_code S l (Some bd) /\ funcbody_is_strict bd = false) \/ (x <> "caller") \/ (object_code S l None) ->
      red_expr S0 C (spec_object_function_get_1 l x (out_ter S v)) (out_ter S v)

     (* TODO: see 15.3.5.4 for a special get method for functions;
         also arrays & string have special stuff *)
*)

(** TODO: HasInstance  15.3.4.5.3 and  15.3.5.3 *)

  | red_spec_object_has_instance_prim : forall S C l w o,
      red_expr S C (spec_object_has_instance builtin_has_instance_default l (value_prim w)) (out_ter S false)
  
  | red_spec_object_has_instance_object : forall o1 S C l lv o,
      red_expr S C (spec_object_get l "prototype") o1 ->
      red_expr S C (spec_object_has_instance_1 lv o1) o ->
      red_expr S C (spec_object_has_instance builtin_has_instance_default l (value_object lv)) o
      
  | red_spec_object_has_instance_1_prim : forall S0 S C lv v o,
      type_of v <> type_object ->
      red_expr S C (spec_error prealloc_type_error) o ->
      red_expr S0 C (spec_object_has_instance_1 lv (out_ter S v)) o
      
  | red_spec_object_has_instance_1_false : forall S0 S C lv lo,
      object_proto S lv null ->     
      red_expr S0 C (spec_object_has_instance_1 lv (out_ter S (value_object lo))) (out_ter S false)
      
  | red_spec_object_has_instance_1_true : forall proto lo S0 S C lv,
      object_proto S lv (value_object proto) ->
      proto = lo ->     
      red_expr S0 C (spec_object_has_instance_1 lv (out_ter S (value_object lo))) (out_ter S true)
      
   | red_spec_object_has_instance_1 : forall proto lo S0 S C lv v o,
      object_proto S lv (value_object proto) ->
      proto <> lo ->     
      red_expr S C (spec_object_has_instance_1 proto (out_ter S (value_object lo))) o ->
      red_expr S0 C (spec_object_has_instance_1 lv (out_ter S (value_object lo))) o

(*---end todo---*)

  (*------------------------------------------------------------*)
  (** ** Array builtin functions : LATER *)

  (* LATER: special implementation of get_own_property *)

  (*------------------------------------------------------------*)
  (** ** String builtin functions : LATER *)

  (* LATER: special implementation of get_own_property *)

  (*------------------------------------------------------------*)
  (** ** Date builtin functions : LATER *)
  
  (* LATER: special hint for default_value  *)

  (*------------------------------------------------------------*)
  (** ** Boolean builtin functions *)

  (** Boolean(value)  (returns object_loc)  (15.6.1) *)

  | red_spec_call_bool_call : forall S C v o args, 
      arguments_from args (v::nil) ->
      red_expr S C (spec_to_boolean v) o ->
      red_expr S C (spec_call_prealloc prealloc_bool args) o 

  (** new Boolean(value)  (returns object_loc)  (15.6.2.1) *)
  
  | red_spec_bool_new : forall S C v o o1 args,
      arguments_from args (v::nil) -> 
      red_expr S C (spec_to_boolean v) o1 ->
      red_expr S C (spec_call_bool_new_1 o1) o ->
      red_expr S C (spec_construct_prealloc prealloc_bool args) o
  
   | red_spec_bool_new_1 : forall O l b S' S C,
      let O1 := object_new prealloc_bool_proto "Boolean" in 
      let O := object_with_primitive_value O1 b in 
      (l, S') = object_alloc S O ->
      red_expr S C (spec_call_bool_new_1 (out_ter S b)) (out_ter S' l) 


  (*------------------------------------------------------------*)
  (** ** Boolean prototype builtin functions *)

  (** Boolean.prototype.toString() (returns string)  (15.6.4.2) 
      Note: behavior encoded using valueOf and conversion to string *)

  | red_spec_call_bool_proto_to_string : forall S C args o1 o, 
      red_expr S C (spec_call_prealloc prealloc_bool_proto_value_of args) o1 ->
      red_expr S C (spec_call_bool_proto_to_string_1 o1) o ->
      red_expr S C (spec_call_prealloc prealloc_bool_proto_to_string args) o

  | red_spec_call_bool_proto_to_string_1 : forall S0 S C s b, 
      s = (convert_bool_to_string b) ->
      red_expr S0 C (spec_call_bool_proto_to_string_1 (out_ter S b)) (out_ter S s)

  (** Boolean.prototype.valueOf() (returns bool)  (15.6.4.3) *)

  | red_spec_call_bool_proto_value_of : forall S C v o args, 
      v = execution_ctx_this_binding C ->
      red_expr S C (spec_call_bool_proto_value_of_1 v) o ->
      red_expr S C (spec_call_prealloc prealloc_bool_proto_value_of args) o

  | red_spec_call_bool_proto_value_of_1_bool : forall S C v b,
      value_viewable_as "Boolean" S v b ->
      red_expr S C (spec_call_bool_proto_value_of_1 v) (out_ter S b)

   | red_spec_call_bool_proto_value_of_1_not_bool : forall S C v o,
      (forall b, ~ value_viewable_as "Boolean" S v b) ->
      red_expr S C (spec_error prealloc_type_error) o ->
      red_expr S C (spec_call_bool_proto_value_of_1 v) o


  (*------------------------------------------------------------*)
  (** ** Number builtin functions *)

  (** Number(value) (returns object_loc)  (15.7.1.1) *)

  | red_spec_call_number_call_nil : forall S C, 
      red_expr S C (spec_call_prealloc prealloc_number nil) (out_ter S JsNumber.zero) 

  | red_spec_call_number_call_not_nil : forall S C v o args,
      args <> nil ->
      arguments_from args (v::nil) ->
      red_expr S C (spec_to_number v) o ->
      red_expr S C (spec_call_prealloc prealloc_number args) o 

  (** new Number([value]) (returns object_loc)  (15.7.2.1) *)
  
  | red_spec_call_number_new_nil : forall S C o,
      red_expr S C (spec_call_number_new_1 (out_ter S JsNumber.zero)) o ->
      red_expr S C (spec_construct_prealloc prealloc_number nil) o

  | red_spec_call_number_new_not_nil: forall S C v o o1 args,
      args <> nil ->
      arguments_from args (v::nil) -> 
      red_expr S C (spec_to_number v) o1 ->
      red_expr S C (spec_call_number_new_1 o1) o ->
      red_expr S C (spec_construct_prealloc prealloc_number args) o
  
  | red_spec_call_number_new_1 : forall S0 S C S' O l v,
      let O1 := object_new prealloc_number_proto "Number" in
      let O := object_with_primitive_value O1 v in 
      (l, S') = object_alloc S O ->
      red_expr S0 C (spec_call_number_new_1 (out_ter S v)) (out_ter S' l) 

  (*------------------------------------------------------------*)
  (** ** Number prototype builtin functions *)

  (* Number.prototype.toString() : LATER (see bottom of this file) *)

  (* Number.prototype.valueOf() (returns number)  (15.7.4.4) *)

  | red_spec_call_number_proto_value_of : forall S C o v args, 
      v = execution_ctx_this_binding C ->
      red_expr S C (spec_call_number_proto_value_of_1 v) o ->
      red_expr S C (spec_call_prealloc prealloc_number_proto_value_of args) o

  | red_spec_call_number_proto_value_of_1_number : forall S C v n,
      value_viewable_as "Number" S v n ->
      red_expr S C (spec_call_number_proto_value_of_1 v) (out_ter S n)

   | red_spec_call_number_proto_value_of_1_not_number : forall S C v o,
      (forall n, ~ value_viewable_as "Number" S v n) ->
      red_expr S C (spec_error prealloc_type_error) o ->
      red_expr S C (spec_call_number_proto_value_of_1 v) o

  (*------------------------------------------------------------*)
  (** ** Error builtin functions *)
  
  (* TODO: spec_error *)

  (* TODO: call error new *)

  (* TODO: call error call *)

  (* TODO: spec_error_or_cst *)

  (*------------------------------------------------------------*)
  (** ** Error prototype builtin functions *)
  
  (** Error.prototype.toString()  (15.11.4.4)  : LATER *)

  (** Error.prototype.valueOf()  : TODO: it's not in the spec! *)

. 

(*******************************************************************************)
(*******************************************************************************)
(***************************** LATER *******************************************)
(*******************************************************************************)

(*----LATER: (arthur)

  (* 15.7.4.2: Number.prototype.toString([radix]) *)

  (* Daniele: I guess we don't have the algorithm for representing numbers 
     as strings with different radix. I'll just ignore this (i.e. always do
     toString in base 10) *)

  (* Daniele: I'm not convinced by this one :/ *)
  
  (* if [this] is not a number then throw Type Error exception *)
  | red_spec_call_number_proto_to_string_not_number : forall S C s b o v args, 
      v = execution_ctx_this_binding C ->
      not (type_of v = type_number) -> (* Daniele: check last lines of [15.7.4.2]. *)
      red_expr S C (spec_error prealloc_type_error) o ->
      red_expr S C (spec_call_prealloc prealloc_number_proto_to_string args) o

  (* if [this] is a number we proceed to the next stages *)
  | red_spec_call_number_proto_to_string_number : forall S C s b o v args, 
      v = execution_ctx_this_binding C ->
      type_of v = type_number -> 
      red_expr S C (spec_call_number_proto_to_string_1 v args) o ->
      red_expr S C (spec_call_prealloc prealloc_number_proto_to_string args) o

  (* The [radix] parameter is not there: use 10 as default *)
  | red_spec_call_number_proto_to_string_number_1_no_radix : forall S C v o args, 
      args = nil ->
      red_expr S C (spec_call_prealloc prealloc_number_proto_to_string (value_prim (prim_number (JsNumber.of_int 10))::args)) o -> 
      red_expr S C (spec_call_number_proto_to_string_1 v args) o 

  (* The [radix] parameter is undefined: use 10 as default *)
  | red_spec_call_number_proto_to_string_number_1_undef_radix : forall S C v vr args o, 
      arguments_from args (vr::nil) ->
      vr = undef ->
      red_expr S C (spec_call_prealloc prealloc_number_proto_to_string (value_prim (prim_number (JsNumber.of_int 10))::args)) o -> 
      red_expr S C (spec_call_number_proto_to_string_1 v args) o 

  (*  factorize the previous 2? *)

  (* The [radix] is present *)
  | red_spec_call_number_proto_to_string_number_1_radix : forall S C v vr args o o1,
      arguments_from args (vr::nil) ->
      not (vr = undef) ->
      red_expr S C (spec_to_integer vr) o1 ->
      red_expr S C (spec_call_number_proto_to_string_2 v o1) o -> 
      red_expr S C (spec_call_number_proto_to_string_1 v args) o 
 
  (* If the [radix] is 10 we do a simple toString *)
  | red_spec_call_number_proto_to_string_2_radix_10 :forall S S' C v vr o,
      vr = value_prim (prim_number (JsNumber.of_int 10)) -> 
      red_expr S C (spec_to_string v) o ->
      red_expr S C (spec_call_number_proto_to_string_2 v (out_ter S' vr)) o
      
  (* If the [radix] is out of range we throw a Range Error exception *)
  | red_spec_call_number_proto_to_string_2_radix_out_of_range : forall S S' C v vr k o,
      vr = value_prim (prim_number (JsNumber.of_int k)) ->
      (k < 2 /\ k > 36) -> 
      red_expr S C (spec_error prealloc_type_error) o -> (* Should be Range Error instead of Type Error *)
      red_expr S C (spec_call_number_proto_to_string_2 v (out_ter S' vr)) o
  
  (* If the [radix] is in range we do a simple toString 
     TODO: in fact the number should be printed using that radix
     implementation dependent) *)
  | red_spec_call_number_proto_to_string_2_radix_in_range : forall S S' C v vr k o,
      vr = value_prim (prim_number (JsNumber.of_int k)) ->
      not (k < 2 /\ k > 36) -> 
      red_expr S C (spec_to_string v) o -> (* This should be something different *)
      red_expr S C (spec_call_number_proto_to_string_2 v (out_ter S' vr)) o



  (** Throw Type Error Function Object Initialisation *)           
  
  (* Could we have this not a a reduction, but as simple function in JsInit? *)
  | red_spec_error_type_error : forall O O1 code O2 S' A o1 S C o,
      O = object_new prealloc_function_proto "Function" ->
      O1 = object_with_invokation O None (Some prealloc_spec_call_default) None ->
      (* TODO : Is this ok? TODO: make it compile*)
      (* code = funcbody_intro (prog_stat (stat_throw (expr_new (expr_identifier "TypeError") nil))) "throw TypeError()" -> 
      *)
      O2 = object_with_details O1 (Some (env_loc_global_env_record::nil)) (Some nil) (Some code) None None None None ->
      S' = object_write S prealloc_throw_type_error O2 ->
      A = attributes_data_intro JsNumber.zero false false false ->
      red_expr S' C (spec_object_define_own_prop prealloc_throw_type_error "length" A false) o1 ->
      red_expr S C (spec_error prealloc_type_error_1 o1) o ->
      red_expr S C (spec_error prealloc_type_error) o
  
  | red_spec_error_type_error_1 : forall O S' S0 S C v o,
      object_binds S prealloc_throw_type_error O ->
      S' = object_write S prealloc_throw_type_error (object_set_extensible_false O) ->
      red_expr S0 C (spec_error prealloc_type_error_1 (out_ter S v)) (out_ter_void S')



------*)


(**------ begin under dvpt -------- 

(* --which version to keep ??

  (** For-in statement *)

  | red_stat_for_in_2_null_or_undef : forall S0 S C e1 t v1 o,
      v1 = null \/ v1 = undef ->
      (* todo: replace premise with   [is_null_or_undef v1] *)
      red_stat S0 C (stat_for_in_2 e1 t (out_ter S v1)) (out_ter S undef)
      
  | red_stat_for_in_2_else : forall o1 S0 S C e1 t v1 o,
      v1 <> null /\ v1 <> undef ->
      (* todo: replace premise with  [~ is_null_or_undef v1] *)
      red_expr S C (spec_to_object v1) o1 ->
      red_stat S C (stat_for_in_3 e1 t o1) o ->
      red_stat S0 C (stat_for_in_2 e1 t (out_ter S v1)) o  
      
      (* todo: rename rules below *)

      (* todo: use notations : 
        Open Scope set_scope.
        x \in E   \{}  \{x}  E \u F    E = F \u \{x}   *)

*)

  (** For-in statement *)

  | red_stat_for_in : forall o1 S0 S C e1 e2 t o,
      red_expr S C (spec_expr_get_value e2) o1 ->
      red_stat S C (stat_for_in_2 e1 t o1) o ->
      red_stat S0 C (stat_for_in e1 e2 t) o

  | red_stat_for_in_3_null_undef : forall S0 S C e1 t v1 o,
      v1 = null \/ v1 = undef ->
      red_stat S0 C (stat_for_in_2 e1 t (out_ter S v1)) (out_ter S ret_or_empty_empty)

  | red_stat_for_in_4 : forall o1 S0 S C e1 t exprValue o,
      exprValue <> null /\ exprValue <> undef ->
      red_expr S C (spec_to_object exprValue) o1 ->
      red_stat S C (stat_for_in_3 e1 t o1) o ->
      red_stat S0 C (stat_for_in_2 e1 t (out_ter S exprValue)) o

  | red_stat_for_in_6a_start : forall S0 S C e1 t l initProps o,
      object_all_enumerable_properties S (value_object l) initProps ->
      red_stat S C (stat_for_in_4 e1 t l None None initProps (@empty_impl prop_name)) o ->
      red_stat S0 C (stat_for_in_3 e1 t (out_ter S l)) o

  | red_stat_for_in_6a_done : forall S C e1 t l vret lhsRef initProps visitedProps currentProps,
      object_all_enumerable_properties S (value_object l) currentProps ->
      incl_impl currentProps visitedProps ->
      red_stat S C (stat_for_in_4 e1 t l (Some vret) lhsRef initProps visitedProps) (out_ter S vret)

  (* allow possibility to skip new added property in for-in loop *)
  | red_stat_for_in_6a_skip_added_property : forall S C e1 t l vret lhsRef initProps visitedProps currentProps x o,
      object_all_enumerable_properties S (value_object l) currentProps ->
      x \in (remove_impl (remove_impl currentProps visitedProps) initProps) ->
      let newVisitedProps := union_impl (single_impl x) visitedProps in
      red_stat S C (stat_for_in_4 e1 t l vret lhsRef initProps newVisitedProps) o ->
      red_stat S C (stat_for_in_4 e1 t l vret lhsRef initProps visitedProps) o

  | red_stat_for_in_6a_select_x : forall S C e1 t l vret lhsRef initProps visitedProps currentProps x o,
      object_all_enumerable_properties S (value_object l) currentProps ->
      in_impl x (remove_impl currentProps visitedProps) ->
      let newVisitedProps := union_impl (single_impl x) visitedProps in
      red_stat S C (stat_for_in_5 e1 t l vret lhsRef initProps newVisitedProps x) o ->
      red_stat S C (stat_for_in_4 e1 t l vret lhsRef initProps visitedProps) o

  (* evaluate new lhdRef *)
  | red_stat_for_in_6b_evaluate : forall S C e1 t l vret lhdRef initProps visitedProps x o1 o,
      red_expr S C e1 o1 ->
      red_stat S C (stat_for_in_6 e1 t l vret (Some o1) initProps visitedProps x) o ->
      red_stat S C (stat_for_in_5 e1 t l vret lhdRef initProps visitedProps x) o

  (* reuse earlier lhdRef *)
  | red_stat_for_in_6b_reuse_old : forall S C e1 t l vret lhdRef initProps visitedProps x o,
      red_stat S C (stat_for_in_6 e1 t l vret (Some lhdRef) initProps visitedProps x) o ->
      red_stat S C (stat_for_in_5 e1 t l vret (Some lhdRef) initProps visitedProps x) o

  | red_stat_for_in_6c : forall S0 S C e1 t l vret lhdRef initProps visitedProps x o1 o,
      red_expr S C (spec_put_value lhdRef x) o1 ->
      red_stat S C (stat_for_in_7 e1 t l vret (Some (out_ter S lhdRef)) initProps visitedProps o1) o ->
      red_stat S0 C (stat_for_in_6 e1 t l vret (Some (out_ter S lhdRef)) initProps visitedProps x) o

  | red_stat_for_in_6d : forall S0 S C e1 t l vret lhdRef initProps visitedProps o1 o,
      red_stat S C t o1 ->
      red_stat S C (stat_for_in_8 e1 t l vret lhdRef initProps visitedProps o1) o ->
      red_stat S0 C (stat_for_in_7 e1 t l vret lhdRef initProps visitedProps (out_ter_void S)) o


(*-- todo: make compile following introduction of ret_or_empty (see JsSyntax) 

  | red_stat_for_in_6e : forall S0 S C e1 t l vret lhdRef initProps visitedProps res o,
      let vnew := match res with
        | res_normal R => Some R
        | _ => vret end
      in
      red_stat S C (stat_for_in_9 e1 t l vnew lhdRef initProps visitedProps res) o ->
      red_stat S0 C (stat_for_in_8 e1 t l vret lhdRef initProps visitedProps (out_ter S res)) o

  | red_stat_for_in_6f_break : forall S C e1 t l vret lhdRef initProps visitedProps label,
      (* TODO: check break label is in current label set *)
      red_stat S C (stat_for_in_9 e1 t l (Some vret) lhdRef initProps visitedProps (res_break label)) (out_ter S vret)

  | red_stat_for_in_6g_exit : forall S C e1 t l vret lhdRef initProps visitedProps res,
      (* TODO: check continue label is in current label set *)
      (* TODO: use instead the res_type projection *)
      ~ (is_res_break res) /\ ~ (is_res_continue res) /\ ~ (is_res_normal res) ->

      red_stat S C (stat_for_in_9 e1 t l vret lhdRef initProps visitedProps res) (out_ter S res)

  | red_stat_for_in_6g_continue : forall o1 S C e1 t l vret lhdRef initProps visitedProps res o,
     (* TODO: check continue label is in current label set *)
      ~ (is_res_break res) /\ ((is_res_continue res) \/ (is_res_normal res)) ->
      red_stat S C (stat_for_in_4 e1 t l vret lhdRef initProps visitedProps) o ->
      red_stat S C (stat_for_in_9 e1 t l vret lhdRef initProps visitedProps res) o  

-- end todo *) 

------ end under dvpt --------**)

(*  | object_get_own_property_string : forall S l x An An',
      object_class S l "String" ->
      object_get_own_property_default S l x An ->
      (If An <> full_descriptor_undef
       then An' = An
       else 
         (If (prim_string x <> convert_prim_to_string (prim_number (JsNumber.absolute (convert_primitive_to_integer x)))) (* TODO: remove coercion *)
          then An' = full_descriptor_undef
          else (* TODO: make an auxiliary definition for this else branch *)
            (exists s, exists (i:int),
                 object_prim_value S l (prim_string s)
              /\ JsNumber.of_int i = convert_primitive_to_integer x
              /\ let len : int := String.length s in
                 If (len <= i)
                 then An' = full_descriptor_undef
                 else (let s' := string_sub s i 1 in
                       An' = attributes_data_intro s' false true false)
          )
      )) ->
      object_get_own_property S l x An'.
*)





<|MERGE_RESOLUTION|>--- conflicted
+++ resolved
@@ -2537,13 +2537,8 @@
 
   | red_spec_call_object_seal_4 : forall S S' C A xs l x o o1, (* Step 2.c, false *)
       red_expr S C (spec_object_define_own_prop l x A true) o1 ->
-<<<<<<< HEAD
-      o1 = (out_void S) -> (* Do not link the input state of [spec_object_define_own_prop] with the output one! -- Martin *)
-      red_expr S C (spec_call_object_seal_2 l xs) o ->
-=======
-      o1 = (out_void S') ->
+      o1 = (out_void S') -> (* Prefer to use pretty-big-step style for such construction. -- Martin. *)
       red_expr S' C (spec_call_object_seal_2 l xs) o ->
->>>>>>> ff8c98fd
       red_expr S C (spec_call_object_seal_4 l x xs A) o
  
  | red_spec_call_object_seal_2_nil : forall S S' C l b x o,
