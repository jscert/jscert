--- conflicted
+++ resolved
@@ -1670,18 +1670,13 @@
       red_expr S C (spec_error_or_void throw native_error_type) o ->
       red_expr S0 C (spec_object_put_3 wthis l x v throw (ret (T:=full_descriptor) S (attributes_data_of Ad))) o
 
-<<<<<<< HEAD
-(* TODO Daniele: old -- delete after double-checking fix (below) :
-=======
->>>>>>> e4d66f79
-
-  | red_spec_object_put_3_not_data : forall S0 S C vthis l x v throw Aa y1 o, (* Step 4 *)
+(*
+| red_spec_object_put_3_not_data : forall S0 S C vthis l x v throw Aa y1 o, (* Step 4 *)
       red_spec S C (spec_object_get_prop l x) y1 ->
       red_expr S C (spec_object_put_4 vthis l x v throw y1) o ->
       red_expr S0 C (spec_object_put_3 vthis l x v throw (ret (T:=full_descriptor) S (attributes_accessor_of Aa))) o
       (* According to the spec, it should be every cases that are not [attributes_data_of].  
         There thus lacks a case there:  [full_descriptor_undef]. -- Martin *)
-<<<<<<< HEAD
 *)
 
   | red_spec_object_put_3_not_data : forall S0 S C vthis l x v throw D Aa y1 o, (* Step 4 *)
@@ -1689,8 +1684,6 @@
       red_spec S C (spec_object_get_prop l x) y1 ->
       red_expr S C (spec_object_put_4 vthis l x v throw y1) o ->
       red_expr S0 C (spec_object_put_3 vthis l x v throw (ret (T:=full_descriptor) S D)) o
-=======
->>>>>>> e4d66f79
 
   | red_spec_object_put_4_accessor : forall S0 S C vsetter lfsetter vthis l x v throw Aa o1 o, (* Step 5 *)
       vsetter = attributes_accessor_set Aa ->
