Set Implicit Arguments.
Require Export Shared.
Require Export Ascii String.
Require Export LibTactics LibLogic LibReflect LibList
  LibOperation LibStruct LibNat LibEpsilon LibFunc 
  LibHeap LibStream.
Module Heap := LibHeap.HeapList.
Require JsNumber.
Notation "'number'" := (JsNumber.number).


(************************************************************)
(************************************************************)
(************************************************************)
(************************************************************)
(** * Javascript: Syntax *)

(**************************************************************)
(** ** Representation of syntax *)

(* Unary operator *)

Inductive unary_op :=
  | unary_op_delete
  | unary_op_void
  | unary_op_typeof
  | unary_op_post_incr
  | unary_op_post_decr
  | unary_op_pre_incr
  | unary_op_pre_decr
  | unary_op_neg
  | unary_op_bitwise_not  
  | unary_op_not.

(** Binary operators *)

Inductive binary_op :=
  | binary_op_mult
  | binary_op_div
<<<<<<< HEAD
  | binary_op_mod
  | binary_op_add
  | binary_op_sub
  | binary_op_left_shift
  | binary_op_right_shift
  | binary_op_unsigned_right_shift
  | binary_op_lt
  | binary_op_gt
  | binary_op_le
  | binary_op_ge
=======
  | binary_op_equal
  (* Daniele 
  | binary_op_not_equal
  | binary_op_strict_equal
  | binary_op_strict_not_equal
  *)
>>>>>>> 5eb4f2c4
  | binary_op_instanceof
  | binary_op_in
  | binary_op_equal
  | binary_op_disequal
  | binary_op_strict_equal
  | binary_op_strict_disequal
  | binary_op_bitwise_and
  | binary_op_bitwise_or
  | binary_op_bitwise_xor
  | binary_op_and
  | binary_op_or
  | binary_op_coma.

(** Grammar of literals *)

Inductive literal :=
  | literal_null : literal
  | literal_bool : bool -> literal
  | literal_number : number -> literal
  | literal_string : string -> literal.

(** Labels used by break and continue keywords *)

Definition loop_label := string.

(* TODO: define a type loop_label_opt for option loop_label *)

(** Strictness flag *)

Definition strictness_flag := bool.

(** Property name in source code *)

Inductive prop :=
  | prop_literal : literal -> prop
  | prop_string : string -> prop
  | prop_number : number -> prop.

(** Grammar of expressions *)

Inductive expr :=
  | expr_this : expr
  | expr_variable : string -> expr (* todo: rename to expr_identifier *)
  | expr_literal : literal -> expr
  | expr_object : list (prop * expr) -> expr
  | expr_function : option string -> list string -> prog -> expr
  | expr_access : expr -> expr -> expr
  | expr_member : expr -> string -> expr
  | expr_new : expr -> list expr -> expr
  | expr_call : expr -> list expr -> expr
  | expr_unary_op : unary_op -> expr -> expr
  | expr_binary_op : expr -> binary_op -> expr -> expr
  | expr_conditional : expr -> expr -> expr -> expr
  | expr_assign : expr -> option binary_op -> expr -> expr

(** Grammar of statements *)

(* -->TODO: general labelled statements *)
(* TODO: is our representation of labels faithful to the spec in 12.0 *)

with stat :=
(* -->TODO: var x,y;  is it equivalent to var x; var y ? *)
  | stat_expr : expr -> stat
  | stat_seq : stat -> stat -> stat 
  | stat_var_decl : string -> option expr -> stat
  | stat_if : expr -> stat -> option stat -> stat
  | stat_while : (* TODO: option loop_label -> *) expr -> stat -> stat
  | stat_with : expr -> stat -> stat
  | stat_throw : expr -> stat
  | stat_return : option expr -> stat
  | stat_break : (* TODO: option loop_label -> *) stat
  | stat_continue : (* TODO: option loop_label -> *) stat
  | stat_try : stat -> option (string * stat) -> option stat -> stat  
               (* try s1 [catch (x) s2] [finally s3] *)
  | stat_skip (* for semi-column *)
  | stat_for_in : expr -> expr -> stat -> stat (* for (e1 in e2) stat *)
  | stat_for_in_var : string -> option expr -> expr -> stat -> stat (* for (var x [= e1] in e2) stat *)
  (* todo: factorize the two *)
(* TODO: missing do_while and for *)
(* TODO: missing switch *)

(* TODO: note the invariant somewhere:
   - try must have either catch or finally
   - with statement cannot be in strict mode
*)

(** Grammar of programs *)

with prog :=
  | prog_stat : stat -> prog
  | prog_seq : prog -> prog -> prog 
  (* TODO: use function_declaration type *)
  | prog_function_decl : string -> list string -> prog -> prog.
  (* TODO:  Add prog_use_strict : prog -> prog. *)


(** Coercions for grammars *)

Coercion stat_expr : expr >-> stat.
Coercion prog_stat : stat >-> prog.

Record function_declaration := function_declaration_intro {
   fd_name : string;
   fd_parameters : list string;
   fd_code : prog }.
   
(* TODO *)
Parameter function_body_is_strict : prog -> bool.


(**************************************************************)
(** ** Identifiers for built-in objects and locations *)

(** Identifiers for builtin maths functions *)

Inductive math_op :=
  | math_op_abs : math_op
  (* LATER: many others *)
  .

(** Identifiers for builtin functions and objects *)

Inductive builtin := 

  | builtin_error
  | builtin_range_error
  | builtin_ref_error
  | builtin_syntax_error
  | builtin_type_error

  | builtin_global
  | builtin_global_eval
  (*
  | builtin_global_parse_int
  | builtin_global_parse_float
  *)
  | builtin_global_is_nan
  (*
  | builtin_global_is_finite
  *)

  | builtin_object
  | builtin_object_new
  | builtin_object_call
  | builtin_object_get_prototype_of
  (* LATER: 
    builtin_object_get_own_property_descriptor
    builtin_object_get_own_property_name
    builtin_object_create
    builtin_object_define_property
    builtin_object_define_properties *)
  (*
  | builtin_object_seal
  | builtin_object_freeze
  | builtin_object_prevent_extensions
  | builtin_object_is_sealed
  | builtin_object_is_frozen
  | builtin_object_is_extensible
  *)
  (* LATER: 
    builtin_object_keys *)

  | builtin_object_proto
  | builtin_object_proto_to_string
  | builtin_object_proto_value_of
  | builtin_object_proto_has_own_property
  | builtin_object_proto_is_prototype_of
  | builtin_object_proto_property_is_enumerable

  | builtin_function
  | builtin_function_call
  | builtin_function_new
  | builtin_function_proto
  (*
  | builtin_function_proto_apply
  | builtin_function_proto_call
  | builtin_function_proto_to_string
  *)

  (* LATER:
  | builtin_function_proto_bind ... etc... *)
  | builtin_array_call
  | builtin_array_new
  | builtin_array_is_array
  | builtin_array_proto
  (* LATER:
  | builtin_array_proto_to_string *)

  | builtin_string_proto
  | builtin_string_call
  | builtin_string_new
  (*
  | builtin_string_proto_to_string
  | builtin_string_proto_value_of
  | builtin_string_proto_char_at
  *)
  (* LATER:
  | builtin_string_proto_char_code_at *)

  | builtin_bool_call
  | builtin_bool_new
  | builtin_bool_proto_to_string
  | builtin_bool_proto_value_of  

  | builtin_number_call  
  | builtin_number_new
  | builtin_number_proto
  | builtin_number_proto_to_string
  | builtin_number_proto_value_of  
  (* LATER:
  | builtin_number_proto_to_fixed
  | builtin_number_proto_to_exponential
  | builtin_number_proto_to_precision
   *)

  | builtin_math
  | builtin_math_function : math_op -> builtin 
  .


(**************************************************************)
(** ** Representation of values and types *)

(** Locations of objects *)

Inductive object_loc :=
  | object_loc_normal : nat -> object_loc
  | object_loc_builtin : builtin -> object_loc.

(** Grammar of primitive values *)

Inductive prim := 
  | prim_undef : prim 
  | prim_null : prim
  | prim_bool : bool -> prim
  | prim_number : number -> prim 
  | prim_string : string -> prim.

(** Grammar of values *)

Inductive value :=
  | value_prim : prim -> value
  | value_object : object_loc -> value.

(** Shorthands for [null] and [undef] *)

Notation "'null'" := (value_prim prim_null).
Notation "'undef'" := (value_prim prim_undef).

(** Grammar of types *)

Inductive type :=
  | type_undef : type
  | type_null : type
  | type_bool : type  
  | type_number : type
  | type_string : type
  | type_object : type.

(** Coercions for primitive and values *)

Coercion prim_bool : bool >-> prim.
Coercion prim_number : JsNumber.number >-> prim.
Coercion prim_string : string >-> prim.
Coercion value_prim : prim >-> value.
Coercion object_loc_builtin : builtin >-> object_loc.
Coercion value_object : object_loc >-> value.


(**************************************************************)
(** ** Representation of execution contexts *)

(** Representation of the names of a property *)

Definition prop_name := string.

(** Property attributes *)

Record prop_attributes := prop_attributes_intro {
   prop_attributes_value : option value;
   prop_attributes_writable : option bool;
   prop_attributes_get : option value;
   prop_attributes_set : option value;
   prop_attributes_enumerable : option bool;
   prop_attributes_configurable : option bool }.

(** Possibly-null property descriptor *)

Inductive prop_descriptor := 
  | prop_descriptor_undef : prop_descriptor
  | prop_descriptor_some : prop_attributes -> prop_descriptor.

(** Coercion for non-null property descriptors *)

Coercion prop_descriptor_some : prop_attributes >-> prop_descriptor.

(** Mutability flags used by declarative environment records *)

Inductive mutability := 
  | mutability_uninitialized_immutable
  | mutability_immutable
  | mutability_nondeletable
  | mutability_deletable.

(** Representation of a declarative environment records *)

Definition decl_env_record :=
  Heap.heap string (mutability * value).

(** Provide-this flag used by object environment records *)

Definition provide_this_flag := bool.

(** Representation of environment records *)

Inductive env_record := 
  | env_record_decl : decl_env_record -> env_record
  | env_record_object : object_loc -> provide_this_flag -> env_record. 

(** Coercion for declarative environment records *)

Coercion env_record_decl : decl_env_record >-> env_record.

(** Pointer on an environment record *)

Definition env_loc := nat.

(** The pre-allocated address of the global environment. *)

Parameter env_loc_global_env_record : env_loc.

(** Representation of lexical environments *)

Definition lexical_env := list env_loc.

(** Representation of execution contexts *)

Record execution_ctx := execution_ctx_intro {
   execution_ctx_lexical_env : lexical_env;
   execution_ctx_variable_env : lexical_env;
   execution_ctx_this_binding : value;
   execution_ctx_strict : strictness_flag }.


(**************************************************************)
(** ** Representation of references *)

(** Representation of the base value of a reference *)

Inductive ref_base_type :=
  | ref_base_type_value : value -> ref_base_type
  | ref_base_type_env_loc : env_loc -> ref_base_type.

(** Representation of the reference (specification) type *)

Record ref := ref_intro {
  ref_base : ref_base_type;
  ref_name : prop_name;
  ref_strict : bool }.


(**************************************************************)
(** ** Representation of objects *)

(** Representation of the class name *)

Definition class_name := string.

(** Representation of function code *)

Inductive function_code :=
  | function_code_code : prog -> strictness_flag -> function_code
  | function_code_builtin : builtin -> function_code.

(** Representation of the map from properties to attributes *)

Definition object_properties_type := 
  Heap.heap prop_name prop_attributes.

(** Representation of objects *)

Record object := object_intro {
   object_proto_ : value;
   object_class_ : class_name;
   object_extensible_ : bool;
   object_properties_ : object_properties_type;
   object_prim_value_ : option value;
   object_construct_ : option function_code;
   object_call_ : option function_code;
   object_has_instance_ : option builtin;
   object_scope_ : option lexical_env;
   object_formal_parameters_ : option (list string);
   object_code_ : option string;
   object_target_function_ : option object_loc; 
   object_bound_this_ : option value; 
   object_bound_args_ : option (list value); 
   object_parameter_map_ : option object_loc 
   (* LATER: match for regular expression matching *)   
   }.

(** Special modes for [get_own_property] and [set_own_property] *)

Inductive object_special :=
  | object_special_default 
  | object_special_string
  | object_special_array.


(**************************************************************)
(** ** Representation of the state *)

(** Representation of the state, as a heap storing objects,
    a heap storing environment records, and a freshness generator
    -- TODO: store the fresh locations into a wrapper around LibHeap *)

Record state := state_intro {
   state_object_heap : Heap.heap object_loc object; 
   state_env_record_heap : Heap.heap env_loc env_record;
   state_fresh_locations : stream nat }.


(**************************************************************)
(**************************************************************)
(****************************************************************)
(** ** Definition of outcomes *)

(** Normal return value of an expression *)

Inductive ret :=
  | ret_value : value -> ret
  | ret_ref : ref -> ret.

(** Result of an evaluation *)

Inductive res :=
  | res_normal : ret -> res
  | res_break : option loop_label -> res
  | res_continue : option loop_label -> res
  | res_return : ret -> res (* todo : is it value -> res *)
  | res_throw : value -> res.

(** Outcome of an evaluation *)

Inductive out :=
  | out_div : out
  | out_ter : state -> res -> out.

(** Coercions *)

Coercion ret_value : value >-> ret.
Coercion ret_ref : ref >-> ret.
Coercion res_normal : ret >-> res.

(* <informal> Implicit Type o : out_*  *)


(**************************************************************)
(** ** TODO:  Move those functions to Preliminary once the file defined. *)

(**************************************************************)
(** ** Auxiliary functions on values and types *)

(** Convert a literal into a primitive *) 

Definition convert_literal_to_prim (i:literal) :=
  match i with
  | literal_null => prim_null
  | literal_bool b => prim_bool b
  | literal_number n => prim_number n 
  | literal_string s => prim_string s
  end.

(** Convert a literal into a value *) 

Definition convert_literal_to_value (i:literal) :=
  value_prim (convert_literal_to_prim i).

(** Specification method that returns the type of a value *)

Definition type_of v :=
  match v with
  | value_prim w =>
     match w with
     | prim_undef => type_undef
     | prim_null => type_null
     | prim_bool _ => type_bool
     | prim_number _ => type_number
     | prim_string _ => type_string
     end
  | value_object _ => type_object
  end.

(** Definition of the "SameValue" algorithm *)

Definition value_same v1 v2 :=
  let T1 := type_of v1 in
  let T2 := type_of v2 in
  If T1 <> T2 then False else
  match T1 with
  | type_undef => True
  | type_null => True
  | type_number =>
      If    v1 = (prim_number JsNumber.nan) 
         /\ v2 = (prim_number JsNumber.nan) then True
      else If    v1 = (prim_number JsNumber.zero) 
              /\ v2 = (prim_number JsNumber.neg_zero) then False
      else If    v1 = (prim_number JsNumber.neg_zero) 
              /\ v2 = (prim_number JsNumber.zero) then False
      else (v1 = v2)
  | type_string => 
      v1 = v2
  | type_bool => 
      v1 = v2
  | type_object => 
      v1 = v2
  end.

(**************************************************************)
(** ** Auxiliary definitions for reduction of [get_own_property]  *)

(** The 4 following definitions are used to define when
    a property descriptor contains another one. *)

Definition if_some_then_same (A:Type) F (oldf newf : option A) :=
  match newf, oldf with
  | Some v1, Some v2 => F v1 v2
  | Some v1, None => False
  | None, _ => True
  end.

Definition if_some_value_then_same :=
  if_some_then_same value_same.

Definition if_some_bool_then_same :=
  if_some_then_same (A := bool)eq.

Definition prop_attributes_contains oldpf newpf := 
  match oldpf, newpf with 
  | prop_attributes_intro ov ow og os oe oc, 
    prop_attributes_intro nv nw ng ns ne nc =>
       if_some_value_then_same ov nv
    /\ if_some_bool_then_same ow nw
    /\ if_some_value_then_same og ng
    /\ if_some_value_then_same os ns
    /\ if_some_bool_then_same oe ne
    /\ if_some_bool_then_same oc nc
  end.

(** The 2 following definitions are used to define what
    it means to copy the defined attributes of a property 
    descriptors into another descriptor. *)

Definition option_transfer (A:Type) (oldopt newopt : option A) :=
  match newopt with
  | None => oldopt
  | _ => newopt
  end.

  (* TEMP: Alternative definition:
  match newopt,oldopt with
  | Some v, _ => Some v
  | _, _ => oldopt
  end.*)

Definition prop_attributes_transfer oldpf newpf := 
  match oldpf, newpf with 
  | prop_attributes_intro ov ow og os oe oc, 
    prop_attributes_intro nv nw ng ns ne nc =>
    prop_attributes_intro 
      (option_transfer ov nv)
      (option_transfer ow nw)
      (option_transfer og ng)
      (option_transfer os ns)
      (option_transfer oe ne)
      (option_transfer oc nc)
  end.

(** The 8 following definitions are used to describe the
    cases in which the define_own_property specification method 
    performs an illegal operation. *)

Definition some_compare (A:Type) F (o1 o2 : option A) :=
  match o1, o2 with
  | Some v1, Some v2 => F v1 v2
  | _, _ => False
  end.
  
Definition some_not_same_value :=
   some_compare (fun v1 v2 => ~ value_same v1 v2).
   
Definition some_not_same_bool :=
   some_compare (fun b1 b2 : bool (* TODO:  Remove this type annotation (once moved in the file Preliminary) *) => b1 <> b2).   
  
Definition change_enumerable_attributes_on_non_configurable oldpf newpf : Prop :=
     prop_attributes_configurable oldpf = Some false 
  /\ (   prop_attributes_configurable newpf = Some true 
      \/ some_not_same_bool (prop_attributes_enumerable newpf) (prop_attributes_enumerable oldpf)).

Definition change_writable_on_non_configurable oldpf newpf : Prop :=
     prop_attributes_writable oldpf = Some false 
  /\ prop_attributes_writable newpf = Some true.
    
Definition change_value_on_non_writable oldpf newpf : Prop :=
     prop_attributes_writable oldpf = Some false
  /\ some_not_same_value (prop_attributes_value newpf) (prop_attributes_value oldpf).
  
Definition change_data_attributes_on_non_configurable oldpf newpf : Prop :=
     change_writable_on_non_configurable oldpf newpf
  \/ change_value_on_non_writable oldpf newpf.

Definition change_accessor_on_non_configurable oldpf newpf : Prop :=
     prop_attributes_configurable oldpf = Some false 
  /\ (   some_not_same_value (prop_attributes_set newpf) (prop_attributes_set oldpf)
      \/ some_not_same_value (prop_attributes_get newpf) (prop_attributes_get oldpf)).
<|MERGE_RESOLUTION|>--- conflicted
+++ resolved
@@ -37,7 +37,6 @@
 Inductive binary_op :=
   | binary_op_mult
   | binary_op_div
-<<<<<<< HEAD
   | binary_op_mod
   | binary_op_add
   | binary_op_sub
@@ -48,14 +47,6 @@
   | binary_op_gt
   | binary_op_le
   | binary_op_ge
-=======
-  | binary_op_equal
-  (* Daniele 
-  | binary_op_not_equal
-  | binary_op_strict_equal
-  | binary_op_strict_not_equal
-  *)
->>>>>>> 5eb4f2c4
   | binary_op_instanceof
   | binary_op_in
   | binary_op_equal
